--- conflicted
+++ resolved
@@ -83,21 +83,6 @@
 libobj-y += alpha_palcode.o
 endif
 
-<<<<<<< HEAD
-ifeq ($(TARGET_BASE_ARCH), ia64)
-libobj-y += op_helper.o firmware.o
-libobj-$(CONFIG_KVM) += qemu-kvm-ia64.o
-endif
-
-ifeq ($(TARGET_BASE_ARCH), cris)
-libobj-y += cris-dis.o
-
-libobj-$(CONFIG_SOFTMMU) += mmu.o
-endif
-
-
-=======
->>>>>>> 64656024
 # NOTE: the disassembler code is only needed for debugging
 libobj-y += disas.o
 libobj-$(CONFIG_ALPHA_DIS) += alpha-dis.o
