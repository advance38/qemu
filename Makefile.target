# -*- Mode: makefile -*-

CFLAGS=
LDFLAGS=

include config.mak
include $(SRC_PATH)/rules.mak

LDFLAGS_BASE:=$(LDFLAGS)

TARGET_PATH=$(SRC_PATH)/target-$(TARGET_BASE_ARCH)
VPATH=$(SRC_PATH):$(TARGET_PATH):$(SRC_PATH)/hw
QEMU_CFLAGS+= -I.. -I$(TARGET_PATH) -DNEED_CPU_H

ifdef CONFIG_USER_ONLY
# user emulator name
QEMU_PROG=qemu-$(TARGET_ARCH2)
else
# system emulator name
ifeq ($(TARGET_ARCH), i386)
QEMU_PROG=qemu$(EXESUF)
else
QEMU_PROG=qemu-system-$(TARGET_ARCH2)$(EXESUF)
endif
endif

PROGS=$(QEMU_PROG)

ifeq ($(subst ppc64,ppc,$(ARCH))$(TARGET_BASE_ARCH),ppcppc)
translate.o: QEMU_CFLAGS += $(call cc-option, $(QEMU_CFLAGS), -fno-unit-at-a-time,)
endif

LIBS+=-lm

kvm.o kvm-all.o: QEMU_CFLAGS+=$(KVM_CFLAGS)

CFLAGS += $(KVM_CFLAGS)

all: $(PROGS)
# Dummy command so that make thinks it has done something
	@true

#########################################################
# cpu emulator library
<<<<<<< HEAD
libobj-y = exec.o cpu-exec.o host-utils.o
ifeq ($(NO_CPU_EMULATION), 1)
libobj-y += fack-exec.o
else
libobj-y += translate-all.o translate.o 
endif
=======
libobj-y = exec.o translate-all.o cpu-exec.o translate.o
>>>>>>> facd2857
libobj-$(CONFIG_KQEMU) += kqemu.o
ifneq ($(NO_CPU_EMULATION), 1)
libobj-y += tcg/tcg.o tcg/tcg-runtime.o
endif
libobj-$(CONFIG_SOFTFLOAT) += fpu/softfloat.o
libobj-$(CONFIG_NOSOFTFLOAT) += fpu/softfloat-native.o
libobj-y += op_helper.o helper.o
libobj-$(CONFIG_NEED_MMU) += mmu.o

libobj-$(CONFIG_KVM) += kvm-tpr-opt.o
libobj-$(CONFIG_KVM) += qemu-kvm-helper.o

libobj-$(TARGET_ARM) += neon_helper.o iwmmxt_helper.o
libobj-$(TARGET_ALPHA) += alpha_palcode.o

# NOTE: the disassembler code is only needed for debugging
libobj-y += disas.o
libobj-$(CONFIG_ALPHA_DIS) += alpha-dis.o
libobj-$(CONFIG_ARM_DIS) += arm-dis.o
libobj-$(CONFIG_CRIS_DIS) += cris-dis.o
libobj-$(CONFIG_HPPA_DIS) += hppa-dis.o
libobj-$(CONFIG_I386_DIS) += i386-dis.o
libobj-$(CONFIG_M68K_DIS) += m68k-dis.o
libobj-$(CONFIG_MICROBLAZE_DIS) += microblaze-dis.o
libobj-$(CONFIG_MIPS_DIS) += mips-dis.o
libobj-$(CONFIG_PPC_DIS) += ppc-dis.o
libobj-$(CONFIG_S390_DIS) += s390-dis.o
libobj-$(CONFIG_SH4_DIS) += sh4-dis.o
libobj-$(CONFIG_SPARC_DIS) += sparc-dis.o

# libqemu

libqemu.a: $(libobj-y)

translate.o: translate.c cpu.h

translate-all.o: translate-all.c cpu.h

tcg/tcg.o: cpu.h

# HELPER_CFLAGS is used for all the code compiled with static register
# variables
op_helper.o cpu-exec.o: QEMU_CFLAGS += $(HELPER_CFLAGS)

# Note: this is a workaround. The real fix is to avoid compiling
# cpu_signal_handler() in cpu-exec.c.
signal.o: QEMU_CFLAGS += $(HELPER_CFLAGS)

qemu-kvm-helper.o: qemu-kvm-helper.c
	$(CC) $(HELPER_CFLAGS) $(QEMU_CFLAGS) $(CFLAGS) -c -o $@ $<


#########################################################
# Linux user emulator target

ifdef CONFIG_LINUX_USER

VPATH+=:$(SRC_PATH)/linux-user:$(SRC_PATH)/linux-user/$(TARGET_ABI_DIR)
QEMU_CFLAGS+=-I$(SRC_PATH)/linux-user -I$(SRC_PATH)/linux-user/$(TARGET_ABI_DIR)

obj-y = main.o syscall.o strace.o mmap.o signal.o thunk.o \
      elfload.o linuxload.o uaccess.o gdbstub.o gdbstub-xml.o

obj-$(TARGET_HAS_BFLT) += flatload.o
obj-$(TARGET_HAS_ELFLOAD32) += elfload32.o

obj-$(TARGET_I386) += vm86.o

obj-i386-y += ioport-user.o

nwfpe-obj-y = fpa11.o fpa11_cpdo.o fpa11_cpdt.o fpa11_cprt.o fpopcode.o
nwfpe-obj-y += single_cpdo.o double_cpdo.o extended_cpdo.o
obj-arm-y +=  $(addprefix nwfpe/, $(nwfpe-obj-y))
obj-arm-y += arm-semi.o

obj-m68k-y += m68k-sim.o m68k-semi.o

ARLIBS=../libqemu_user.a libqemu.a
endif #CONFIG_LINUX_USER

#########################################################
# Darwin user emulator target

ifdef CONFIG_DARWIN_USER

VPATH+=:$(SRC_PATH)/darwin-user
QEMU_CFLAGS+=-I$(SRC_PATH)/darwin-user -I$(SRC_PATH)/darwin-user/$(TARGET_ARCH)

# Leave some space for the regular program loading zone
LDFLAGS+=-Wl,-segaddr,__STD_PROG_ZONE,0x1000 -image_base 0x0e000000

LIBS+=-lmx

obj-y = main.o commpage.o machload.o mmap.o signal.o syscall.o thunk.o \
        gdbstub.o gdbstub-xml.o

obj-i386-y += ioport-user.o

ARLIBS=libqemu.a

endif #CONFIG_DARWIN_USER

#########################################################
# BSD user emulator target

ifdef CONFIG_BSD_USER

VPATH+=:$(SRC_PATH)/bsd-user
QEMU_CFLAGS+=-I$(SRC_PATH)/bsd-user -I$(SRC_PATH)/bsd-user/$(TARGET_ARCH)

obj-y = main.o bsdload.o elfload.o mmap.o signal.o strace.o syscall.o \
        gdbstub.o gdbstub-xml.o uaccess.o

obj-i386-y += ioport-user.o

ARLIBS=libqemu.a ../libqemu_user.a

endif #CONFIG_BSD_USER

#########################################################
# System emulator target
ifdef CONFIG_SOFTMMU

obj-y = vl.o osdep.o monitor.o pci.o loader.o isa_mmio.o machine.o \
        gdbstub.o gdbstub-xml.o msix.o ioport.o qemu-config.o
# virtio has to be here due to weird dependency between PCI and virtio-net.
# need to fix this properly
obj-y += virtio-blk.o virtio-balloon.o virtio-net.o virtio-console.o
obj-$(CONFIG_KVM) += kvm.o kvm-all.o

LIBS+=-lz

sound-obj-y =
sound-obj-$(CONFIG_SB16) += sb16.o
sound-obj-$(CONFIG_ES1370) += es1370.o
sound-obj-$(CONFIG_AC97) += ac97.o
sound-obj-$(CONFIG_ADLIB) += fmopl.o adlib.o
sound-obj-$(CONFIG_GUS) += gus.o gusemu_hal.o gusemu_mixer.o
sound-obj-$(CONFIG_CS4231A) += cs4231a.o

adlib.o fmopl.o: QEMU_CFLAGS += -DBUILD_Y8950=0

QEMU_CFLAGS += $(VNC_TLS_CFLAGS)
QEMU_CFLAGS += $(VNC_SASL_CFLAGS)

# xen backend driver support
obj-$(CONFIG_XEN) += xen_machine_pv.o xen_domainbuild.o

# USB layer
obj-y += usb-ohci.o

# PCI network cards
obj-y += eepro100.o
obj-y += ne2000.o
obj-y += pcnet.o
obj-y += rtl8139.o
obj-y += e1000.o

# Generic watchdog support and some watchdog devices
obj-y += wdt_ib700.o wdt_i6300esb.o

# Hardware support
obj-i386-y = ide.o pckbd.o vga.o $(sound-obj-y) dma.o isa-bus.o
obj-i386-y += fdc.o mc146818rtc.o serial.o i8259.o i8254.o pcspk.o pc.o
obj-i386-y += cirrus_vga.o apic.o ioapic.o parallel.o acpi.o piix_pci.o
obj-i386-y += usb-uhci.o vmmouse.o vmport.o vmware_vga.o hpet.o
obj-i386-y += device-hotplug.o pci-hotplug.o smbios.o
obj-i386-y += extboot.o
ifeq ($(USE_KVM_PIT), 1)
obj-i386-y += i8254-kvm.o
endif
ifeq ($(USE_KVM_DEVICE_ASSIGNMENT), 1)
obj-i386-y += device-assignment.o
LIBS+=-lpci
endif

# Hardware support
obj-ia64-y += ide.o pckbd.o vga.o $(SOUND_HW) dma.o $(AUDIODRV)
obj-ia64-y += fdc.o mc146818rtc.o serial.o i8259.o ipf.o
obj-ia64-y += cirrus_vga.o parallel.o acpi.o piix_pci.o
obj-ia64-y += usb-uhci.o

ifeq ($(USE_KVM_DEVICE_ASSIGNMENT), 1)
obj-ia64-y += device-assignment.o
LIBS+=-lpci
endif

# shared objects
obj-ppc-y = ppc.o ide.o vga.o $(sound-obj-y) dma.o isa-bus.o openpic.o
obj-ppc-y += cirrus_vga.o
# PREP target
obj-ppc-y += pckbd.o serial.o i8259.o i8254.o fdc.o mc146818rtc.o
obj-ppc-y += prep_pci.o ppc_prep.o
# Mac shared devices
obj-ppc-y += macio.o cuda.o adb.o mac_nvram.o mac_dbdma.o
# OldWorld PowerMac
obj-ppc-y += heathrow_pic.o grackle_pci.o ppc_oldworld.o
# NewWorld PowerMac
obj-ppc-y += unin_pci.o ppc_newworld.o
# PowerPC 4xx boards
obj-ppc-y += pflash_cfi02.o ppc4xx_devs.o ppc4xx_pci.o ppc405_uc.o ppc405_boards.o
obj-ppc-y += ppc440.o ppc440_bamboo.o
# PowerPC E500 boards
obj-ppc-y += ppce500_pci.o ppce500_mpc8544ds.o
obj-ppc-$(CONFIG_KVM) += kvm_ppc.o
obj-ppc-$(CONFIG_FDT) += device_tree.o

obj-mips-y = mips_r4k.o mips_jazz.o mips_malta.o mips_mipssim.o
obj-mips-y += mips_timer.o mips_int.o dma.o vga.o serial.o i8254.o i8259.o rc4030.o
obj-mips-y += g364fb.o jazz_led.o dp8393x.o
obj-mips-y += ide.o gt64xxx.o pckbd.o fdc.o mc146818rtc.o usb-uhci.o acpi.o ds1225y.o
obj-mips-y += piix_pci.o parallel.o cirrus_vga.o isa-bus.o pcspk.o $(sound-obj-y)
obj-mips-y += mipsnet.o
obj-mips-y += pflash_cfi01.o
obj-mips-y += vmware_vga.o

obj-microblaze-y = petalogix_s3adsp1800_mmu.o

obj-microblaze-y += microblaze_pic_cpu.o
obj-microblaze-y += xilinx_intc.o
obj-microblaze-y += xilinx_timer.o
obj-microblaze-y += xilinx_uartlite.o
obj-microblaze-y += xilinx_ethlite.o

obj-microblaze-y += pflash_cfi02.o

obj-microblaze-$(CONFIG_FDT) += device_tree.o

# Boards
obj-cris-y = cris_pic_cpu.o etraxfs.o axis_dev88.o

# IO blocks
obj-cris-y += etraxfs_dma.o
obj-cris-y += etraxfs_pic.o
obj-cris-y += etraxfs_eth.o
obj-cris-y += etraxfs_timer.o
obj-cris-y += etraxfs_ser.o

obj-cris-y += pflash_cfi02.o

ifeq ($(TARGET_ARCH), sparc64)
obj-sparc-y = sun4u.o ide.o isa-bus.o pckbd.o vga.o apb_pci.o
obj-sparc-y += fdc.o mc146818rtc.o serial.o
obj-sparc-y += cirrus_vga.o parallel.o
else
obj-sparc-y = sun4m.o tcx.o iommu.o slavio_intctl.o
obj-sparc-y += slavio_timer.o slavio_misc.o fdc.o isa-bus.o sparc32_dma.o
obj-sparc-y += cs4231.o eccmemctl.o sbi.o sun4c_intctl.o
endif

obj-arm-y = integratorcp.o versatilepb.o smc91c111.o arm_pic.o arm_timer.o
obj-arm-y += arm_boot.o pl011.o pl031.o pl050.o pl080.o pl110.o pl181.o pl190.o
obj-arm-y += versatile_pci.o
obj-arm-y += realview_gic.o realview.o arm_sysctl.o mpcore.o
obj-arm-y += armv7m.o armv7m_nvic.o stellaris.o pl022.o stellaris_enet.o
obj-arm-y += pl061.o
obj-arm-y += arm-semi.o
obj-arm-y += pxa2xx.o pxa2xx_pic.o pxa2xx_gpio.o pxa2xx_timer.o pxa2xx_dma.o
obj-arm-y += pxa2xx_lcd.o pxa2xx_mmci.o pxa2xx_pcmcia.o pxa2xx_keypad.o
obj-arm-y += pflash_cfi01.o gumstix.o
obj-arm-y += zaurus.o ide.o serial.o spitz.o tosa.o tc6393xb.o
obj-arm-y += omap1.o omap_lcdc.o omap_dma.o omap_clk.o omap_mmc.o omap_i2c.o
obj-arm-y += omap2.o omap_dss.o soc_dma.o
obj-arm-y += omap_sx1.o palm.o tsc210x.o
obj-arm-y += nseries.o blizzard.o onenand.o vga.o cbus.o tusb6010.o usb-musb.o
obj-arm-y += mst_fpga.o mainstone.o
obj-arm-y += musicpal.o pflash_cfi02.o
obj-arm-y += framebuffer.o
obj-arm-y += syborg.o syborg_fb.o syborg_interrupt.o syborg_keyboard.o
obj-arm-y += syborg_serial.o syborg_timer.o syborg_pointer.o syborg_rtc.o
obj-arm-y += syborg_virtio.o

obj-sh4-y = shix.o r2d.o sh7750.o sh7750_regnames.o tc58128.o
obj-sh4-y += sh_timer.o sh_serial.o sh_intc.o sh_pci.o sm501.o serial.o
obj-sh4-y += ide.o

obj-m68k-y = an5206.o mcf5206.o mcf_uart.o mcf_intc.o mcf5208.o mcf_fec.o
obj-m68k-y += m68k-semi.o dummy_m68k.o

ifeq ($(TARGET_ARCH), ia64)
firmware.o: firmware.c
	$(CC) $(HELPER_CFLAGS) $(CPPFLAGS) $(BASE_CFLAGS) -c -o $@ $<
endif

main.o vl.o: QEMU_CFLAGS+=$(GPROF_CFLAGS)

vl.o: QEMU_CFLAGS+=$(SDL_CFLAGS)

vl.o: qemu-options.h

monitor.o: qemu-monitor.h

ARLIBS=../libqemu_common.a libqemu.a $(HWLIB)

$(QEMU_PROG): ARLIBS += $(DEPLIBS)
$(QEMU_PROG): $(DEPLIBS)

endif # CONFIG_SOFTMMU

$(QEMU_PROG): $(obj-y) $(obj-$(TARGET_BASE_ARCH)-y) $(ARLIBS)
	$(call LINK,$(obj-y) $(obj-$(TARGET_BASE_ARCH)-y))


gdbstub-xml.c: $(TARGET_XML_FILES) feature_to_c.sh
ifeq ($(TARGET_XML_FILES),)
	$(call quiet-command,rm -f $@ && echo > $@,"  GEN   $(TARGET_DIR)$@")
else
	$(call quiet-command,rm -f $@ && $(SHELL) $(SRC_PATH)/feature_to_c.sh $@ $(TARGET_XML_FILES),"  GEN   $(TARGET_DIR)$@")
endif

qemu-options.h: $(SRC_PATH)/qemu-options.hx
	$(call quiet-command,sh $(SRC_PATH)/hxtool -h < $< > $@,"  GEN   $(TARGET_DIR)$@")

qemu-monitor.h: $(SRC_PATH)/qemu-monitor.hx
	$(call quiet-command,sh $(SRC_PATH)/hxtool -h < $< > $@,"  GEN   $(TARGET_DIR)$@")

clean:
	rm -f *.o *.a *~ $(PROGS) nwfpe/*.o fpu/*.o
	rm -f *.d */*.d tcg/*.o
	rm -f qemu-options.h qemu-monitor.h gdbstub-xml.c

install: all
ifneq ($(PROGS),)
	$(INSTALL) -m 755 $(STRIP_OPT) $(PROGS) "$(DESTDIR)$(bindir)"
endif

# Include automatically generated dependency files
-include $(wildcard *.d */*.d)<|MERGE_RESOLUTION|>--- conflicted
+++ resolved
@@ -42,16 +42,12 @@
 
 #########################################################
 # cpu emulator library
-<<<<<<< HEAD
-libobj-y = exec.o cpu-exec.o host-utils.o
+libobj-y = exec.o cpu-exec.o
 ifeq ($(NO_CPU_EMULATION), 1)
 libobj-y += fack-exec.o
 else
 libobj-y += translate-all.o translate.o 
 endif
-=======
-libobj-y = exec.o translate-all.o cpu-exec.o translate.o
->>>>>>> facd2857
 libobj-$(CONFIG_KQEMU) += kqemu.o
 ifneq ($(NO_CPU_EMULATION), 1)
 libobj-y += tcg/tcg.o tcg/tcg-runtime.o
