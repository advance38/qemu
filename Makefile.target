--- conflicted
+++ resolved
@@ -394,12 +394,8 @@
 endif
 
 # shared objects
-<<<<<<< HEAD
-obj-ppc-y = ppc.o ide.o vga.o $(sound-obj-y) dma.o openpic.o
+obj-ppc-y = ppc.o ide.o vga.o $(sound-obj-y) dma.o isa-bus.o openpic.o
 obj-ppc-y += cirrus_vga.o
-=======
-obj-ppc-y = ppc.o ide.o vga.o $(sound-obj-y) dma.o isa-bus.o openpic.o
->>>>>>> f915a115
 # PREP target
 obj-ppc-y += pckbd.o serial.o i8259.o i8254.o fdc.o mc146818rtc.o
 obj-ppc-y += prep_pci.o ppc_prep.o
