/*
 * QEMU System Emulator block driver
 *
 * Copyright (c) 2003 Fabrice Bellard
 *
 * Permission is hereby granted, free of charge, to any person obtaining a copy
 * of this software and associated documentation files (the "Software"), to deal
 * in the Software without restriction, including without limitation the rights
 * to use, copy, modify, merge, publish, distribute, sublicense, and/or sell
 * copies of the Software, and to permit persons to whom the Software is
 * furnished to do so, subject to the following conditions:
 *
 * The above copyright notice and this permission notice shall be included in
 * all copies or substantial portions of the Software.
 *
 * THE SOFTWARE IS PROVIDED "AS IS", WITHOUT WARRANTY OF ANY KIND, EXPRESS OR
 * IMPLIED, INCLUDING BUT NOT LIMITED TO THE WARRANTIES OF MERCHANTABILITY,
 * FITNESS FOR A PARTICULAR PURPOSE AND NONINFRINGEMENT. IN NO EVENT SHALL
 * THE AUTHORS OR COPYRIGHT HOLDERS BE LIABLE FOR ANY CLAIM, DAMAGES OR OTHER
 * LIABILITY, WHETHER IN AN ACTION OF CONTRACT, TORT OR OTHERWISE, ARISING FROM,
 * OUT OF OR IN CONNECTION WITH THE SOFTWARE OR THE USE OR OTHER DEALINGS IN
 * THE SOFTWARE.
 */
#include "config-host.h"
#ifdef _BSD
/* include native header before sys-queue.h */
#include <sys/queue.h>
#endif

#include "qemu-common.h"
#include "console.h"
#include "block_int.h"

#ifdef _BSD
#include <sys/types.h>
#include <sys/stat.h>
#include <sys/ioctl.h>
#include <sys/disk.h>
#endif

#define SECTOR_BITS 9
#define SECTOR_SIZE (1 << SECTOR_BITS)

typedef struct BlockDriverAIOCBSync {
    BlockDriverAIOCB common;
    QEMUBH *bh;
    int ret;
} BlockDriverAIOCBSync;

static BlockDriverAIOCB *bdrv_aio_read_em(BlockDriverState *bs,
        int64_t sector_num, uint8_t *buf, int nb_sectors,
        BlockDriverCompletionFunc *cb, void *opaque);
static BlockDriverAIOCB *bdrv_aio_write_em(BlockDriverState *bs,
        int64_t sector_num, const uint8_t *buf, int nb_sectors,
        BlockDriverCompletionFunc *cb, void *opaque);
static BlockDriverAIOCB *bdrv_aio_flush_em(BlockDriverState *bs,
        BlockDriverCompletionFunc *cb, void *opaque);
static void bdrv_aio_cancel_em(BlockDriverAIOCB *acb);
static int bdrv_read_em(BlockDriverState *bs, int64_t sector_num,
                        uint8_t *buf, int nb_sectors);
static int bdrv_write_em(BlockDriverState *bs, int64_t sector_num,
                         const uint8_t *buf, int nb_sectors);

BlockDriverState *bdrv_first;

static BlockDriver *first_drv;

int path_is_absolute(const char *path)
{
    const char *p;
#ifdef _WIN32
    /* specific case for names like: "\\.\d:" */
    if (*path == '/' || *path == '\\')
        return 1;
#endif
    p = strchr(path, ':');
    if (p)
        p++;
    else
        p = path;
#ifdef _WIN32
    return (*p == '/' || *p == '\\');
#else
    return (*p == '/');
#endif
}

/* if filename is absolute, just copy it to dest. Otherwise, build a
   path to it by considering it is relative to base_path. URL are
   supported. */
void path_combine(char *dest, int dest_size,
                  const char *base_path,
                  const char *filename)
{
    const char *p, *p1;
    int len;

    if (dest_size <= 0)
        return;
    if (path_is_absolute(filename)) {
        pstrcpy(dest, dest_size, filename);
    } else {
        p = strchr(base_path, ':');
        if (p)
            p++;
        else
            p = base_path;
        p1 = strrchr(base_path, '/');
#ifdef _WIN32
        {
            const char *p2;
            p2 = strrchr(base_path, '\\');
            if (!p1 || p2 > p1)
                p1 = p2;
        }
#endif
        if (p1)
            p1++;
        else
            p1 = base_path;
        if (p1 > p)
            p = p1;
        len = p - base_path;
        if (len > dest_size - 1)
            len = dest_size - 1;
        memcpy(dest, base_path, len);
        dest[len] = '\0';
        pstrcat(dest, dest_size, filename);
    }
}


static void bdrv_register(BlockDriver *bdrv)
{
    if (!bdrv->bdrv_aio_read) {
        /* add AIO emulation layer */
        bdrv->bdrv_aio_read = bdrv_aio_read_em;
        bdrv->bdrv_aio_write = bdrv_aio_write_em;
        bdrv->bdrv_aio_cancel = bdrv_aio_cancel_em;
        bdrv->aiocb_size = sizeof(BlockDriverAIOCBSync);
    } else if (!bdrv->bdrv_read && !bdrv->bdrv_pread) {
        /* add synchronous IO emulation layer */
        bdrv->bdrv_read = bdrv_read_em;
        bdrv->bdrv_write = bdrv_write_em;
    }
    if (!bdrv->bdrv_aio_flush)
        bdrv->bdrv_aio_flush = bdrv_aio_flush_em;
    bdrv->next = first_drv;
    first_drv = bdrv;
}

/* create a new block device (by default it is empty) */
BlockDriverState *bdrv_new(const char *device_name)
{
    BlockDriverState **pbs, *bs;

    bs = qemu_mallocz(sizeof(BlockDriverState));
    pstrcpy(bs->device_name, sizeof(bs->device_name), device_name);
    if (device_name[0] != '\0') {
        /* insert at the end */
        pbs = &bdrv_first;
        while (*pbs != NULL)
            pbs = &(*pbs)->next;
        *pbs = bs;
    }
    return bs;
}

BlockDriver *bdrv_find_format(const char *format_name)
{
    BlockDriver *drv1;
    for(drv1 = first_drv; drv1 != NULL; drv1 = drv1->next) {
        if (!strcmp(drv1->format_name, format_name))
            return drv1;
    }
    return NULL;
}

int bdrv_create(BlockDriver *drv,
                const char *filename, int64_t size_in_sectors,
                const char *backing_file, int flags)
{
    if (!drv->bdrv_create)
        return -ENOTSUP;
    return drv->bdrv_create(filename, size_in_sectors, backing_file, flags);
}

#ifdef _WIN32
void get_tmp_filename(char *filename, int size)
{
    char temp_dir[MAX_PATH];

    GetTempPath(MAX_PATH, temp_dir);
    GetTempFileName(temp_dir, "qem", 0, filename);
}
#else
void get_tmp_filename(char *filename, int size)
{
    int fd;
    const char *tmpdir;
    /* XXX: race condition possible */
    tmpdir = getenv("TMPDIR");
    if (!tmpdir)
        tmpdir = "/tmp";
    snprintf(filename, size, "%s/vl.XXXXXX", tmpdir);
    fd = mkstemp(filename);
    close(fd);
}
#endif

#ifdef _WIN32
static int is_windows_drive_prefix(const char *filename)
{
    return (((filename[0] >= 'a' && filename[0] <= 'z') ||
             (filename[0] >= 'A' && filename[0] <= 'Z')) &&
            filename[1] == ':');
}

static int is_windows_drive(const char *filename)
{
    if (is_windows_drive_prefix(filename) &&
        filename[2] == '\0')
        return 1;
    if (strstart(filename, "\\\\.\\", NULL) ||
        strstart(filename, "//./", NULL))
        return 1;
    return 0;
}
#endif

static int bdrv_invalid_protocol_open(BlockDriverState *bs,
				      const char *filename, int flags) {
    return -ENOENT;
}

static BlockDriver bdrv_invalid_protocol = {
    "invalid_protocol",
    .bdrv_open = bdrv_invalid_protocol_open,
};

static BlockDriver *find_protocol(const char *filename)
{
    /* Return values:
     *   &bdrv_xxx
     *      filename specifies protocol xxx
     *      caller should use that
     *   NULL                    filename does not specify any protocol
     *       caller may apply their own default
     *   &bdrv_invalid_protocol  filename speciies an unknown protocol
     *       caller should return -ENOENT; or may just try to open with
     *       that bdrv, which always fails that way.
     */
    BlockDriver *drv1;
    char protocol[128];
    int len;
    const char *p;

#ifdef _WIN32
    if (is_windows_drive(filename) ||
        is_windows_drive_prefix(filename))
        return &bdrv_raw;
#endif
    p = strchr(filename, ':');
    if (!p)
        return NULL;
    len = p - filename;
    if (len > sizeof(protocol) - 1)
        len = sizeof(protocol) - 1;
    memcpy(protocol, filename, len);
    protocol[len] = '\0';
    for(drv1 = first_drv; drv1 != NULL; drv1 = drv1->next) {
        if (drv1->protocol_name &&
            !strcmp(drv1->protocol_name, protocol))
            return drv1;
    }
    return &bdrv_invalid_protocol;
}

/* XXX: force raw format if block or character device ? It would
   simplify the BSD case */
static BlockDriver *find_image_format(const char *filename)
{
    int ret, score, score_max;
    BlockDriver *drv1, *drv;
    uint8_t buf[2048];
    BlockDriverState *bs;

    /* detect host devices. By convention, /dev/cdrom[N] is always
       recognized as a host CDROM */
    if (strstart(filename, "/dev/cdrom", NULL))
        return &bdrv_host_device;
#ifdef _WIN32
    if (is_windows_drive(filename))
        return &bdrv_host_device;
#else
    {
        struct stat st;
        if (stat(filename, &st) >= 0 &&
            (S_ISCHR(st.st_mode) || S_ISBLK(st.st_mode))) {
            return &bdrv_host_device;
        }
    }
#endif

    drv = find_protocol(filename);
    /* no need to test disk image format if the filename told us */
    if (drv != NULL)
        return drv;

    ret = bdrv_file_open(&bs, filename, BDRV_O_RDONLY);
    if (ret < 0)
        return NULL;
    ret = bdrv_pread(bs, 0, buf, sizeof(buf));
    bdrv_delete(bs);
    if (ret < 0) {
        return NULL;
    }

    score_max = 0;
    for(drv1 = first_drv; drv1 != NULL; drv1 = drv1->next) {
        if (drv1->bdrv_probe) {
            score = drv1->bdrv_probe(buf, ret, filename);
            if (score > score_max) {
                score_max = score;
                drv = drv1;
            }
        }
    }
    return drv;
}

int bdrv_file_open(BlockDriverState **pbs, const char *filename, int flags)
{
    BlockDriverState *bs;
    int ret;

    bs = bdrv_new("");
<<<<<<< HEAD
    if (!bs)
        return -ENOMEM;
    ret = bdrv_open2(bs, filename, flags | BDRV_O_FILE, &bdrv_raw);
=======
    ret = bdrv_open2(bs, filename, flags | BDRV_O_FILE, NULL);
>>>>>>> 8bb66d86
    if (ret < 0) {
        bdrv_delete(bs);
        return ret;
    }
    bs->growable = 1;
    *pbs = bs;
    return 0;
}

int bdrv_open(BlockDriverState *bs, const char *filename, int flags)
{
    return bdrv_open2(bs, filename, flags, NULL);
}

int bdrv_open2(BlockDriverState *bs, const char *filename, int flags,
               BlockDriver *drv)
{
    int ret, open_flags;
    char tmp_filename[PATH_MAX];
    char backing_filename[PATH_MAX];

    bs->read_only = 0;
    bs->is_temporary = 0;
    bs->encrypted = 0;
    bs->valid_key = 0;

    if (flags & BDRV_O_SNAPSHOT) {
        BlockDriverState *bs1;
        int64_t total_size;
        int is_protocol = 0;

        /* if snapshot, we create a temporary backing file and open it
           instead of opening 'filename' directly */

        /* if there is a backing file, use it */
        bs1 = bdrv_new("");
        ret = bdrv_open(bs1, filename, 0);
        if (ret < 0) {
            bdrv_delete(bs1);
            return ret;
        }
        total_size = bdrv_getlength(bs1) >> SECTOR_BITS;

        if (bs1->drv && bs1->drv->protocol_name)
            is_protocol = 1;

        bdrv_delete(bs1);

        get_tmp_filename(tmp_filename, sizeof(tmp_filename));

        /* Real path is meaningless for protocols */
        if (is_protocol)
            snprintf(backing_filename, sizeof(backing_filename),
                     "%s", filename);
        else
            realpath(filename, backing_filename);

        ret = bdrv_create(&bdrv_qcow2, tmp_filename,
                          total_size, backing_filename, 0);
        if (ret < 0) {
            return ret;
        }
        filename = tmp_filename;
        bs->is_temporary = 1;
    }

    pstrcpy(bs->filename, sizeof(bs->filename), filename);
    if (flags & BDRV_O_FILE) {
        drv = find_protocol(filename);
<<<<<<< HEAD
        if (!drv)
	    drv = &bdrv_raw;
    } else {
        if (!drv) {
            drv = find_image_format(filename);
            if (!drv)
                return -1;
        }
=======
    } else if (!drv) {
        drv = find_image_format(filename);
    }
    if (!drv) {
        ret = -ENOENT;
        goto unlink_and_fail;
>>>>>>> 8bb66d86
    }
    bs->drv = drv;
    bs->opaque = qemu_mallocz(drv->instance_size);
    /* Note: for compatibility, we open disk image files as RDWR, and
       RDONLY as fallback */
    if (!(flags & BDRV_O_FILE))
        open_flags = BDRV_O_RDWR | (flags & BDRV_O_CACHE_MASK);
    else
        open_flags = flags & ~(BDRV_O_FILE | BDRV_O_SNAPSHOT);
    ret = drv->bdrv_open(bs, filename, open_flags);
    if ((ret == -EACCES || ret == -EPERM) && !(flags & BDRV_O_FILE)) {
        ret = drv->bdrv_open(bs, filename, open_flags & ~BDRV_O_RDWR);
        bs->read_only = 1;
    }
    if (ret < 0) {
        qemu_free(bs->opaque);
        bs->opaque = NULL;
        bs->drv = NULL;
    unlink_and_fail:
        if (bs->is_temporary)
            unlink(filename);
        return ret;
    }
    if (drv->bdrv_getlength) {
        bs->total_sectors = bdrv_getlength(bs) >> SECTOR_BITS;
    }
#ifndef _WIN32
    if (bs->is_temporary) {
        unlink(filename);
    }
#endif
    if (bs->backing_file[0] != '\0') {
        /* if there is a backing file, use it */
        bs->backing_hd = bdrv_new("");
        path_combine(backing_filename, sizeof(backing_filename),
                     filename, bs->backing_file);
<<<<<<< HEAD
        if (bdrv_open2(bs->backing_hd, backing_filename, open_flags, &bdrv_raw) < 0)
            goto fail;
=======
        ret = bdrv_open(bs->backing_hd, backing_filename, open_flags);
        if (ret < 0) {
            bdrv_close(bs);
            return ret;
        }
>>>>>>> 8bb66d86
    }

    /* call the change callback */
    bs->media_changed = 1;
    if (bs->change_cb)
        bs->change_cb(bs->change_opaque);

    return 0;
}

void bdrv_close(BlockDriverState *bs)
{
    if (bs->drv) {
        if (bs->backing_hd)
            bdrv_delete(bs->backing_hd);
        bs->drv->bdrv_close(bs);
        qemu_free(bs->opaque);
#ifdef _WIN32
        if (bs->is_temporary) {
            unlink(bs->filename);
        }
#endif
        bs->opaque = NULL;
        bs->drv = NULL;

        /* call the change callback */
        bs->media_changed = 1;
        if (bs->change_cb)
            bs->change_cb(bs->change_opaque);
    }
}

void bdrv_delete(BlockDriverState *bs)
{
    BlockDriverState **pbs;

    pbs = &bdrv_first;
    while (*pbs != bs && *pbs != NULL)
        pbs = &(*pbs)->next;
    if (*pbs == bs)
        *pbs = bs->next;

    bdrv_close(bs);
    qemu_free(bs);
}

/* commit COW file into the raw image */
int bdrv_commit(BlockDriverState *bs)
{
    BlockDriver *drv = bs->drv;
    int64_t i, total_sectors;
    int n, j;
    unsigned char sector[512];

    if (!drv)
        return -ENOMEDIUM;

    if (bs->read_only) {
	return -EACCES;
    }

    if (!bs->backing_hd) {
	return -ENOTSUP;
    }

    total_sectors = bdrv_getlength(bs) >> SECTOR_BITS;
    for (i = 0; i < total_sectors;) {
        if (drv->bdrv_is_allocated(bs, i, 65536, &n)) {
            for(j = 0; j < n; j++) {
                if (bdrv_read(bs, i, sector, 1) != 0) {
                    return -EIO;
                }

                if (bdrv_write(bs->backing_hd, i, sector, 1) != 0) {
                    return -EIO;
                }
                i++;
	    }
	} else {
            i += n;
        }
    }

    if (drv->bdrv_make_empty)
	return drv->bdrv_make_empty(bs);

    return 0;
}

static int bdrv_check_byte_request(BlockDriverState *bs, int64_t offset,
                                   size_t size)
{
    int64_t len;

    if (!bdrv_is_inserted(bs))
        return -ENOMEDIUM;

    if (bs->growable)
        return 0;

    len = bdrv_getlength(bs);

    if ((offset + size) > len)
        return -EIO;

    return 0;
}

static int bdrv_check_request(BlockDriverState *bs, int64_t sector_num,
                              int nb_sectors)
{
    int64_t offset;

    /* Deal with byte accesses */
    if (sector_num < 0)
        offset = -sector_num;
    else
        offset = sector_num * 512;

    return bdrv_check_byte_request(bs, offset, nb_sectors * 512);
}

/* return < 0 if error. See bdrv_write() for the return codes */
int bdrv_read(BlockDriverState *bs, int64_t sector_num,
              uint8_t *buf, int nb_sectors)
{
    BlockDriver *drv = bs->drv;

    if (!drv)
        return -ENOMEDIUM;
    if (bdrv_check_request(bs, sector_num, nb_sectors))
        return -EIO;

    if (bdrv_check_request(bs, sector_num, nb_sectors))
	return -EIO;
    if (drv->bdrv_pread) {
        int ret, len;
        len = nb_sectors * 512;
        ret = drv->bdrv_pread(bs, sector_num * 512, buf, len);
        if (ret < 0)
            return ret;
        else if (ret != len)
            return -EINVAL;
        else {
	    bs->rd_bytes += (unsigned) len;
	    bs->rd_ops ++;
            return 0;
	}
    } else {
        return drv->bdrv_read(bs, sector_num, buf, nb_sectors);
    }
}

/* Return < 0 if error. Important errors are:
  -EIO         generic I/O error (may happen for all errors)
  -ENOMEDIUM   No media inserted.
  -EINVAL      Invalid sector number or nb_sectors
  -EACCES      Trying to write a read-only device
*/
int bdrv_write(BlockDriverState *bs, int64_t sector_num,
               const uint8_t *buf, int nb_sectors)
{
    BlockDriver *drv = bs->drv;
    if (!bs->drv)
        return -ENOMEDIUM;
    if (bs->read_only)
        return -EACCES;
    if (bdrv_check_request(bs, sector_num, nb_sectors))
        return -EIO;

    if (drv->bdrv_pwrite) {
        int ret, len, count = 0;
        len = nb_sectors * 512;
        do {
            ret = drv->bdrv_pwrite(bs, sector_num * 512, buf, len - count);
            if (ret < 0) {
                printf("bdrv_write ret=%d\n", ret);
                return ret;
            }
            count += ret;
            buf += ret;
        } while (count != len);
        bs->wr_bytes += (unsigned) len;
        bs->wr_ops ++;
        return 0;
    }
    return drv->bdrv_write(bs, sector_num, buf, nb_sectors);
}

static int bdrv_pread_em(BlockDriverState *bs, int64_t offset,
                         uint8_t *buf, int count1)
{
    uint8_t tmp_buf[SECTOR_SIZE];
    int len, nb_sectors, count;
    int64_t sector_num;

    count = count1;
    /* first read to align to sector start */
    len = (SECTOR_SIZE - offset) & (SECTOR_SIZE - 1);
    if (len > count)
        len = count;
    sector_num = offset >> SECTOR_BITS;
    if (len > 0) {
        if (bdrv_read(bs, sector_num, tmp_buf, 1) < 0)
            return -EIO;
        memcpy(buf, tmp_buf + (offset & (SECTOR_SIZE - 1)), len);
        count -= len;
        if (count == 0)
            return count1;
        sector_num++;
        buf += len;
    }

    /* read the sectors "in place" */
    nb_sectors = count >> SECTOR_BITS;
    if (nb_sectors > 0) {
        if (bdrv_read(bs, sector_num, buf, nb_sectors) < 0)
            return -EIO;
        sector_num += nb_sectors;
        len = nb_sectors << SECTOR_BITS;
        buf += len;
        count -= len;
    }

    /* add data from the last sector */
    if (count > 0) {
        if (bdrv_read(bs, sector_num, tmp_buf, 1) < 0)
            return -EIO;
        memcpy(buf, tmp_buf, count);
    }
    return count1;
}

static int bdrv_pwrite_em(BlockDriverState *bs, int64_t offset,
                          const uint8_t *buf, int count1)
{
    uint8_t tmp_buf[SECTOR_SIZE];
    int len, nb_sectors, count;
    int64_t sector_num;

    count = count1;
    /* first write to align to sector start */
    len = (SECTOR_SIZE - offset) & (SECTOR_SIZE - 1);
    if (len > count)
        len = count;
    sector_num = offset >> SECTOR_BITS;
    if (len > 0) {
        if (bdrv_read(bs, sector_num, tmp_buf, 1) < 0)
            return -EIO;
        memcpy(tmp_buf + (offset & (SECTOR_SIZE - 1)), buf, len);
        if (bdrv_write(bs, sector_num, tmp_buf, 1) < 0)
            return -EIO;
        count -= len;
        if (count == 0)
            return count1;
        sector_num++;
        buf += len;
    }

    /* write the sectors "in place" */
    nb_sectors = count >> SECTOR_BITS;
    if (nb_sectors > 0) {
        if (bdrv_write(bs, sector_num, buf, nb_sectors) < 0)
            return -EIO;
        sector_num += nb_sectors;
        len = nb_sectors << SECTOR_BITS;
        buf += len;
        count -= len;
    }

    /* add data from the last sector */
    if (count > 0) {
        if (bdrv_read(bs, sector_num, tmp_buf, 1) < 0)
            return -EIO;
        memcpy(tmp_buf, buf, count);
        if (bdrv_write(bs, sector_num, tmp_buf, 1) < 0)
            return -EIO;
    }
    return count1;
}

/**
 * Read with byte offsets (needed only for file protocols)
 */
int bdrv_pread(BlockDriverState *bs, int64_t offset,
               void *buf1, int count1)
{
    BlockDriver *drv = bs->drv;

    if (!drv)
        return -ENOMEDIUM;
    if (bdrv_check_byte_request(bs, offset, count1))
        return -EIO;

    if (!drv->bdrv_pread)
        return bdrv_pread_em(bs, offset, buf1, count1);
    return drv->bdrv_pread(bs, offset, buf1, count1);
}

/**
 * Write with byte offsets (needed only for file protocols)
 */
int bdrv_pwrite(BlockDriverState *bs, int64_t offset,
                const void *buf1, int count1)
{
    BlockDriver *drv = bs->drv;

    if (!drv)
        return -ENOMEDIUM;
    if (bdrv_check_byte_request(bs, offset, count1))
        return -EIO;

    if (!drv->bdrv_pwrite)
        return bdrv_pwrite_em(bs, offset, buf1, count1);
    return drv->bdrv_pwrite(bs, offset, buf1, count1);
}

/**
 * Truncate file to 'offset' bytes (needed only for file protocols)
 */
int bdrv_truncate(BlockDriverState *bs, int64_t offset)
{
    BlockDriver *drv = bs->drv;
    if (!drv)
        return -ENOMEDIUM;
    if (!drv->bdrv_truncate)
        return -ENOTSUP;
    return drv->bdrv_truncate(bs, offset);
}

/**
 * Length of a file in bytes. Return < 0 if error or unknown.
 */
int64_t bdrv_getlength(BlockDriverState *bs)
{
    BlockDriver *drv = bs->drv;
    if (!drv)
        return -ENOMEDIUM;
    if (!drv->bdrv_getlength) {
        /* legacy mode */
        return bs->total_sectors * SECTOR_SIZE;
    }
    return drv->bdrv_getlength(bs);
}

/* return 0 as number of sectors if no device present or error */
void bdrv_get_geometry(BlockDriverState *bs, uint64_t *nb_sectors_ptr)
{
    int64_t length;
    length = bdrv_getlength(bs);
    if (length < 0)
        length = 0;
    else
        length = length >> SECTOR_BITS;
    *nb_sectors_ptr = length;
}

struct partition {
        uint8_t boot_ind;           /* 0x80 - active */
        uint8_t head;               /* starting head */
        uint8_t sector;             /* starting sector */
        uint8_t cyl;                /* starting cylinder */
        uint8_t sys_ind;            /* What partition type */
        uint8_t end_head;           /* end head */
        uint8_t end_sector;         /* end sector */
        uint8_t end_cyl;            /* end cylinder */
        uint32_t start_sect;        /* starting sector counting from 0 */
        uint32_t nr_sects;          /* nr of sectors in partition */
} __attribute__((packed));

/* try to guess the disk logical geometry from the MSDOS partition table. Return 0 if OK, -1 if could not guess */
static int guess_disk_lchs(BlockDriverState *bs,
                           int *pcylinders, int *pheads, int *psectors)
{
    uint8_t buf[512];
    int ret, i, heads, sectors, cylinders;
    struct partition *p;
    uint32_t nr_sects;
    uint64_t nb_sectors;

    bdrv_get_geometry(bs, &nb_sectors);

    ret = bdrv_read(bs, 0, buf, 1);
    if (ret < 0)
        return -1;
    /* test msdos magic */
    if (buf[510] != 0x55 || buf[511] != 0xaa)
        return -1;
    for(i = 0; i < 4; i++) {
        p = ((struct partition *)(buf + 0x1be)) + i;
        nr_sects = le32_to_cpu(p->nr_sects);
        if (nr_sects && p->end_head) {
            /* We make the assumption that the partition terminates on
               a cylinder boundary */
            heads = p->end_head + 1;
            sectors = p->end_sector & 63;
            if (sectors == 0)
                continue;
            cylinders = nb_sectors / (heads * sectors);
            if (cylinders < 1 || cylinders > 16383)
                continue;
            *pheads = heads;
            *psectors = sectors;
            *pcylinders = cylinders;
#if 0
            printf("guessed geometry: LCHS=%d %d %d\n",
                   cylinders, heads, sectors);
#endif
            return 0;
        }
    }
    return -1;
}

void bdrv_guess_geometry(BlockDriverState *bs, int *pcyls, int *pheads, int *psecs)
{
    int translation, lba_detected = 0;
    int cylinders, heads, secs;
    uint64_t nb_sectors;

    /* if a geometry hint is available, use it */
    bdrv_get_geometry(bs, &nb_sectors);
    bdrv_get_geometry_hint(bs, &cylinders, &heads, &secs);
    translation = bdrv_get_translation_hint(bs);
    if (cylinders != 0) {
        *pcyls = cylinders;
        *pheads = heads;
        *psecs = secs;
    } else {
        if (guess_disk_lchs(bs, &cylinders, &heads, &secs) == 0) {
            if (heads > 16) {
                /* if heads > 16, it means that a BIOS LBA
                   translation was active, so the default
                   hardware geometry is OK */
                lba_detected = 1;
                goto default_geometry;
            } else {
                *pcyls = cylinders;
                *pheads = heads;
                *psecs = secs;
                /* disable any translation to be in sync with
                   the logical geometry */
                if (translation == BIOS_ATA_TRANSLATION_AUTO) {
                    bdrv_set_translation_hint(bs,
                                              BIOS_ATA_TRANSLATION_NONE);
                }
            }
        } else {
        default_geometry:
            /* if no geometry, use a standard physical disk geometry */
            cylinders = nb_sectors / (16 * 63);

            if (cylinders > 16383)
                cylinders = 16383;
            else if (cylinders < 2)
                cylinders = 2;
            *pcyls = cylinders;
            *pheads = 16;
            *psecs = 63;
            if ((lba_detected == 1) && (translation == BIOS_ATA_TRANSLATION_AUTO)) {
                if ((*pcyls * *pheads) <= 131072) {
                    bdrv_set_translation_hint(bs,
                                              BIOS_ATA_TRANSLATION_LARGE);
                } else {
                    bdrv_set_translation_hint(bs,
                                              BIOS_ATA_TRANSLATION_LBA);
                }
            }
        }
        bdrv_set_geometry_hint(bs, *pcyls, *pheads, *psecs);
    }
}

void bdrv_set_geometry_hint(BlockDriverState *bs,
                            int cyls, int heads, int secs)
{
    bs->cyls = cyls;
    bs->heads = heads;
    bs->secs = secs;
}

void bdrv_set_type_hint(BlockDriverState *bs, int type)
{
    bs->type = type;
    bs->removable = ((type == BDRV_TYPE_CDROM ||
                      type == BDRV_TYPE_FLOPPY));
}

void bdrv_set_translation_hint(BlockDriverState *bs, int translation)
{
    bs->translation = translation;
}

void bdrv_get_geometry_hint(BlockDriverState *bs,
                            int *pcyls, int *pheads, int *psecs)
{
    *pcyls = bs->cyls;
    *pheads = bs->heads;
    *psecs = bs->secs;
}

int bdrv_get_type_hint(BlockDriverState *bs)
{
    return bs->type;
}

int bdrv_get_translation_hint(BlockDriverState *bs)
{
    return bs->translation;
}

int bdrv_is_removable(BlockDriverState *bs)
{
    return bs->removable;
}

int bdrv_is_read_only(BlockDriverState *bs)
{
    return bs->read_only;
}

int bdrv_is_sg(BlockDriverState *bs)
{
    return bs->sg;
}

/* XXX: no longer used */
void bdrv_set_change_cb(BlockDriverState *bs,
                        void (*change_cb)(void *opaque), void *opaque)
{
    bs->change_cb = change_cb;
    bs->change_opaque = opaque;
}

int bdrv_is_encrypted(BlockDriverState *bs)
{
    if (bs->backing_hd && bs->backing_hd->encrypted)
        return 1;
    return bs->encrypted;
}

int bdrv_key_required(BlockDriverState *bs)
{
    BlockDriverState *backing_hd = bs->backing_hd;

    if (backing_hd && backing_hd->encrypted && !backing_hd->valid_key)
        return 1;
    return (bs->encrypted && !bs->valid_key);
}

int bdrv_set_key(BlockDriverState *bs, const char *key)
{
    int ret;
    if (bs->backing_hd && bs->backing_hd->encrypted) {
        ret = bdrv_set_key(bs->backing_hd, key);
        if (ret < 0)
            return ret;
        if (!bs->encrypted)
            return 0;
    }
    if (!bs->encrypted || !bs->drv || !bs->drv->bdrv_set_key)
        return -1;
    ret = bs->drv->bdrv_set_key(bs, key);
    bs->valid_key = (ret == 0);
    return ret;
}

void bdrv_get_format(BlockDriverState *bs, char *buf, int buf_size)
{
    if (!bs->drv) {
        buf[0] = '\0';
    } else {
        pstrcpy(buf, buf_size, bs->drv->format_name);
    }
}

void bdrv_iterate_format(void (*it)(void *opaque, const char *name),
                         void *opaque)
{
    BlockDriver *drv;

    for (drv = first_drv; drv != NULL; drv = drv->next) {
        it(opaque, drv->format_name);
    }
}

BlockDriverState *bdrv_find(const char *name)
{
    BlockDriverState *bs;

    for (bs = bdrv_first; bs != NULL; bs = bs->next) {
        if (!strcmp(name, bs->device_name))
            return bs;
    }
    return NULL;
}

void bdrv_iterate(void (*it)(void *opaque, BlockDriverState *bs), void *opaque)
{
    BlockDriverState *bs;

    for (bs = bdrv_first; bs != NULL; bs = bs->next) {
        it(opaque, bs);
    }
}

const char *bdrv_get_device_name(BlockDriverState *bs)
{
    return bs->device_name;
}

int bdrv_flush(BlockDriverState *bs)
{
    int ret = 0;
    if (bs->drv->bdrv_flush)
        ret = bs->drv->bdrv_flush(bs);
    if (!ret && bs->backing_hd)
        ret = bdrv_flush(bs->backing_hd);
    return ret;
}

int bdrv_flush_all(void)
{
    BlockDriverState *bs;
    int ret = 0, ret1;

    for (bs = bdrv_first; bs != NULL; bs = bs->next)
        if (bs->drv && !bdrv_is_read_only(bs) && 
            (!bdrv_is_removable(bs) || bdrv_is_inserted(bs))) {
            ret1 = bdrv_flush(bs);
            if (ret1) ret = ret1;
        }

    return ret;
}

/*
 * Returns true iff the specified sector is present in the disk image. Drivers
 * not implementing the functionality are assumed to not support backing files,
 * hence all their sectors are reported as allocated.
 *
 * 'pnum' is set to the number of sectors (including and immediately following
 * the specified sector) that are known to be in the same
 * allocated/unallocated state.
 *
 * 'nb_sectors' is the max value 'pnum' should be set to.
 */
int bdrv_is_allocated(BlockDriverState *bs, int64_t sector_num, int nb_sectors,
	int *pnum)
{
    int64_t n;
    if (!bs->drv->bdrv_is_allocated) {
        if (sector_num >= bs->total_sectors) {
            *pnum = 0;
            return 0;
        }
        n = bs->total_sectors - sector_num;
        *pnum = (n < nb_sectors) ? (n) : (nb_sectors);
        return 1;
    }
    return bs->drv->bdrv_is_allocated(bs, sector_num, nb_sectors, pnum);
}

void bdrv_info(void)
{
    BlockDriverState *bs;

    for (bs = bdrv_first; bs != NULL; bs = bs->next) {
        term_printf("%s:", bs->device_name);
        term_printf(" type=");
        switch(bs->type) {
        case BDRV_TYPE_HD:
            term_printf("hd");
            break;
        case BDRV_TYPE_CDROM:
            term_printf("cdrom");
            break;
        case BDRV_TYPE_FLOPPY:
            term_printf("floppy");
            break;
        }
        term_printf(" removable=%d", bs->removable);
        if (bs->removable) {
            term_printf(" locked=%d", bs->locked);
        }
        if (bs->drv) {
            term_printf(" file=");
	    term_print_filename(bs->filename);
            if (bs->backing_file[0] != '\0') {
                term_printf(" backing_file=");
		term_print_filename(bs->backing_file);
	    }
            term_printf(" ro=%d", bs->read_only);
            term_printf(" drv=%s", bs->drv->format_name);
            term_printf(" encrypted=%d", bdrv_is_encrypted(bs));
        } else {
            term_printf(" [not inserted]");
        }
        term_printf("\n");
    }
}

/* The "info blockstats" command. */
void bdrv_info_stats (void)
{
    BlockDriverState *bs;

    for (bs = bdrv_first; bs != NULL; bs = bs->next) {
	term_printf ("%s:"
		     " rd_bytes=%" PRIu64
		     " wr_bytes=%" PRIu64
		     " rd_operations=%" PRIu64
		     " wr_operations=%" PRIu64
                     "\n",
		     bs->device_name,
		     bs->rd_bytes, bs->wr_bytes,
		     bs->rd_ops, bs->wr_ops);
    }
}

const char *bdrv_get_encrypted_filename(BlockDriverState *bs)
{
    if (bs->backing_hd && bs->backing_hd->encrypted)
        return bs->backing_file;
    else if (bs->encrypted)
        return bs->filename;
    else
        return NULL;
}

void bdrv_get_backing_filename(BlockDriverState *bs,
                               char *filename, int filename_size)
{
    if (!bs->backing_hd) {
        pstrcpy(filename, filename_size, "");
    } else {
        pstrcpy(filename, filename_size, bs->backing_file);
    }
}

int bdrv_write_compressed(BlockDriverState *bs, int64_t sector_num,
                          const uint8_t *buf, int nb_sectors)
{
    BlockDriver *drv = bs->drv;
    if (!drv)
        return -ENOMEDIUM;
    if (bdrv_check_request(bs, sector_num, nb_sectors))
	return -EIO;
    if (!drv->bdrv_write_compressed)
        return -ENOTSUP;
    return drv->bdrv_write_compressed(bs, sector_num, buf, nb_sectors);
}

int bdrv_get_info(BlockDriverState *bs, BlockDriverInfo *bdi)
{
    BlockDriver *drv = bs->drv;
    if (!drv)
        return -ENOMEDIUM;
    if (!drv->bdrv_get_info)
        return -ENOTSUP;
    memset(bdi, 0, sizeof(*bdi));
    return drv->bdrv_get_info(bs, bdi);
}

int bdrv_put_buffer(BlockDriverState *bs, const uint8_t *buf, int64_t pos, int size)
{
    BlockDriver *drv = bs->drv;
    if (!drv)
        return -ENOMEDIUM;
    if (!drv->bdrv_put_buffer)
        return -ENOTSUP;
    return drv->bdrv_put_buffer(bs, buf, pos, size);
}

int bdrv_get_buffer(BlockDriverState *bs, uint8_t *buf, int64_t pos, int size)
{
    BlockDriver *drv = bs->drv;
    if (!drv)
        return -ENOMEDIUM;
    if (!drv->bdrv_get_buffer)
        return -ENOTSUP;
    return drv->bdrv_get_buffer(bs, buf, pos, size);
}

/**************************************************************/
/* handling of snapshots */

int bdrv_snapshot_create(BlockDriverState *bs,
                         QEMUSnapshotInfo *sn_info)
{
    BlockDriver *drv = bs->drv;
    if (!drv)
        return -ENOMEDIUM;
    if (!drv->bdrv_snapshot_create)
        return -ENOTSUP;
    return drv->bdrv_snapshot_create(bs, sn_info);
}

int bdrv_snapshot_goto(BlockDriverState *bs,
                       const char *snapshot_id)
{
    BlockDriver *drv = bs->drv;
    if (!drv)
        return -ENOMEDIUM;
    if (!drv->bdrv_snapshot_goto)
        return -ENOTSUP;
    return drv->bdrv_snapshot_goto(bs, snapshot_id);
}

int bdrv_snapshot_delete(BlockDriverState *bs, const char *snapshot_id)
{
    BlockDriver *drv = bs->drv;
    if (!drv)
        return -ENOMEDIUM;
    if (!drv->bdrv_snapshot_delete)
        return -ENOTSUP;
    return drv->bdrv_snapshot_delete(bs, snapshot_id);
}

int bdrv_snapshot_list(BlockDriverState *bs,
                       QEMUSnapshotInfo **psn_info)
{
    BlockDriver *drv = bs->drv;
    if (!drv)
        return -ENOMEDIUM;
    if (!drv->bdrv_snapshot_list)
        return -ENOTSUP;
    return drv->bdrv_snapshot_list(bs, psn_info);
}

#define NB_SUFFIXES 4

char *get_human_readable_size(char *buf, int buf_size, int64_t size)
{
    static const char suffixes[NB_SUFFIXES] = "KMGT";
    int64_t base;
    int i;

    if (size <= 999) {
        snprintf(buf, buf_size, "%" PRId64, size);
    } else {
        base = 1024;
        for(i = 0; i < NB_SUFFIXES; i++) {
            if (size < (10 * base)) {
                snprintf(buf, buf_size, "%0.1f%c",
                         (double)size / base,
                         suffixes[i]);
                break;
            } else if (size < (1000 * base) || i == (NB_SUFFIXES - 1)) {
                snprintf(buf, buf_size, "%" PRId64 "%c",
                         ((size + (base >> 1)) / base),
                         suffixes[i]);
                break;
            }
            base = base * 1024;
        }
    }
    return buf;
}

char *bdrv_snapshot_dump(char *buf, int buf_size, QEMUSnapshotInfo *sn)
{
    char buf1[128], date_buf[128], clock_buf[128];
#ifdef _WIN32
    struct tm *ptm;
#else
    struct tm tm;
#endif
    time_t ti;
    int64_t secs;

    if (!sn) {
        snprintf(buf, buf_size,
                 "%-10s%-20s%7s%20s%15s",
                 "ID", "TAG", "VM SIZE", "DATE", "VM CLOCK");
    } else {
        ti = sn->date_sec;
#ifdef _WIN32
        ptm = localtime(&ti);
        strftime(date_buf, sizeof(date_buf),
                 "%Y-%m-%d %H:%M:%S", ptm);
#else
        localtime_r(&ti, &tm);
        strftime(date_buf, sizeof(date_buf),
                 "%Y-%m-%d %H:%M:%S", &tm);
#endif
        secs = sn->vm_clock_nsec / 1000000000;
        snprintf(clock_buf, sizeof(clock_buf),
                 "%02d:%02d:%02d.%03d",
                 (int)(secs / 3600),
                 (int)((secs / 60) % 60),
                 (int)(secs % 60),
                 (int)((sn->vm_clock_nsec / 1000000) % 1000));
        snprintf(buf, buf_size,
                 "%-10s%-20s%7s%20s%15s",
                 sn->id_str, sn->name,
                 get_human_readable_size(buf1, sizeof(buf1), sn->vm_state_size),
                 date_buf,
                 clock_buf);
    }
    return buf;
}

/**************************************************************/
/* async I/Os */

typedef struct VectorTranslationState {
    QEMUIOVector *iov;
    uint8_t *bounce;
    int is_write;
    BlockDriverAIOCB *aiocb;
    BlockDriverAIOCB *this_aiocb;
} VectorTranslationState;

static void bdrv_aio_rw_vector_cb(void *opaque, int ret)
{
    VectorTranslationState *s = opaque;

    if (!s->is_write) {
        qemu_iovec_from_buffer(s->iov, s->bounce, s->iov->size);
    }
    qemu_vfree(s->bounce);
    s->this_aiocb->cb(s->this_aiocb->opaque, ret);
    qemu_aio_release(s->this_aiocb);
}

static BlockDriverAIOCB *bdrv_aio_rw_vector(BlockDriverState *bs,
                                            int64_t sector_num,
                                            QEMUIOVector *iov,
                                            int nb_sectors,
                                            BlockDriverCompletionFunc *cb,
                                            void *opaque,
                                            int is_write)

{
    VectorTranslationState *s = qemu_mallocz(sizeof(*s));
    BlockDriverAIOCB *aiocb = qemu_aio_get(bs, cb, opaque);

    s->this_aiocb = aiocb;
    s->iov = iov;
    s->bounce = qemu_memalign(512, nb_sectors * 512);
    s->is_write = is_write;
    if (is_write) {
        qemu_iovec_to_buffer(s->iov, s->bounce);
        s->aiocb = bdrv_aio_write(bs, sector_num, s->bounce, nb_sectors,
                                  bdrv_aio_rw_vector_cb, s);
    } else {
        s->aiocb = bdrv_aio_read(bs, sector_num, s->bounce, nb_sectors,
                                 bdrv_aio_rw_vector_cb, s);
    }
    return aiocb;
}

BlockDriverAIOCB *bdrv_aio_readv(BlockDriverState *bs, int64_t sector_num,
                                 QEMUIOVector *iov, int nb_sectors,
                                 BlockDriverCompletionFunc *cb, void *opaque)
{
    if (bdrv_check_request(bs, sector_num, nb_sectors))
        return NULL;

    return bdrv_aio_rw_vector(bs, sector_num, iov, nb_sectors,
                              cb, opaque, 0);
}

BlockDriverAIOCB *bdrv_aio_writev(BlockDriverState *bs, int64_t sector_num,
                                  QEMUIOVector *iov, int nb_sectors,
                                  BlockDriverCompletionFunc *cb, void *opaque)
{
    if (bdrv_check_request(bs, sector_num, nb_sectors))
        return NULL;

    return bdrv_aio_rw_vector(bs, sector_num, iov, nb_sectors,
                              cb, opaque, 1);
}

BlockDriverAIOCB *bdrv_aio_read(BlockDriverState *bs, int64_t sector_num,
                                uint8_t *buf, int nb_sectors,
                                BlockDriverCompletionFunc *cb, void *opaque)
{
    BlockDriver *drv = bs->drv;
    BlockDriverAIOCB *ret;

    if (!drv)
        return NULL;
    if (bdrv_check_request(bs, sector_num, nb_sectors))
        return NULL;

    ret = drv->bdrv_aio_read(bs, sector_num, buf, nb_sectors, cb, opaque);

    if (ret) {
	/* Update stats even though technically transfer has not happened. */
	bs->rd_bytes += (unsigned) nb_sectors * SECTOR_SIZE;
	bs->rd_ops ++;
    }

    return ret;
}

BlockDriverAIOCB *bdrv_aio_write(BlockDriverState *bs, int64_t sector_num,
                                 const uint8_t *buf, int nb_sectors,
                                 BlockDriverCompletionFunc *cb, void *opaque)
{
    BlockDriver *drv = bs->drv;
    BlockDriverAIOCB *ret;

    if (!drv)
        return NULL;
    if (bs->read_only)
        return NULL;
    if (bdrv_check_request(bs, sector_num, nb_sectors))
        return NULL;

    ret = drv->bdrv_aio_write(bs, sector_num, buf, nb_sectors, cb, opaque);

    if (ret) {
	/* Update stats even though technically transfer has not happened. */
	bs->wr_bytes += (unsigned) nb_sectors * SECTOR_SIZE;
	bs->wr_ops ++;
    }

    return ret;
}

void bdrv_aio_cancel(BlockDriverAIOCB *acb)
{
    BlockDriver *drv = acb->bs->drv;

    if (acb->cb == bdrv_aio_rw_vector_cb) {
        VectorTranslationState *s = acb->opaque;
        acb = s->aiocb;
    }

    drv->bdrv_aio_cancel(acb);
}

BlockDriverAIOCB *bdrv_aio_flush(BlockDriverState *bs, 
                                 BlockDriverCompletionFunc *cb, void *opaque)
{
    BlockDriver *drv = bs->drv;

    if (!drv)
        return NULL;

    return drv->bdrv_aio_flush(bs, cb, opaque);
}

/**************************************************************/
/* async block device emulation */

static void bdrv_aio_bh_cb(void *opaque)
{
    BlockDriverAIOCBSync *acb = opaque;
    acb->common.cb(acb->common.opaque, acb->ret);
    qemu_aio_release(acb);
}

static BlockDriverAIOCB *bdrv_aio_read_em(BlockDriverState *bs,
        int64_t sector_num, uint8_t *buf, int nb_sectors,
        BlockDriverCompletionFunc *cb, void *opaque)
{
    BlockDriverAIOCBSync *acb;
    int ret;

    acb = qemu_aio_get(bs, cb, opaque);
    if (!acb->bh)
        acb->bh = qemu_bh_new(bdrv_aio_bh_cb, acb);
    ret = bdrv_read(bs, sector_num, buf, nb_sectors);
    acb->ret = ret;
    qemu_bh_schedule(acb->bh);
    return &acb->common;
}

static BlockDriverAIOCB *bdrv_aio_write_em(BlockDriverState *bs,
        int64_t sector_num, const uint8_t *buf, int nb_sectors,
        BlockDriverCompletionFunc *cb, void *opaque)
{
    BlockDriverAIOCBSync *acb;
    int ret;

    acb = qemu_aio_get(bs, cb, opaque);
    if (!acb->bh)
        acb->bh = qemu_bh_new(bdrv_aio_bh_cb, acb);
    ret = bdrv_write(bs, sector_num, buf, nb_sectors);
    acb->ret = ret;
    qemu_bh_schedule(acb->bh);
    return &acb->common;
}

static void bdrv_aio_cancel_em(BlockDriverAIOCB *blockacb)
{
    BlockDriverAIOCBSync *acb = (BlockDriverAIOCBSync *)blockacb;
    qemu_bh_cancel(acb->bh);
    qemu_aio_release(acb);
}

/**************************************************************/
/* sync block device emulation */

static void bdrv_rw_em_cb(void *opaque, int ret)
{
    *(int *)opaque = ret;
}

#define NOT_DONE 0x7fffffff

static int bdrv_read_em(BlockDriverState *bs, int64_t sector_num,
                        uint8_t *buf, int nb_sectors)
{
    int async_ret;
    BlockDriverAIOCB *acb;

    async_ret = NOT_DONE;
    acb = bdrv_aio_read(bs, sector_num, buf, nb_sectors,
                        bdrv_rw_em_cb, &async_ret);
    if (acb == NULL)
        return -1;

    while (async_ret == NOT_DONE) {
        qemu_aio_wait();
    }

    return async_ret;
}

static int bdrv_write_em(BlockDriverState *bs, int64_t sector_num,
                         const uint8_t *buf, int nb_sectors)
{
    int async_ret;
    BlockDriverAIOCB *acb;

    async_ret = NOT_DONE;
    acb = bdrv_aio_write(bs, sector_num, buf, nb_sectors,
                         bdrv_rw_em_cb, &async_ret);
    if (acb == NULL)
        return -1;
    while (async_ret == NOT_DONE) {
        qemu_aio_wait();
    }
    return async_ret;
}

static BlockDriverAIOCB *bdrv_aio_flush_em(BlockDriverState *bs,
        BlockDriverCompletionFunc *cb, void *opaque)
{
    BlockDriverAIOCBSync *acb;
    int ret;

    acb = qemu_aio_get(bs, cb, opaque);
    if (!acb->bh)
        acb->bh = qemu_bh_new(bdrv_aio_bh_cb, acb);
    ret = bdrv_flush(bs);
    acb->ret = ret;
    qemu_bh_schedule(acb->bh);
    return &acb->common;
}

void bdrv_init(void)
{
    bdrv_register(&bdrv_raw);
#ifndef CONFIG_STUBDOM
    bdrv_register(&bdrv_host_device);
#endif
#ifndef _WIN32
    bdrv_register(&bdrv_cow);
#endif
    bdrv_register(&bdrv_qcow);
    bdrv_register(&bdrv_vmdk);
    bdrv_register(&bdrv_cloop);
    bdrv_register(&bdrv_dmg);
    bdrv_register(&bdrv_bochs);
    bdrv_register(&bdrv_vpc);
    bdrv_register(&bdrv_vvfat);
    bdrv_register(&bdrv_qcow2);
    bdrv_register(&bdrv_parallels);
#ifndef CONFIG_STUBDOM
    bdrv_register(&bdrv_nbd);
#endif
}

void *qemu_aio_get(BlockDriverState *bs, BlockDriverCompletionFunc *cb,
                   void *opaque)
{
    BlockDriver *drv;
    BlockDriverAIOCB *acb;

    drv = bs->drv;
    if (drv->free_aiocb) {
        acb = drv->free_aiocb;
        drv->free_aiocb = acb->next;
    } else {
        acb = qemu_mallocz(drv->aiocb_size);
    }
    acb->bs = bs;
    acb->cb = cb;
    acb->opaque = opaque;
    return acb;
}

void qemu_aio_release(void *p)
{
    BlockDriverAIOCB *acb = p;
    BlockDriver *drv = acb->bs->drv;
    acb->next = drv->free_aiocb;
    drv->free_aiocb = acb;
}

/**************************************************************/
/* removable device support */

/**
 * Return TRUE if the media is present
 */
int bdrv_is_inserted(BlockDriverState *bs)
{
    BlockDriver *drv = bs->drv;
    int ret;
    if (!drv)
        return 0;
    if (!drv->bdrv_is_inserted)
        return 1;
    ret = drv->bdrv_is_inserted(bs);
    return ret;
}

/**
 * Return TRUE if the media changed since the last call to this
 * function. It is currently only used for floppy disks
 */
int bdrv_media_changed(BlockDriverState *bs)
{
    BlockDriver *drv = bs->drv;
    int ret;

    if (!drv || !drv->bdrv_media_changed)
        ret = -ENOTSUP;
    else
        ret = drv->bdrv_media_changed(bs);
    if (ret == -ENOTSUP)
        ret = bs->media_changed;
    bs->media_changed = 0;
    return ret;
}

/**
 * If eject_flag is TRUE, eject the media. Otherwise, close the tray
 */
void bdrv_eject(BlockDriverState *bs, int eject_flag)
{
    BlockDriver *drv = bs->drv;
    int ret;

    if (!drv || !drv->bdrv_eject) {
        ret = -ENOTSUP;
    } else {
        ret = drv->bdrv_eject(bs, eject_flag);
    }
    if (ret == -ENOTSUP) {
        if (eject_flag)
            bdrv_close(bs);
    }
}

int bdrv_is_locked(BlockDriverState *bs)
{
    return bs->locked;
}

/**
 * Lock or unlock the media (if it is locked, the user won't be able
 * to eject it manually).
 */
void bdrv_set_locked(BlockDriverState *bs, int locked)
{
    BlockDriver *drv = bs->drv;

    bs->locked = locked;
    if (drv && drv->bdrv_set_locked) {
        drv->bdrv_set_locked(bs, locked);
    }
}

/* needed for generic scsi interface */

int bdrv_ioctl(BlockDriverState *bs, unsigned long int req, void *buf)
{
    BlockDriver *drv = bs->drv;

    if (drv && drv->bdrv_ioctl)
        return drv->bdrv_ioctl(bs, req, buf);
    return -ENOTSUP;
}<|MERGE_RESOLUTION|>--- conflicted
+++ resolved
@@ -335,13 +335,7 @@
     int ret;
 
     bs = bdrv_new("");
-<<<<<<< HEAD
-    if (!bs)
-        return -ENOMEM;
     ret = bdrv_open2(bs, filename, flags | BDRV_O_FILE, &bdrv_raw);
-=======
-    ret = bdrv_open2(bs, filename, flags | BDRV_O_FILE, NULL);
->>>>>>> 8bb66d86
     if (ret < 0) {
         bdrv_delete(bs);
         return ret;
@@ -411,23 +405,12 @@
     pstrcpy(bs->filename, sizeof(bs->filename), filename);
     if (flags & BDRV_O_FILE) {
         drv = find_protocol(filename);
-<<<<<<< HEAD
-        if (!drv)
-	    drv = &bdrv_raw;
-    } else {
-        if (!drv) {
-            drv = find_image_format(filename);
-            if (!drv)
-                return -1;
-        }
-=======
     } else if (!drv) {
         drv = find_image_format(filename);
     }
     if (!drv) {
         ret = -ENOENT;
         goto unlink_and_fail;
->>>>>>> 8bb66d86
     }
     bs->drv = drv;
     bs->opaque = qemu_mallocz(drv->instance_size);
@@ -464,16 +447,11 @@
         bs->backing_hd = bdrv_new("");
         path_combine(backing_filename, sizeof(backing_filename),
                      filename, bs->backing_file);
-<<<<<<< HEAD
-        if (bdrv_open2(bs->backing_hd, backing_filename, open_flags, &bdrv_raw) < 0)
-            goto fail;
-=======
-        ret = bdrv_open(bs->backing_hd, backing_filename, open_flags);
+        ret = bdrv_open2(bs->backing_hd, backing_filename, open_flags, &bdrv_raw);
         if (ret < 0) {
             bdrv_close(bs);
             return ret;
         }
->>>>>>> 8bb66d86
     }
 
     /* call the change callback */
