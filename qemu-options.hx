HXCOMM Use DEFHEADING() to define headings in both help text and texi
HXCOMM Text between STEXI and ETEXI are copied to texi version and
HXCOMM discarded from C version
HXCOMM DEF(option, HAS_ARG/0, opt_enum, opt_help, arch_mask) is used to
HXCOMM construct option structures, enums and help message for specified
HXCOMM architectures.
HXCOMM HXCOMM can be used for comments, discarded from both texi and C

DEFHEADING(Standard options:)
STEXI
@table @option
ETEXI

DEF("help", 0, QEMU_OPTION_h,
    "-h or -help     display this help and exit\n", QEMU_ARCH_ALL)
STEXI
@item -h
@findex -h
Display help and exit
ETEXI

DEF("version", 0, QEMU_OPTION_version,
    "-version        display version information and exit\n", QEMU_ARCH_ALL)
STEXI
@item -version
@findex -version
Display version information and exit
ETEXI

DEF("M", HAS_ARG, QEMU_OPTION_M,
    "-M machine      select emulated machine (-M ? for list)\n", QEMU_ARCH_ALL)
STEXI
@item -M @var{machine}
@findex -M
Select the emulated @var{machine} (@code{-M ?} for list)
ETEXI

DEF("cpu", HAS_ARG, QEMU_OPTION_cpu,
    "-cpu cpu        select CPU (-cpu ? for list)\n", QEMU_ARCH_ALL)
STEXI
@item -cpu @var{model}
@findex -cpu
Select CPU model (-cpu ? for list and additional feature selection)
ETEXI

DEF("smp", HAS_ARG, QEMU_OPTION_smp,
    "-smp n[,maxcpus=cpus][,cores=cores][,threads=threads][,sockets=sockets]\n"
    "                set the number of CPUs to 'n' [default=1]\n"
    "                maxcpus= maximum number of total cpus, including\n"
    "                offline CPUs for hotplug, etc\n"
    "                cores= number of CPU cores on one socket\n"
    "                threads= number of threads on one CPU core\n"
    "                sockets= number of discrete sockets in the system\n",
        QEMU_ARCH_ALL)
STEXI
@item -smp @var{n}[,cores=@var{cores}][,threads=@var{threads}][,sockets=@var{sockets}][,maxcpus=@var{maxcpus}]
@findex -smp
Simulate an SMP system with @var{n} CPUs. On the PC target, up to 255
CPUs are supported. On Sparc32 target, Linux limits the number of usable CPUs
to 4.
For the PC target, the number of @var{cores} per socket, the number
of @var{threads} per cores and the total number of @var{sockets} can be
specified. Missing values will be computed. If any on the three values is
given, the total number of CPUs @var{n} can be omitted. @var{maxcpus}
specifies the maximum number of hotpluggable CPUs.
ETEXI

DEF("numa", HAS_ARG, QEMU_OPTION_numa,
    "-numa node[,mem=size][,cpus=cpu[-cpu]][,nodeid=node]\n", QEMU_ARCH_ALL)
STEXI
@item -numa @var{opts}
@findex -numa
Simulate a multi node NUMA system. If mem and cpus are omitted, resources
are split equally.
ETEXI

DEF("fda", HAS_ARG, QEMU_OPTION_fda,
    "-fda/-fdb file  use 'file' as floppy disk 0/1 image\n", QEMU_ARCH_ALL)
DEF("fdb", HAS_ARG, QEMU_OPTION_fdb, "", QEMU_ARCH_ALL)
STEXI
@item -fda @var{file}
@item -fdb @var{file}
@findex -fda
@findex -fdb
Use @var{file} as floppy disk 0/1 image (@pxref{disk_images}). You can
use the host floppy by using @file{/dev/fd0} as filename (@pxref{host_drives}).
ETEXI

DEF("hda", HAS_ARG, QEMU_OPTION_hda,
    "-hda/-hdb file  use 'file' as IDE hard disk 0/1 image\n", QEMU_ARCH_ALL)
DEF("hdb", HAS_ARG, QEMU_OPTION_hdb, "", QEMU_ARCH_ALL)
DEF("hdc", HAS_ARG, QEMU_OPTION_hdc,
    "-hdc/-hdd file  use 'file' as IDE hard disk 2/3 image\n", QEMU_ARCH_ALL)
DEF("hdd", HAS_ARG, QEMU_OPTION_hdd, "", QEMU_ARCH_ALL)
STEXI
@item -hda @var{file}
@item -hdb @var{file}
@item -hdc @var{file}
@item -hdd @var{file}
@findex -hda
@findex -hdb
@findex -hdc
@findex -hdd
Use @var{file} as hard disk 0, 1, 2 or 3 image (@pxref{disk_images}).
ETEXI

DEF("cdrom", HAS_ARG, QEMU_OPTION_cdrom,
    "-cdrom file     use 'file' as IDE cdrom image (cdrom is ide1 master)\n",
    QEMU_ARCH_ALL)
STEXI
@item -cdrom @var{file}
@findex -cdrom
Use @var{file} as CD-ROM image (you cannot use @option{-hdc} and
@option{-cdrom} at the same time). You can use the host CD-ROM by
using @file{/dev/cdrom} as filename (@pxref{host_drives}).
ETEXI

DEF("drive", HAS_ARG, QEMU_OPTION_drive,
    "-drive [file=file][,if=type][,bus=n][,unit=m][,media=d][,index=i]\n"
    "       [,cyls=c,heads=h,secs=s[,trans=t]][,snapshot=on|off]\n"
<<<<<<< HEAD
    "       [,cache=writethrough|writeback|none][,format=f][,serial=s]\n"
    "       [,addr=A][,id=name][,aio=threads|native][,readonly=on|off]\n"
    "       [,boot=on|off]\n"
=======
    "       [,cache=writethrough|writeback|unsafe|none][,format=f]\n"
    "       [,serial=s][,addr=A][,id=name][,aio=threads|native]\n"
    "       [,readonly=on|off]\n"
>>>>>>> 016f5cf6
    "                use 'file' as a drive image\n", QEMU_ARCH_ALL)
STEXI
@item -drive @var{option}[,@var{option}[,@var{option}[,...]]]
@findex -drive

Define a new drive. Valid options are:

@table @option
@item file=@var{file}
This option defines which disk image (@pxref{disk_images}) to use with
this drive. If the filename contains comma, you must double it
(for instance, "file=my,,file" to use file "my,file").
@item if=@var{interface}
This option defines on which type on interface the drive is connected.
Available types are: ide, scsi, sd, mtd, floppy, pflash, virtio.
@item bus=@var{bus},unit=@var{unit}
These options define where is connected the drive by defining the bus number and
the unit id.
@item index=@var{index}
This option defines where is connected the drive by using an index in the list
of available connectors of a given interface type.
@item media=@var{media}
This option defines the type of the media: disk or cdrom.
@item cyls=@var{c},heads=@var{h},secs=@var{s}[,trans=@var{t}]
These options have the same definition as they have in @option{-hdachs}.
@item snapshot=@var{snapshot}
@var{snapshot} is "on" or "off" and allows to enable snapshot for given drive (see @option{-snapshot}).
@item cache=@var{cache}
@var{cache} is "none", "writeback", "unsafe", or "writethrough" and controls how the host cache is used to access block data.
@item aio=@var{aio}
@var{aio} is "threads", or "native" and selects between pthread based disk I/O and native Linux AIO.
@item format=@var{format}
Specify which disk @var{format} will be used rather than detecting
the format.  Can be used to specifiy format=raw to avoid interpreting
an untrusted format header.
@item serial=@var{serial}
This option specifies the serial number to assign to the device.
@item addr=@var{addr}
Specify the controller's PCI address (if=virtio only).
@item boot=@var{boot}
@var{boot} is "on" or "off" and allows for booting from non-traditional interfaces, such as virtio.
@end table

By default, writethrough caching is used for all block device.  This means that
the host page cache will be used to read and write data but write notification
will be sent to the guest only when the data has been reported as written by
the storage subsystem.

Writeback caching will report data writes as completed as soon as the data is
present in the host page cache.  This is safe as long as you trust your host.
If your host crashes or loses power, then the guest may experience data
corruption.  When using the @option{-snapshot} option, writeback caching is
used by default.

The host page cache can be avoided entirely with @option{cache=none}.  This will
attempt to do disk IO directly to the guests memory.  QEMU may still perform
an internal copy of the data.

Some block drivers perform badly with @option{cache=writethrough}, most notably,
qcow2.  If performance is more important than correctness,
@option{cache=writeback} should be used with qcow2.

In case you don't care about data integrity over host failures, use
cache=unsafe. This option tells qemu that it never needs to write any data
to the disk but can instead keeps things in cache. If anything goes wrong,
like your host losing power, the disk storage getting disconnected accidently,
etc. you're image will most probably be rendered unusable.

Instead of @option{-cdrom} you can use:
@example
qemu -drive file=file,index=2,media=cdrom
@end example

Instead of @option{-hda}, @option{-hdb}, @option{-hdc}, @option{-hdd}, you can
use:
@example
qemu -drive file=file,index=0,media=disk
qemu -drive file=file,index=1,media=disk
qemu -drive file=file,index=2,media=disk
qemu -drive file=file,index=3,media=disk
@end example

You can connect a CDROM to the slave of ide0:
@example
qemu -drive file=file,if=ide,index=1,media=cdrom
@end example

If you don't specify the "file=" argument, you define an empty drive:
@example
qemu -drive if=ide,index=1,media=cdrom
@end example

You can connect a SCSI disk with unit ID 6 on the bus #0:
@example
qemu -drive file=file,if=scsi,bus=0,unit=6
@end example

Instead of @option{-fda}, @option{-fdb}, you can use:
@example
qemu -drive file=file,index=0,if=floppy
qemu -drive file=file,index=1,if=floppy
@end example

By default, @var{interface} is "ide" and @var{index} is automatically
incremented:
@example
qemu -drive file=a -drive file=b"
@end example
is interpreted like:
@example
qemu -hda a -hdb b
@end example
ETEXI

DEF("set", HAS_ARG, QEMU_OPTION_set,
    "-set group.id.arg=value\n"
    "                set <arg> parameter for item <id> of type <group>\n"
    "                i.e. -set drive.$id.file=/path/to/image\n", QEMU_ARCH_ALL)
STEXI
@item -set
@findex -set
TODO
ETEXI

DEF("global", HAS_ARG, QEMU_OPTION_global,
    "-global driver.property=value\n"
    "                set a global default for a driver property\n",
    QEMU_ARCH_ALL)
STEXI
@item -global
@findex -global
TODO
ETEXI

DEF("mtdblock", HAS_ARG, QEMU_OPTION_mtdblock,
    "-mtdblock file  use 'file' as on-board Flash memory image\n",
    QEMU_ARCH_ALL)
STEXI
@item -mtdblock @var{file}
@findex -mtdblock
Use @var{file} as on-board Flash memory image.
ETEXI

DEF("sd", HAS_ARG, QEMU_OPTION_sd,
    "-sd file        use 'file' as SecureDigital card image\n", QEMU_ARCH_ALL)
STEXI
@item -sd @var{file}
@findex -sd
Use @var{file} as SecureDigital card image.
ETEXI

DEF("pflash", HAS_ARG, QEMU_OPTION_pflash,
    "-pflash file    use 'file' as a parallel flash image\n", QEMU_ARCH_ALL)
STEXI
@item -pflash @var{file}
@findex -pflash
Use @var{file} as a parallel flash image.
ETEXI

DEF("boot", HAS_ARG, QEMU_OPTION_boot,
    "-boot [order=drives][,once=drives][,menu=on|off]\n"
    "                'drives': floppy (a), hard disk (c), CD-ROM (d), network (n)\n",
    QEMU_ARCH_ALL)
STEXI
@item -boot [order=@var{drives}][,once=@var{drives}][,menu=on|off]
@findex -boot
Specify boot order @var{drives} as a string of drive letters. Valid
drive letters depend on the target achitecture. The x86 PC uses: a, b
(floppy 1 and 2), c (first hard disk), d (first CD-ROM), n-p (Etherboot
from network adapter 1-4), hard disk boot is the default. To apply a
particular boot order only on the first startup, specify it via
@option{once}.

Interactive boot menus/prompts can be enabled via @option{menu=on} as far
as firmware/BIOS supports them. The default is non-interactive boot.

@example
# try to boot from network first, then from hard disk
qemu -boot order=nc
# boot from CD-ROM first, switch back to default order after reboot
qemu -boot once=d
@end example

Note: The legacy format '-boot @var{drives}' is still supported but its
use is discouraged as it may be removed from future versions.
ETEXI

DEF("snapshot", 0, QEMU_OPTION_snapshot,
    "-snapshot       write to temporary files instead of disk image files\n",
    QEMU_ARCH_ALL)
STEXI
@item -snapshot
@findex -snapshot
Write to temporary files instead of disk image files. In this case,
the raw disk image you use is not written back. You can however force
the write back by pressing @key{C-a s} (@pxref{disk_images}).
ETEXI

DEF("m", HAS_ARG, QEMU_OPTION_m,
    "-m megs         set virtual RAM size to megs MB [default="
    stringify(DEFAULT_RAM_SIZE) "]\n", QEMU_ARCH_ALL)
STEXI
@item -m @var{megs}
@findex -m
Set virtual RAM size to @var{megs} megabytes. Default is 128 MiB.  Optionally,
a suffix of ``M'' or ``G'' can be used to signify a value in megabytes or
gigabytes respectively.
ETEXI

DEF("mem-path", HAS_ARG, QEMU_OPTION_mempath,
    "-mem-path FILE  provide backing storage for guest RAM\n", QEMU_ARCH_ALL)
STEXI
@item -mem-path @var{path}
Allocate guest RAM from a temporarily created file in @var{path}.
ETEXI

#ifdef MAP_POPULATE
DEF("mem-prealloc", 0, QEMU_OPTION_mem_prealloc,
    "-mem-prealloc   preallocate guest memory (use with -mem-path)\n",
    QEMU_ARCH_ALL)
STEXI
@item -mem-prealloc
Preallocate memory when using -mem-path.
ETEXI
#endif

DEF("k", HAS_ARG, QEMU_OPTION_k,
    "-k language     use keyboard layout (for example 'fr' for French)\n",
    QEMU_ARCH_ALL)
STEXI
@item -k @var{language}
@findex -k
Use keyboard layout @var{language} (for example @code{fr} for
French). This option is only needed where it is not easy to get raw PC
keycodes (e.g. on Macs, with some X11 servers or with a VNC
display). You don't normally need to use it on PC/Linux or PC/Windows
hosts.

The available layouts are:
@example
ar  de-ch  es  fo     fr-ca  hu  ja  mk     no  pt-br  sv
da  en-gb  et  fr     fr-ch  is  lt  nl     pl  ru     th
de  en-us  fi  fr-be  hr     it  lv  nl-be  pt  sl     tr
@end example

The default is @code{en-us}.
ETEXI


DEF("audio-help", 0, QEMU_OPTION_audio_help,
    "-audio-help     print list of audio drivers and their options\n",
    QEMU_ARCH_ALL)
STEXI
@item -audio-help
@findex -audio-help
Will show the audio subsystem help: list of drivers, tunable
parameters.
ETEXI

DEF("soundhw", HAS_ARG, QEMU_OPTION_soundhw,
    "-soundhw c1,... enable audio support\n"
    "                and only specified sound cards (comma separated list)\n"
    "                use -soundhw ? to get the list of supported cards\n"
    "                use -soundhw all to enable all of them\n", QEMU_ARCH_ALL)
STEXI
@item -soundhw @var{card1}[,@var{card2},...] or -soundhw all
@findex -soundhw
Enable audio and selected sound hardware. Use ? to print all
available sound hardware.

@example
qemu -soundhw sb16,adlib disk.img
qemu -soundhw es1370 disk.img
qemu -soundhw ac97 disk.img
qemu -soundhw all disk.img
qemu -soundhw ?
@end example

Note that Linux's i810_audio OSS kernel (for AC97) module might
require manually specifying clocking.

@example
modprobe i810_audio clocking=48000
@end example
ETEXI

STEXI
@end table
ETEXI

DEF("usb", 0, QEMU_OPTION_usb,
    "-usb            enable the USB driver (will be the default soon)\n",
    QEMU_ARCH_ALL)
STEXI
USB options:
@table @option

@item -usb
@findex -usb
Enable the USB driver (will be the default soon)
ETEXI

DEF("usbdevice", HAS_ARG, QEMU_OPTION_usbdevice,
    "-usbdevice name add the host or guest USB device 'name'\n",
    QEMU_ARCH_ALL)
STEXI

@item -usbdevice @var{devname}
@findex -usbdevice
Add the USB device @var{devname}. @xref{usb_devices}.

@table @option

@item mouse
Virtual Mouse. This will override the PS/2 mouse emulation when activated.

@item tablet
Pointer device that uses absolute coordinates (like a touchscreen). This
means qemu is able to report the mouse position without having to grab the
mouse. Also overrides the PS/2 mouse emulation when activated.

@item disk:[format=@var{format}]:@var{file}
Mass storage device based on file. The optional @var{format} argument
will be used rather than detecting the format. Can be used to specifiy
@code{format=raw} to avoid interpreting an untrusted format header.

@item host:@var{bus}.@var{addr}
Pass through the host device identified by @var{bus}.@var{addr} (Linux only).

@item host:@var{vendor_id}:@var{product_id}
Pass through the host device identified by @var{vendor_id}:@var{product_id}
(Linux only).

@item serial:[vendorid=@var{vendor_id}][,productid=@var{product_id}]:@var{dev}
Serial converter to host character device @var{dev}, see @code{-serial} for the
available devices.

@item braille
Braille device.  This will use BrlAPI to display the braille output on a real
or fake device.

@item net:@var{options}
Network adapter that supports CDC ethernet and RNDIS protocols.

@end table
ETEXI

DEF("device", HAS_ARG, QEMU_OPTION_device,
    "-device driver[,prop[=value][,...]]\n"
    "                add device (based on driver)\n"
    "                prop=value,... sets driver properties\n"
    "                use -device ? to print all possible drivers\n"
    "                use -device driver,? to print all possible properties\n",
    QEMU_ARCH_ALL)
STEXI
@item -device @var{driver}[,@var{prop}[=@var{value}][,...]]
@findex -device
Add device @var{driver}.  @var{prop}=@var{value} sets driver
properties.  Valid properties depend on the driver.  To get help on
possible drivers and properties, use @code{-device ?} and
@code{-device @var{driver},?}.
ETEXI

#ifdef CONFIG_LINUX
DEFHEADING(File system options:)

DEF("fsdev", HAS_ARG, QEMU_OPTION_fsdev,
    "-fsdev local,id=id,path=path\n",
    QEMU_ARCH_ALL)

STEXI

The general form of a File system device option is:
@table @option

@item -fsdev @var{fstype} ,id=@var{id} [,@var{options}]
@findex -fsdev
Fstype is one of:
@option{local},
The specific Fstype will determine the applicable options.

Options to each backend are described below.

@item -fsdev local ,id=@var{id} ,path=@var{path}

Create a file-system-"device" for local-filesystem.

@option{local} is only available on Linux.

@option{path} specifies the path to be exported. @option{path} is required.

@end table
ETEXI
#endif

#ifdef CONFIG_LINUX
DEFHEADING(Virtual File system pass-through options:)

DEF("virtfs", HAS_ARG, QEMU_OPTION_virtfs,
    "-virtfs local,path=path,mount_tag=tag\n",
    QEMU_ARCH_ALL)

STEXI

The general form of a Virtual File system pass-through option is:
@table @option

@item -virtfs @var{fstype} [,@var{options}]
@findex -virtfs
Fstype is one of:
@option{local},
The specific Fstype will determine the applicable options.

Options to each backend are described below.

@item -virtfs local ,path=@var{path} ,mount_tag=@var{mount_tag}

Create a Virtual file-system-pass through for local-filesystem.

@option{local} is only available on Linux.

@option{path} specifies the path to be exported. @option{path} is required.

@option{mount_tag} specifies the tag with which the exported file is mounted.
@option{mount_tag} is required.

@end table
ETEXI
#endif

DEFHEADING()

DEF("name", HAS_ARG, QEMU_OPTION_name,
    "-name string1[,process=string2]\n"
    "                set the name of the guest\n"
    "                string1 sets the window title and string2 the process name (on Linux)\n",
    QEMU_ARCH_ALL)
STEXI
@item -name @var{name}
@findex -name
Sets the @var{name} of the guest.
This name will be displayed in the SDL window caption.
The @var{name} will also be used for the VNC server.
Also optionally set the top visible process name in Linux.
ETEXI

DEF("uuid", HAS_ARG, QEMU_OPTION_uuid,
    "-uuid %08x-%04x-%04x-%04x-%012x\n"
    "                specify machine UUID\n", QEMU_ARCH_ALL)
STEXI
@item -uuid @var{uuid}
@findex -uuid
Set system UUID.
ETEXI

STEXI
@end table
ETEXI

DEFHEADING()

DEFHEADING(Display options:)

STEXI
@table @option
ETEXI

DEF("nographic", 0, QEMU_OPTION_nographic,
    "-nographic      disable graphical output and redirect serial I/Os to console\n",
    QEMU_ARCH_ALL)
STEXI
@item -nographic
@findex -nographic
Normally, QEMU uses SDL to display the VGA output. With this option,
you can totally disable graphical output so that QEMU is a simple
command line application. The emulated serial port is redirected on
the console. Therefore, you can still use QEMU to debug a Linux kernel
with a serial console.
ETEXI

#ifdef CONFIG_CURSES
DEF("curses", 0, QEMU_OPTION_curses,
    "-curses         use a curses/ncurses interface instead of SDL\n",
    QEMU_ARCH_ALL)
#endif
STEXI
@item -curses
@findex curses
Normally, QEMU uses SDL to display the VGA output.  With this option,
QEMU can display the VGA output when in text mode using a
curses/ncurses interface.  Nothing is displayed in graphical mode.
ETEXI

#ifdef CONFIG_SDL
DEF("no-frame", 0, QEMU_OPTION_no_frame,
    "-no-frame       open SDL window without a frame and window decorations\n",
    QEMU_ARCH_ALL)
#endif
STEXI
@item -no-frame
@findex -no-frame
Do not use decorations for SDL windows and start them using the whole
available screen space. This makes the using QEMU in a dedicated desktop
workspace more convenient.
ETEXI

#ifdef CONFIG_SDL
DEF("alt-grab", 0, QEMU_OPTION_alt_grab,
    "-alt-grab       use Ctrl-Alt-Shift to grab mouse (instead of Ctrl-Alt)\n",
    QEMU_ARCH_ALL)
#endif
STEXI
@item -alt-grab
@findex -alt-grab
Use Ctrl-Alt-Shift to grab mouse (instead of Ctrl-Alt).
ETEXI

#ifdef CONFIG_SDL
DEF("ctrl-grab", 0, QEMU_OPTION_ctrl_grab,
    "-ctrl-grab      use Right-Ctrl to grab mouse (instead of Ctrl-Alt)\n",
    QEMU_ARCH_ALL)
#endif
STEXI
@item -ctrl-grab
@findex -ctrl-grab
Use Right-Ctrl to grab mouse (instead of Ctrl-Alt).
ETEXI

#ifdef CONFIG_SDL
DEF("no-quit", 0, QEMU_OPTION_no_quit,
    "-no-quit        disable SDL window close capability\n", QEMU_ARCH_ALL)
#endif
STEXI
@item -no-quit
@findex -no-quit
Disable SDL window close capability.
ETEXI

#ifdef CONFIG_SDL
DEF("sdl", 0, QEMU_OPTION_sdl,
    "-sdl            enable SDL\n", QEMU_ARCH_ALL)
#endif
STEXI
@item -sdl
@findex -sdl
Enable SDL.
ETEXI

DEF("portrait", 0, QEMU_OPTION_portrait,
    "-portrait       rotate graphical output 90 deg left (only PXA LCD)\n",
    QEMU_ARCH_ALL)
STEXI
@item -portrait
@findex -portrait
Rotate graphical output 90 deg left (only PXA LCD).
ETEXI

DEF("vga", HAS_ARG, QEMU_OPTION_vga,
    "-vga [std|cirrus|vmware|xenfb|none]\n"
    "                select video card type\n", QEMU_ARCH_ALL)
STEXI
@item -vga @var{type}
@findex -vga
Select type of VGA card to emulate. Valid values for @var{type} are
@table @option
@item cirrus
Cirrus Logic GD5446 Video card. All Windows versions starting from
Windows 95 should recognize and use this graphic card. For optimal
performances, use 16 bit color depth in the guest and the host OS.
(This one is the default)
@item std
Standard VGA card with Bochs VBE extensions.  If your guest OS
supports the VESA 2.0 VBE extensions (e.g. Windows XP) and if you want
to use high resolution modes (>= 1280x1024x16) then you should use
this option.
@item vmware
VMWare SVGA-II compatible adapter. Use it if you have sufficiently
recent XFree86/XOrg server or Windows guest with a driver for this
card.
@item none
Disable VGA card.
@end table
ETEXI

DEF("full-screen", 0, QEMU_OPTION_full_screen,
    "-full-screen    start in full screen\n", QEMU_ARCH_ALL)
STEXI
@item -full-screen
@findex -full-screen
Start in full screen.
ETEXI

DEF("g", 1, QEMU_OPTION_g ,
    "-g WxH[xDEPTH]  Set the initial graphical resolution and depth\n",
    QEMU_ARCH_PPC | QEMU_ARCH_SPARC)
STEXI
@item -g @var{width}x@var{height}[x@var{depth}]
@findex -g
Set the initial graphical resolution and depth (PPC, SPARC only).
ETEXI

DEF("vnc", HAS_ARG, QEMU_OPTION_vnc ,
    "-vnc display    start a VNC server on display\n", QEMU_ARCH_ALL)
STEXI
@item -vnc @var{display}[,@var{option}[,@var{option}[,...]]]
@findex -vnc
Normally, QEMU uses SDL to display the VGA output.  With this option,
you can have QEMU listen on VNC display @var{display} and redirect the VGA
display over the VNC session.  It is very useful to enable the usb
tablet device when using this option (option @option{-usbdevice
tablet}). When using the VNC display, you must use the @option{-k}
parameter to set the keyboard layout if you are not using en-us. Valid
syntax for the @var{display} is

@table @option

@item @var{host}:@var{d}

TCP connections will only be allowed from @var{host} on display @var{d}.
By convention the TCP port is 5900+@var{d}. Optionally, @var{host} can
be omitted in which case the server will accept connections from any host.

@item unix:@var{path}

Connections will be allowed over UNIX domain sockets where @var{path} is the
location of a unix socket to listen for connections on.

@item none

VNC is initialized but not started. The monitor @code{change} command
can be used to later start the VNC server.

@end table

Following the @var{display} value there may be one or more @var{option} flags
separated by commas. Valid options are

@table @option

@item reverse

Connect to a listening VNC client via a ``reverse'' connection. The
client is specified by the @var{display}. For reverse network
connections (@var{host}:@var{d},@code{reverse}), the @var{d} argument
is a TCP port number, not a display number.

@item password

Require that password based authentication is used for client connections.
The password must be set separately using the @code{change} command in the
@ref{pcsys_monitor}

@item tls

Require that client use TLS when communicating with the VNC server. This
uses anonymous TLS credentials so is susceptible to a man-in-the-middle
attack. It is recommended that this option be combined with either the
@option{x509} or @option{x509verify} options.

@item x509=@var{/path/to/certificate/dir}

Valid if @option{tls} is specified. Require that x509 credentials are used
for negotiating the TLS session. The server will send its x509 certificate
to the client. It is recommended that a password be set on the VNC server
to provide authentication of the client when this is used. The path following
this option specifies where the x509 certificates are to be loaded from.
See the @ref{vnc_security} section for details on generating certificates.

@item x509verify=@var{/path/to/certificate/dir}

Valid if @option{tls} is specified. Require that x509 credentials are used
for negotiating the TLS session. The server will send its x509 certificate
to the client, and request that the client send its own x509 certificate.
The server will validate the client's certificate against the CA certificate,
and reject clients when validation fails. If the certificate authority is
trusted, this is a sufficient authentication mechanism. You may still wish
to set a password on the VNC server as a second authentication layer. The
path following this option specifies where the x509 certificates are to
be loaded from. See the @ref{vnc_security} section for details on generating
certificates.

@item sasl

Require that the client use SASL to authenticate with the VNC server.
The exact choice of authentication method used is controlled from the
system / user's SASL configuration file for the 'qemu' service. This
is typically found in /etc/sasl2/qemu.conf. If running QEMU as an
unprivileged user, an environment variable SASL_CONF_PATH can be used
to make it search alternate locations for the service config.
While some SASL auth methods can also provide data encryption (eg GSSAPI),
it is recommended that SASL always be combined with the 'tls' and
'x509' settings to enable use of SSL and server certificates. This
ensures a data encryption preventing compromise of authentication
credentials. See the @ref{vnc_security} section for details on using
SASL authentication.

@item acl

Turn on access control lists for checking of the x509 client certificate
and SASL party. For x509 certs, the ACL check is made against the
certificate's distinguished name. This is something that looks like
@code{C=GB,O=ACME,L=Boston,CN=bob}. For SASL party, the ACL check is
made against the username, which depending on the SASL plugin, may
include a realm component, eg @code{bob} or @code{bob@@EXAMPLE.COM}.
When the @option{acl} flag is set, the initial access list will be
empty, with a @code{deny} policy. Thus no one will be allowed to
use the VNC server until the ACLs have been loaded. This can be
achieved using the @code{acl} monitor command.

@end table
ETEXI

STEXI
@end table
ETEXI

DEFHEADING()

DEFHEADING(i386 target only:)
STEXI
@table @option
ETEXI

DEF("win2k-hack", 0, QEMU_OPTION_win2k_hack,
    "-win2k-hack     use it when installing Windows 2000 to avoid a disk full bug\n",
    QEMU_ARCH_I386)
STEXI
@item -win2k-hack
@findex -win2k-hack
Use it when installing Windows 2000 to avoid a disk full bug. After
Windows 2000 is installed, you no longer need this option (this option
slows down the IDE transfers).
ETEXI

HXCOMM Deprecated by -rtc
DEF("rtc-td-hack", 0, QEMU_OPTION_rtc_td_hack, "", QEMU_ARCH_I386)

DEF("no-fd-bootchk", 0, QEMU_OPTION_no_fd_bootchk,
    "-no-fd-bootchk  disable boot signature checking for floppy disks\n",
    QEMU_ARCH_I386)
STEXI
@item -no-fd-bootchk
@findex -no-fd-bootchk
Disable boot signature checking for floppy disks in Bochs BIOS. It may
be needed to boot from old floppy disks.
TODO: check reference to Bochs BIOS.
ETEXI

DEF("no-acpi", 0, QEMU_OPTION_no_acpi,
           "-no-acpi        disable ACPI\n", QEMU_ARCH_I386)
STEXI
@item -no-acpi
@findex -no-acpi
Disable ACPI (Advanced Configuration and Power Interface) support. Use
it if your guest OS complains about ACPI problems (PC target machine
only).
ETEXI

DEF("no-hpet", 0, QEMU_OPTION_no_hpet,
    "-no-hpet        disable HPET\n", QEMU_ARCH_I386)
STEXI
@item -no-hpet
@findex -no-hpet
Disable HPET support.
ETEXI

DEF("balloon", HAS_ARG, QEMU_OPTION_balloon,
    "-balloon none   disable balloon device\n"
    "-balloon virtio[,addr=str]\n"
    "                enable virtio balloon device (default)\n", QEMU_ARCH_ALL)
STEXI
@item -balloon none
@findex -balloon
Disable balloon device.
@item -balloon virtio[,addr=@var{addr}]
Enable virtio balloon device (default), optionally with PCI address
@var{addr}.
ETEXI

DEF("acpitable", HAS_ARG, QEMU_OPTION_acpitable,
    "-acpitable [sig=str][,rev=n][,oem_id=str][,oem_table_id=str][,oem_rev=n][,asl_compiler_id=str][,asl_compiler_rev=n][,data=file1[:file2]...]\n"
    "                ACPI table description\n", QEMU_ARCH_I386)
STEXI
@item -acpitable [sig=@var{str}][,rev=@var{n}][,oem_id=@var{str}][,oem_table_id=@var{str}][,oem_rev=@var{n}] [,asl_compiler_id=@var{str}][,asl_compiler_rev=@var{n}][,data=@var{file1}[:@var{file2}]...]
@findex -acpitable
Add ACPI table with specified header fields and context from specified files.
ETEXI

DEF("smbios", HAS_ARG, QEMU_OPTION_smbios,
    "-smbios file=binary\n"
    "                load SMBIOS entry from binary file\n"
    "-smbios type=0[,vendor=str][,version=str][,date=str][,release=%d.%d]\n"
    "                specify SMBIOS type 0 fields\n"
    "-smbios type=1[,manufacturer=str][,product=str][,version=str][,serial=str]\n"
    "              [,uuid=uuid][,sku=str][,family=str]\n"
    "                specify SMBIOS type 1 fields\n", QEMU_ARCH_I386)
STEXI
@item -smbios file=@var{binary}
@findex -smbios
Load SMBIOS entry from binary file.

@item -smbios type=0[,vendor=@var{str}][,version=@var{str}][,date=@var{str}][,release=@var{%d.%d}]
@findex -smbios
Specify SMBIOS type 0 fields

@item -smbios type=1[,manufacturer=@var{str}][,product=@var{str}] [,version=@var{str}][,serial=@var{str}][,uuid=@var{uuid}][,sku=@var{str}] [,family=@var{str}]
Specify SMBIOS type 1 fields
ETEXI

DEFHEADING()
STEXI
@end table
ETEXI

DEFHEADING(Network options:)
STEXI
@table @option
ETEXI

HXCOMM Legacy slirp options (now moved to -net user):
#ifdef CONFIG_SLIRP
DEF("tftp", HAS_ARG, QEMU_OPTION_tftp, "", QEMU_ARCH_ALL)
DEF("bootp", HAS_ARG, QEMU_OPTION_bootp, "", QEMU_ARCH_ALL)
DEF("redir", HAS_ARG, QEMU_OPTION_redir, "", QEMU_ARCH_ALL)
#ifndef _WIN32
DEF("smb", HAS_ARG, QEMU_OPTION_smb, "", QEMU_ARCH_ALL)
#endif
#endif

DEF("net", HAS_ARG, QEMU_OPTION_net,
    "-net nic[,vlan=n][,macaddr=mac][,model=type][,name=str][,addr=str][,vectors=v]\n"
    "                create a new Network Interface Card and connect it to VLAN 'n'\n"
#ifdef CONFIG_SLIRP
    "-net user[,vlan=n][,name=str][,net=addr[/mask]][,host=addr][,restrict=y|n]\n"
    "         [,hostname=host][,dhcpstart=addr][,dns=addr][,tftp=dir][,bootfile=f]\n"
    "         [,hostfwd=rule][,guestfwd=rule]"
#ifndef _WIN32
                                             "[,smb=dir[,smbserver=addr]]\n"
#endif
    "                connect the user mode network stack to VLAN 'n', configure its\n"
    "                DHCP server and enabled optional services\n"
#endif
#ifdef _WIN32
    "-net tap[,vlan=n][,name=str],ifname=name\n"
    "                connect the host TAP network interface to VLAN 'n'\n"
#else
    "-net tap[,vlan=n][,name=str][,fd=h][,ifname=name][,script=file][,downscript=dfile][,sndbuf=nbytes][,vnet_hdr=on|off][,vhost=on|off][,vhostfd=h]\n"
    "                connect the host TAP network interface to VLAN 'n' and use the\n"
    "                network scripts 'file' (default=" DEFAULT_NETWORK_SCRIPT ")\n"
    "                and 'dfile' (default=" DEFAULT_NETWORK_DOWN_SCRIPT ")\n"
    "                use '[down]script=no' to disable script execution\n"
    "                use 'fd=h' to connect to an already opened TAP interface\n"
    "                use 'sndbuf=nbytes' to limit the size of the send buffer (the\n"
    "                default of 'sndbuf=1048576' can be disabled using 'sndbuf=0')\n"
    "                use vnet_hdr=off to avoid enabling the IFF_VNET_HDR tap flag\n"
    "                use vnet_hdr=on to make the lack of IFF_VNET_HDR support an error condition\n"
    "                use vhost=on to enable experimental in kernel accelerator\n"
    "                use 'vhostfd=h' to connect to an already opened vhost net device\n"
#endif
    "-net socket[,vlan=n][,name=str][,fd=h][,listen=[host]:port][,connect=host:port]\n"
    "                connect the vlan 'n' to another VLAN using a socket connection\n"
    "-net socket[,vlan=n][,name=str][,fd=h][,mcast=maddr:port]\n"
    "                connect the vlan 'n' to multicast maddr and port\n"
#ifdef CONFIG_VDE
    "-net vde[,vlan=n][,name=str][,sock=socketpath][,port=n][,group=groupname][,mode=octalmode]\n"
    "                connect the vlan 'n' to port 'n' of a vde switch running\n"
    "                on host and listening for incoming connections on 'socketpath'.\n"
    "                Use group 'groupname' and mode 'octalmode' to change default\n"
    "                ownership and permissions for communication port.\n"
#endif
    "-net dump[,vlan=n][,file=f][,len=n]\n"
    "                dump traffic on vlan 'n' to file 'f' (max n bytes per packet)\n"
    "-net none       use it alone to have zero network devices. If no -net option\n"
    "                is provided, the default is '-net nic -net user'\n", QEMU_ARCH_ALL)
DEF("netdev", HAS_ARG, QEMU_OPTION_netdev,
    "-netdev ["
#ifdef CONFIG_SLIRP
    "user|"
#endif
    "tap|"
#ifdef CONFIG_VDE
    "vde|"
#endif
    "socket],id=str[,option][,option][,...]\n", QEMU_ARCH_ALL)
STEXI
@item -net nic[,vlan=@var{n}][,macaddr=@var{mac}][,model=@var{type}] [,name=@var{name}][,addr=@var{addr}][,vectors=@var{v}]
@findex -net
Create a new Network Interface Card and connect it to VLAN @var{n} (@var{n}
= 0 is the default). The NIC is an e1000 by default on the PC
target. Optionally, the MAC address can be changed to @var{mac}, the
device address set to @var{addr} (PCI cards only),
and a @var{name} can be assigned for use in monitor commands.
Optionally, for PCI cards, you can specify the number @var{v} of MSI-X vectors
that the card should have; this option currently only affects virtio cards; set
@var{v} = 0 to disable MSI-X. If no @option{-net} option is specified, a single
NIC is created.  Qemu can emulate several different models of network card.
Valid values for @var{type} are
@code{virtio}, @code{i82551}, @code{i82557b}, @code{i82559er},
@code{ne2k_pci}, @code{ne2k_isa}, @code{pcnet}, @code{rtl8139},
@code{e1000}, @code{smc91c111}, @code{lance} and @code{mcf_fec}.
Not all devices are supported on all targets.  Use -net nic,model=?
for a list of available devices for your target.

@item -net user[,@var{option}][,@var{option}][,...]
Use the user mode network stack which requires no administrator
privilege to run. Valid options are:

@table @option
@item vlan=@var{n}
Connect user mode stack to VLAN @var{n} (@var{n} = 0 is the default).

@item name=@var{name}
Assign symbolic name for use in monitor commands.

@item net=@var{addr}[/@var{mask}]
Set IP network address the guest will see. Optionally specify the netmask,
either in the form a.b.c.d or as number of valid top-most bits. Default is
10.0.2.0/8.

@item host=@var{addr}
Specify the guest-visible address of the host. Default is the 2nd IP in the
guest network, i.e. x.x.x.2.

@item restrict=y|yes|n|no
If this options is enabled, the guest will be isolated, i.e. it will not be
able to contact the host and no guest IP packets will be routed over the host
to the outside. This option does not affect explicitly set forwarding rule.

@item hostname=@var{name}
Specifies the client hostname reported by the builtin DHCP server.

@item dhcpstart=@var{addr}
Specify the first of the 16 IPs the built-in DHCP server can assign. Default
is the 16th to 31st IP in the guest network, i.e. x.x.x.16 to x.x.x.31.

@item dns=@var{addr}
Specify the guest-visible address of the virtual nameserver. The address must
be different from the host address. Default is the 3rd IP in the guest network,
i.e. x.x.x.3.

@item tftp=@var{dir}
When using the user mode network stack, activate a built-in TFTP
server. The files in @var{dir} will be exposed as the root of a TFTP server.
The TFTP client on the guest must be configured in binary mode (use the command
@code{bin} of the Unix TFTP client).

@item bootfile=@var{file}
When using the user mode network stack, broadcast @var{file} as the BOOTP
filename. In conjunction with @option{tftp}, this can be used to network boot
a guest from a local directory.

Example (using pxelinux):
@example
qemu -hda linux.img -boot n -net user,tftp=/path/to/tftp/files,bootfile=/pxelinux.0
@end example

@item smb=@var{dir}[,smbserver=@var{addr}]
When using the user mode network stack, activate a built-in SMB
server so that Windows OSes can access to the host files in @file{@var{dir}}
transparently. The IP address of the SMB server can be set to @var{addr}. By
default the 4th IP in the guest network is used, i.e. x.x.x.4.

In the guest Windows OS, the line:
@example
10.0.2.4 smbserver
@end example
must be added in the file @file{C:\WINDOWS\LMHOSTS} (for windows 9x/Me)
or @file{C:\WINNT\SYSTEM32\DRIVERS\ETC\LMHOSTS} (Windows NT/2000).

Then @file{@var{dir}} can be accessed in @file{\\smbserver\qemu}.

Note that a SAMBA server must be installed on the host OS in
@file{/usr/sbin/smbd}. QEMU was tested successfully with smbd versions from
Red Hat 9, Fedora Core 3 and OpenSUSE 11.x.

@item hostfwd=[tcp|udp]:[@var{hostaddr}]:@var{hostport}-[@var{guestaddr}]:@var{guestport}
Redirect incoming TCP or UDP connections to the host port @var{hostport} to
the guest IP address @var{guestaddr} on guest port @var{guestport}. If
@var{guestaddr} is not specified, its value is x.x.x.15 (default first address
given by the built-in DHCP server). By specifying @var{hostaddr}, the rule can
be bound to a specific host interface. If no connection type is set, TCP is
used. This option can be given multiple times.

For example, to redirect host X11 connection from screen 1 to guest
screen 0, use the following:

@example
# on the host
qemu -net user,hostfwd=tcp:127.0.0.1:6001-:6000 [...]
# this host xterm should open in the guest X11 server
xterm -display :1
@end example

To redirect telnet connections from host port 5555 to telnet port on
the guest, use the following:

@example
# on the host
qemu -net user,hostfwd=tcp::5555-:23 [...]
telnet localhost 5555
@end example

Then when you use on the host @code{telnet localhost 5555}, you
connect to the guest telnet server.

@item guestfwd=[tcp]:@var{server}:@var{port}-@var{dev}
Forward guest TCP connections to the IP address @var{server} on port @var{port}
to the character device @var{dev}. This option can be given multiple times.

@end table

Note: Legacy stand-alone options -tftp, -bootp, -smb and -redir are still
processed and applied to -net user. Mixing them with the new configuration
syntax gives undefined results. Their use for new applications is discouraged
as they will be removed from future versions.

@item -net tap[,vlan=@var{n}][,name=@var{name}][,fd=@var{h}][,ifname=@var{name}] [,script=@var{file}][,downscript=@var{dfile}]
Connect the host TAP network interface @var{name} to VLAN @var{n}, use
the network script @var{file} to configure it and the network script
@var{dfile} to deconfigure it. If @var{name} is not provided, the OS
automatically provides one. @option{fd}=@var{h} can be used to specify
the handle of an already opened host TAP interface. The default network
configure script is @file{/etc/qemu-ifup} and the default network
deconfigure script is @file{/etc/qemu-ifdown}. Use @option{script=no}
or @option{downscript=no} to disable script execution. Example:

@example
qemu linux.img -net nic -net tap
@end example

More complicated example (two NICs, each one connected to a TAP device)
@example
qemu linux.img -net nic,vlan=0 -net tap,vlan=0,ifname=tap0 \
               -net nic,vlan=1 -net tap,vlan=1,ifname=tap1
@end example

@item -net socket[,vlan=@var{n}][,name=@var{name}][,fd=@var{h}] [,listen=[@var{host}]:@var{port}][,connect=@var{host}:@var{port}]

Connect the VLAN @var{n} to a remote VLAN in another QEMU virtual
machine using a TCP socket connection. If @option{listen} is
specified, QEMU waits for incoming connections on @var{port}
(@var{host} is optional). @option{connect} is used to connect to
another QEMU instance using the @option{listen} option. @option{fd}=@var{h}
specifies an already opened TCP socket.

Example:
@example
# launch a first QEMU instance
qemu linux.img -net nic,macaddr=52:54:00:12:34:56 \
               -net socket,listen=:1234
# connect the VLAN 0 of this instance to the VLAN 0
# of the first instance
qemu linux.img -net nic,macaddr=52:54:00:12:34:57 \
               -net socket,connect=127.0.0.1:1234
@end example

@item -net socket[,vlan=@var{n}][,name=@var{name}][,fd=@var{h}] [,mcast=@var{maddr}:@var{port}]

Create a VLAN @var{n} shared with another QEMU virtual
machines using a UDP multicast socket, effectively making a bus for
every QEMU with same multicast address @var{maddr} and @var{port}.
NOTES:
@enumerate
@item
Several QEMU can be running on different hosts and share same bus (assuming
correct multicast setup for these hosts).
@item
mcast support is compatible with User Mode Linux (argument @option{eth@var{N}=mcast}), see
@url{http://user-mode-linux.sf.net}.
@item
Use @option{fd=h} to specify an already opened UDP multicast socket.
@end enumerate

Example:
@example
# launch one QEMU instance
qemu linux.img -net nic,macaddr=52:54:00:12:34:56 \
               -net socket,mcast=230.0.0.1:1234
# launch another QEMU instance on same "bus"
qemu linux.img -net nic,macaddr=52:54:00:12:34:57 \
               -net socket,mcast=230.0.0.1:1234
# launch yet another QEMU instance on same "bus"
qemu linux.img -net nic,macaddr=52:54:00:12:34:58 \
               -net socket,mcast=230.0.0.1:1234
@end example

Example (User Mode Linux compat.):
@example
# launch QEMU instance (note mcast address selected
# is UML's default)
qemu linux.img -net nic,macaddr=52:54:00:12:34:56 \
               -net socket,mcast=239.192.168.1:1102
# launch UML
/path/to/linux ubd0=/path/to/root_fs eth0=mcast
@end example

@item -net vde[,vlan=@var{n}][,name=@var{name}][,sock=@var{socketpath}] [,port=@var{n}][,group=@var{groupname}][,mode=@var{octalmode}]
Connect VLAN @var{n} to PORT @var{n} of a vde switch running on host and
listening for incoming connections on @var{socketpath}. Use GROUP @var{groupname}
and MODE @var{octalmode} to change default ownership and permissions for
communication port. This option is available only if QEMU has been compiled
with vde support enabled.

Example:
@example
# launch vde switch
vde_switch -F -sock /tmp/myswitch
# launch QEMU instance
qemu linux.img -net nic -net vde,sock=/tmp/myswitch
@end example

@item -net dump[,vlan=@var{n}][,file=@var{file}][,len=@var{len}]
Dump network traffic on VLAN @var{n} to file @var{file} (@file{qemu-vlan0.pcap} by default).
At most @var{len} bytes (64k by default) per packet are stored. The file format is
libpcap, so it can be analyzed with tools such as tcpdump or Wireshark.

@item -net none
Indicate that no network devices should be configured. It is used to
override the default configuration (@option{-net nic -net user}) which
is activated if no @option{-net} options are provided.

@end table
ETEXI

DEFHEADING()

DEFHEADING(Character device options:)

DEF("chardev", HAS_ARG, QEMU_OPTION_chardev,
    "-chardev null,id=id[,mux=on|off]\n"
    "-chardev socket,id=id[,host=host],port=host[,to=to][,ipv4][,ipv6][,nodelay]\n"
    "         [,server][,nowait][,telnet][,mux=on|off] (tcp)\n"
    "-chardev socket,id=id,path=path[,server][,nowait][,telnet],[mux=on|off] (unix)\n"
    "-chardev udp,id=id[,host=host],port=port[,localaddr=localaddr]\n"
    "         [,localport=localport][,ipv4][,ipv6][,mux=on|off]\n"
    "-chardev msmouse,id=id[,mux=on|off]\n"
    "-chardev vc,id=id[[,width=width][,height=height]][[,cols=cols][,rows=rows]]\n"
    "         [,mux=on|off]\n"
    "-chardev file,id=id,path=path[,mux=on|off]\n"
    "-chardev pipe,id=id,path=path[,mux=on|off]\n"
#ifdef _WIN32
    "-chardev console,id=id[,mux=on|off]\n"
    "-chardev serial,id=id,path=path[,mux=on|off]\n"
#else
    "-chardev pty,id=id[,mux=on|off]\n"
    "-chardev stdio,id=id[,mux=on|off]\n"
#endif
#ifdef CONFIG_BRLAPI
    "-chardev braille,id=id[,mux=on|off]\n"
#endif
#if defined(__linux__) || defined(__sun__) || defined(__FreeBSD__) \
        || defined(__NetBSD__) || defined(__OpenBSD__) || defined(__DragonFly__)
    "-chardev tty,id=id,path=path[,mux=on|off]\n"
#endif
#if defined(__linux__) || defined(__FreeBSD__) || defined(__DragonFly__)
    "-chardev parport,id=id,path=path[,mux=on|off]\n"
#endif
    , QEMU_ARCH_ALL
)

STEXI

The general form of a character device option is:
@table @option

@item -chardev @var{backend} ,id=@var{id} [,mux=on|off] [,@var{options}]
@findex -chardev
Backend is one of:
@option{null},
@option{socket},
@option{udp},
@option{msmouse},
@option{vc},
@option{file},
@option{pipe},
@option{console},
@option{serial},
@option{pty},
@option{stdio},
@option{braille},
@option{tty},
@option{parport}.
The specific backend will determine the applicable options.

All devices must have an id, which can be any string up to 127 characters long.
It is used to uniquely identify this device in other command line directives.

A character device may be used in multiplexing mode by multiple front-ends.
The key sequence of @key{Control-a} and @key{c} will rotate the input focus
between attached front-ends. Specify @option{mux=on} to enable this mode.

Options to each backend are described below.

@item -chardev null ,id=@var{id}
A void device. This device will not emit any data, and will drop any data it
receives. The null backend does not take any options.

@item -chardev socket ,id=@var{id} [@var{TCP options} or @var{unix options}] [,server] [,nowait] [,telnet]

Create a two-way stream socket, which can be either a TCP or a unix socket. A
unix socket will be created if @option{path} is specified. Behaviour is
undefined if TCP options are specified for a unix socket.

@option{server} specifies that the socket shall be a listening socket.

@option{nowait} specifies that QEMU should not block waiting for a client to
connect to a listening socket.

@option{telnet} specifies that traffic on the socket should interpret telnet
escape sequences.

TCP and unix socket options are given below:

@table @option

@item TCP options: port=@var{port} [,host=@var{host}] [,to=@var{to}] [,ipv4] [,ipv6] [,nodelay]

@option{host} for a listening socket specifies the local address to be bound.
For a connecting socket species the remote host to connect to. @option{host} is
optional for listening sockets. If not specified it defaults to @code{0.0.0.0}.

@option{port} for a listening socket specifies the local port to be bound. For a
connecting socket specifies the port on the remote host to connect to.
@option{port} can be given as either a port number or a service name.
@option{port} is required.

@option{to} is only relevant to listening sockets. If it is specified, and
@option{port} cannot be bound, QEMU will attempt to bind to subsequent ports up
to and including @option{to} until it succeeds. @option{to} must be specified
as a port number.

@option{ipv4} and @option{ipv6} specify that either IPv4 or IPv6 must be used.
If neither is specified the socket may use either protocol.

@option{nodelay} disables the Nagle algorithm.

@item unix options: path=@var{path}

@option{path} specifies the local path of the unix socket. @option{path} is
required.

@end table

@item -chardev udp ,id=@var{id} [,host=@var{host}] ,port=@var{port} [,localaddr=@var{localaddr}] [,localport=@var{localport}] [,ipv4] [,ipv6]

Sends all traffic from the guest to a remote host over UDP.

@option{host} specifies the remote host to connect to. If not specified it
defaults to @code{localhost}.

@option{port} specifies the port on the remote host to connect to. @option{port}
is required.

@option{localaddr} specifies the local address to bind to. If not specified it
defaults to @code{0.0.0.0}.

@option{localport} specifies the local port to bind to. If not specified any
available local port will be used.

@option{ipv4} and @option{ipv6} specify that either IPv4 or IPv6 must be used.
If neither is specified the device may use either protocol.

@item -chardev msmouse ,id=@var{id}

Forward QEMU's emulated msmouse events to the guest. @option{msmouse} does not
take any options.

@item -chardev vc ,id=@var{id} [[,width=@var{width}] [,height=@var{height}]] [[,cols=@var{cols}] [,rows=@var{rows}]]

Connect to a QEMU text console. @option{vc} may optionally be given a specific
size.

@option{width} and @option{height} specify the width and height respectively of
the console, in pixels.

@option{cols} and @option{rows} specify that the console be sized to fit a text
console with the given dimensions.

@item -chardev file ,id=@var{id} ,path=@var{path}

Log all traffic received from the guest to a file.

@option{path} specifies the path of the file to be opened. This file will be
created if it does not already exist, and overwritten if it does. @option{path}
is required.

@item -chardev pipe ,id=@var{id} ,path=@var{path}

Create a two-way connection to the guest. The behaviour differs slightly between
Windows hosts and other hosts:

On Windows, a single duplex pipe will be created at
@file{\\.pipe\@option{path}}.

On other hosts, 2 pipes will be created called @file{@option{path}.in} and
@file{@option{path}.out}. Data written to @file{@option{path}.in} will be
received by the guest. Data written by the guest can be read from
@file{@option{path}.out}. QEMU will not create these fifos, and requires them to
be present.

@option{path} forms part of the pipe path as described above. @option{path} is
required.

@item -chardev console ,id=@var{id}

Send traffic from the guest to QEMU's standard output. @option{console} does not
take any options.

@option{console} is only available on Windows hosts.

@item -chardev serial ,id=@var{id} ,path=@option{path}

Send traffic from the guest to a serial device on the host.

@option{serial} is
only available on Windows hosts.

@option{path} specifies the name of the serial device to open.

@item -chardev pty ,id=@var{id}

Create a new pseudo-terminal on the host and connect to it. @option{pty} does
not take any options.

@option{pty} is not available on Windows hosts.

@item -chardev stdio ,id=@var{id}
Connect to standard input and standard output of the qemu process.
@option{stdio} does not take any options. @option{stdio} is not available on
Windows hosts.

@item -chardev braille ,id=@var{id}

Connect to a local BrlAPI server. @option{braille} does not take any options.

@item -chardev tty ,id=@var{id} ,path=@var{path}

Connect to a local tty device.

@option{tty} is only available on Linux, Sun, FreeBSD, NetBSD, OpenBSD and
DragonFlyBSD hosts.

@option{path} specifies the path to the tty. @option{path} is required.

@item -chardev parport ,id=@var{id} ,path=@var{path}

@option{parport} is only available on Linux, FreeBSD and DragonFlyBSD hosts.

Connect to a local parallel port.

@option{path} specifies the path to the parallel port device. @option{path} is
required.

@end table
ETEXI

DEFHEADING()

DEFHEADING(Bluetooth(R) options:)

DEF("bt", HAS_ARG, QEMU_OPTION_bt, \
    "-bt hci,null    dumb bluetooth HCI - doesn't respond to commands\n" \
    "-bt hci,host[:id]\n" \
    "                use host's HCI with the given name\n" \
    "-bt hci[,vlan=n]\n" \
    "                emulate a standard HCI in virtual scatternet 'n'\n" \
    "-bt vhci[,vlan=n]\n" \
    "                add host computer to virtual scatternet 'n' using VHCI\n" \
    "-bt device:dev[,vlan=n]\n" \
    "                emulate a bluetooth device 'dev' in scatternet 'n'\n",
    QEMU_ARCH_ALL)
STEXI
@table @option

@item -bt hci[...]
@findex -bt
Defines the function of the corresponding Bluetooth HCI.  -bt options
are matched with the HCIs present in the chosen machine type.  For
example when emulating a machine with only one HCI built into it, only
the first @code{-bt hci[...]} option is valid and defines the HCI's
logic.  The Transport Layer is decided by the machine type.  Currently
the machines @code{n800} and @code{n810} have one HCI and all other
machines have none.

@anchor{bt-hcis}
The following three types are recognized:

@table @option
@item -bt hci,null
(default) The corresponding Bluetooth HCI assumes no internal logic
and will not respond to any HCI commands or emit events.

@item -bt hci,host[:@var{id}]
(@code{bluez} only) The corresponding HCI passes commands / events
to / from the physical HCI identified by the name @var{id} (default:
@code{hci0}) on the computer running QEMU.  Only available on @code{bluez}
capable systems like Linux.

@item -bt hci[,vlan=@var{n}]
Add a virtual, standard HCI that will participate in the Bluetooth
scatternet @var{n} (default @code{0}).  Similarly to @option{-net}
VLANs, devices inside a bluetooth network @var{n} can only communicate
with other devices in the same network (scatternet).
@end table

@item -bt vhci[,vlan=@var{n}]
(Linux-host only) Create a HCI in scatternet @var{n} (default 0) attached
to the host bluetooth stack instead of to the emulated target.  This
allows the host and target machines to participate in a common scatternet
and communicate.  Requires the Linux @code{vhci} driver installed.  Can
be used as following:

@example
qemu [...OPTIONS...] -bt hci,vlan=5 -bt vhci,vlan=5
@end example

@item -bt device:@var{dev}[,vlan=@var{n}]
Emulate a bluetooth device @var{dev} and place it in network @var{n}
(default @code{0}).  QEMU can only emulate one type of bluetooth devices
currently:

@table @option
@item keyboard
Virtual wireless keyboard implementing the HIDP bluetooth profile.
@end table
@end table
ETEXI

DEFHEADING()

DEFHEADING(Linux/Multiboot boot specific:)
STEXI

When using these options, you can use a given Linux or Multiboot
kernel without installing it in the disk image. It can be useful
for easier testing of various kernels.

@table @option
ETEXI

DEF("kernel", HAS_ARG, QEMU_OPTION_kernel, \
    "-kernel bzImage use 'bzImage' as kernel image\n", QEMU_ARCH_ALL)
STEXI
@item -kernel @var{bzImage}
@findex -kernel
Use @var{bzImage} as kernel image. The kernel can be either a Linux kernel
or in multiboot format.
ETEXI

DEF("append", HAS_ARG, QEMU_OPTION_append, \
    "-append cmdline use 'cmdline' as kernel command line\n", QEMU_ARCH_ALL)
STEXI
@item -append @var{cmdline}
@findex -append
Use @var{cmdline} as kernel command line
ETEXI

DEF("initrd", HAS_ARG, QEMU_OPTION_initrd, \
           "-initrd file    use 'file' as initial ram disk\n", QEMU_ARCH_ALL)
STEXI
@item -initrd @var{file}
@findex -initrd
Use @var{file} as initial ram disk.

@item -initrd "@var{file1} arg=foo,@var{file2}"

This syntax is only available with multiboot.

Use @var{file1} and @var{file2} as modules and pass arg=foo as parameter to the
first module.
ETEXI

STEXI
@end table
ETEXI

DEFHEADING()

DEFHEADING(Debug/Expert options:)

STEXI
@table @option
ETEXI

DEF("serial", HAS_ARG, QEMU_OPTION_serial, \
    "-serial dev     redirect the serial port to char device 'dev'\n",
    QEMU_ARCH_ALL)
STEXI
@item -serial @var{dev}
@findex -serial
Redirect the virtual serial port to host character device
@var{dev}. The default device is @code{vc} in graphical mode and
@code{stdio} in non graphical mode.

This option can be used several times to simulate up to 4 serial
ports.

Use @code{-serial none} to disable all serial ports.

Available character devices are:
@table @option
@item vc[:@var{W}x@var{H}]
Virtual console. Optionally, a width and height can be given in pixel with
@example
vc:800x600
@end example
It is also possible to specify width or height in characters:
@example
vc:80Cx24C
@end example
@item pty
[Linux only] Pseudo TTY (a new PTY is automatically allocated)
@item none
No device is allocated.
@item null
void device
@item /dev/XXX
[Linux only] Use host tty, e.g. @file{/dev/ttyS0}. The host serial port
parameters are set according to the emulated ones.
@item /dev/parport@var{N}
[Linux only, parallel port only] Use host parallel port
@var{N}. Currently SPP and EPP parallel port features can be used.
@item file:@var{filename}
Write output to @var{filename}. No character can be read.
@item stdio
[Unix only] standard input/output
@item pipe:@var{filename}
name pipe @var{filename}
@item COM@var{n}
[Windows only] Use host serial port @var{n}
@item udp:[@var{remote_host}]:@var{remote_port}[@@[@var{src_ip}]:@var{src_port}]
This implements UDP Net Console.
When @var{remote_host} or @var{src_ip} are not specified
they default to @code{0.0.0.0}.
When not using a specified @var{src_port} a random port is automatically chosen.

If you just want a simple readonly console you can use @code{netcat} or
@code{nc}, by starting qemu with: @code{-serial udp::4555} and nc as:
@code{nc -u -l -p 4555}. Any time qemu writes something to that port it
will appear in the netconsole session.

If you plan to send characters back via netconsole or you want to stop
and start qemu a lot of times, you should have qemu use the same
source port each time by using something like @code{-serial
udp::4555@@:4556} to qemu. Another approach is to use a patched
version of netcat which can listen to a TCP port and send and receive
characters via udp.  If you have a patched version of netcat which
activates telnet remote echo and single char transfer, then you can
use the following options to step up a netcat redirector to allow
telnet on port 5555 to access the qemu port.
@table @code
@item Qemu Options:
-serial udp::4555@@:4556
@item netcat options:
-u -P 4555 -L 0.0.0.0:4556 -t -p 5555 -I -T
@item telnet options:
localhost 5555
@end table

@item tcp:[@var{host}]:@var{port}[,@var{server}][,nowait][,nodelay]
The TCP Net Console has two modes of operation.  It can send the serial
I/O to a location or wait for a connection from a location.  By default
the TCP Net Console is sent to @var{host} at the @var{port}.  If you use
the @var{server} option QEMU will wait for a client socket application
to connect to the port before continuing, unless the @code{nowait}
option was specified.  The @code{nodelay} option disables the Nagle buffering
algorithm.  If @var{host} is omitted, 0.0.0.0 is assumed. Only
one TCP connection at a time is accepted. You can use @code{telnet} to
connect to the corresponding character device.
@table @code
@item Example to send tcp console to 192.168.0.2 port 4444
-serial tcp:192.168.0.2:4444
@item Example to listen and wait on port 4444 for connection
-serial tcp::4444,server
@item Example to not wait and listen on ip 192.168.0.100 port 4444
-serial tcp:192.168.0.100:4444,server,nowait
@end table

@item telnet:@var{host}:@var{port}[,server][,nowait][,nodelay]
The telnet protocol is used instead of raw tcp sockets.  The options
work the same as if you had specified @code{-serial tcp}.  The
difference is that the port acts like a telnet server or client using
telnet option negotiation.  This will also allow you to send the
MAGIC_SYSRQ sequence if you use a telnet that supports sending the break
sequence.  Typically in unix telnet you do it with Control-] and then
type "send break" followed by pressing the enter key.

@item unix:@var{path}[,server][,nowait]
A unix domain socket is used instead of a tcp socket.  The option works the
same as if you had specified @code{-serial tcp} except the unix domain socket
@var{path} is used for connections.

@item mon:@var{dev_string}
This is a special option to allow the monitor to be multiplexed onto
another serial port.  The monitor is accessed with key sequence of
@key{Control-a} and then pressing @key{c}. See monitor access
@ref{pcsys_keys} in the -nographic section for more keys.
@var{dev_string} should be any one of the serial devices specified
above.  An example to multiplex the monitor onto a telnet server
listening on port 4444 would be:
@table @code
@item -serial mon:telnet::4444,server,nowait
@end table

@item braille
Braille device.  This will use BrlAPI to display the braille output on a real
or fake device.

@item msmouse
Three button serial mouse. Configure the guest to use Microsoft protocol.
@end table
ETEXI

DEF("parallel", HAS_ARG, QEMU_OPTION_parallel, \
    "-parallel dev   redirect the parallel port to char device 'dev'\n",
    QEMU_ARCH_ALL)
STEXI
@item -parallel @var{dev}
@findex -parallel
Redirect the virtual parallel port to host device @var{dev} (same
devices as the serial port). On Linux hosts, @file{/dev/parportN} can
be used to use hardware devices connected on the corresponding host
parallel port.

This option can be used several times to simulate up to 3 parallel
ports.

Use @code{-parallel none} to disable all parallel ports.
ETEXI

DEF("monitor", HAS_ARG, QEMU_OPTION_monitor, \
    "-monitor dev    redirect the monitor to char device 'dev'\n",
    QEMU_ARCH_ALL)
STEXI
@item -monitor @var{dev}
@findex -monitor
Redirect the monitor to host device @var{dev} (same devices as the
serial port).
The default device is @code{vc} in graphical mode and @code{stdio} in
non graphical mode.
ETEXI
DEF("qmp", HAS_ARG, QEMU_OPTION_qmp, \
    "-qmp dev        like -monitor but opens in 'control' mode\n",
    QEMU_ARCH_ALL)
STEXI
@item -qmp @var{dev}
@findex -qmp
Like -monitor but opens in 'control' mode.
ETEXI

DEF("mon", HAS_ARG, QEMU_OPTION_mon, \
    "-mon chardev=[name][,mode=readline|control][,default]\n", QEMU_ARCH_ALL)
STEXI
@item -mon chardev=[name][,mode=readline|control][,default]
@findex -mon
Setup monitor on chardev @var{name}.
ETEXI

DEF("debugcon", HAS_ARG, QEMU_OPTION_debugcon, \
    "-debugcon dev   redirect the debug console to char device 'dev'\n",
    QEMU_ARCH_ALL)
STEXI
@item -debugcon @var{dev}
@findex -debugcon
Redirect the debug console to host device @var{dev} (same devices as the
serial port).  The debug console is an I/O port which is typically port
0xe9; writing to that I/O port sends output to this device.
The default device is @code{vc} in graphical mode and @code{stdio} in
non graphical mode.
ETEXI

DEF("pidfile", HAS_ARG, QEMU_OPTION_pidfile, \
    "-pidfile file   write PID to 'file'\n", QEMU_ARCH_ALL)
STEXI
@item -pidfile @var{file}
@findex -pidfile
Store the QEMU process PID in @var{file}. It is useful if you launch QEMU
from a script.
ETEXI

DEF("singlestep", 0, QEMU_OPTION_singlestep, \
    "-singlestep     always run in singlestep mode\n", QEMU_ARCH_ALL)
STEXI
@item -singlestep
@findex -singlestep
Run the emulation in single step mode.
ETEXI

DEF("S", 0, QEMU_OPTION_S, \
    "-S              freeze CPU at startup (use 'c' to start execution)\n",
    QEMU_ARCH_ALL)
STEXI
@item -S
@findex -S
Do not start CPU at startup (you must type 'c' in the monitor).
ETEXI

DEF("gdb", HAS_ARG, QEMU_OPTION_gdb, \
    "-gdb dev        wait for gdb connection on 'dev'\n", QEMU_ARCH_ALL)
STEXI
@item -gdb @var{dev}
@findex -gdb
Wait for gdb connection on device @var{dev} (@pxref{gdb_usage}). Typical
connections will likely be TCP-based, but also UDP, pseudo TTY, or even
stdio are reasonable use case. The latter is allowing to start qemu from
within gdb and establish the connection via a pipe:
@example
(gdb) target remote | exec qemu -gdb stdio ...
@end example
ETEXI

DEF("s", 0, QEMU_OPTION_s, \
    "-s              shorthand for -gdb tcp::" DEFAULT_GDBSTUB_PORT "\n",
    QEMU_ARCH_ALL)
STEXI
@item -s
@findex -s
Shorthand for -gdb tcp::1234, i.e. open a gdbserver on TCP port 1234
(@pxref{gdb_usage}).
ETEXI

DEF("d", HAS_ARG, QEMU_OPTION_d, \
    "-d item1,...    output log to /tmp/qemu.log (use -d ? for a list of log items)\n",
    QEMU_ARCH_ALL)
STEXI
@item -d
@findex -d
Output log in /tmp/qemu.log
ETEXI

DEF("hdachs", HAS_ARG, QEMU_OPTION_hdachs, \
    "-hdachs c,h,s[,t]\n" \
    "                force hard disk 0 physical geometry and the optional BIOS\n" \
    "                translation (t=none or lba) (usually qemu can guess them)\n",
    QEMU_ARCH_ALL)
STEXI
@item -hdachs @var{c},@var{h},@var{s},[,@var{t}]
@findex -hdachs
Force hard disk 0 physical geometry (1 <= @var{c} <= 16383, 1 <=
@var{h} <= 16, 1 <= @var{s} <= 63) and optionally force the BIOS
translation mode (@var{t}=none, lba or auto). Usually QEMU can guess
all those parameters. This option is useful for old MS-DOS disk
images.
ETEXI

DEF("L", HAS_ARG, QEMU_OPTION_L, \
    "-L path         set the directory for the BIOS, VGA BIOS and keymaps\n",
    QEMU_ARCH_ALL)
STEXI
@item -L  @var{path}
@findex -L
Set the directory for the BIOS, VGA BIOS and keymaps.
ETEXI

DEF("bios", HAS_ARG, QEMU_OPTION_bios, \
    "-bios file      set the filename for the BIOS\n", QEMU_ARCH_ALL)
STEXI
@item -bios @var{file}
@findex -bios
Set the filename for the BIOS.
ETEXI

DEF("enable-kvm", 0, QEMU_OPTION_enable_kvm, \
    "-enable-kvm     enable KVM full virtualization support\n", QEMU_ARCH_ALL)
STEXI
@item -enable-kvm
@findex -enable-kvm
Enable KVM full virtualization support. This option is only available
if KVM support is enabled when compiling.
ETEXI

DEF("xen-domid", HAS_ARG, QEMU_OPTION_xen_domid,
    "-xen-domid id   specify xen guest domain id\n", QEMU_ARCH_ALL)
DEF("xen-create", 0, QEMU_OPTION_xen_create,
    "-xen-create     create domain using xen hypercalls, bypassing xend\n"
    "                warning: should not be used when xend is in use\n",
    QEMU_ARCH_ALL)
DEF("xen-attach", 0, QEMU_OPTION_xen_attach,
    "-xen-attach     attach to existing xen domain\n"
    "                xend will use this when starting qemu\n",
    QEMU_ARCH_ALL)
STEXI
@item -xen-domid @var{id}
@findex -xen-domid
Specify xen guest domain @var{id} (XEN only).
@item -xen-create
@findex -xen-create
Create domain using xen hypercalls, bypassing xend.
Warning: should not be used when xend is in use (XEN only).
@item -xen-attach
@findex -xen-attach
Attach to existing xen domain.
xend will use this when starting qemu (XEN only).
ETEXI

DEF("no-reboot", 0, QEMU_OPTION_no_reboot, \
    "-no-reboot      exit instead of rebooting\n", QEMU_ARCH_ALL)
STEXI
@item -no-reboot
@findex -no-reboot
Exit instead of rebooting.
ETEXI

DEF("no-shutdown", 0, QEMU_OPTION_no_shutdown, \
    "-no-shutdown    stop before shutdown\n", QEMU_ARCH_ALL)
STEXI
@item -no-shutdown
@findex -no-shutdown
Don't exit QEMU on guest shutdown, but instead only stop the emulation.
This allows for instance switching to monitor to commit changes to the
disk image.
ETEXI

DEF("loadvm", HAS_ARG, QEMU_OPTION_loadvm, \
    "-loadvm [tag|id]\n" \
    "                start right away with a saved state (loadvm in monitor)\n",
    QEMU_ARCH_ALL)
STEXI
@item -loadvm @var{file}
@findex -loadvm
Start right away with a saved state (@code{loadvm} in monitor)
ETEXI

#ifndef _WIN32
DEF("daemonize", 0, QEMU_OPTION_daemonize, \
    "-daemonize      daemonize QEMU after initializing\n", QEMU_ARCH_ALL)
#endif
STEXI
@item -daemonize
@findex -daemonize
Daemonize the QEMU process after initialization.  QEMU will not detach from
standard IO until it is ready to receive connections on any of its devices.
This option is a useful way for external programs to launch QEMU without having
to cope with initialization race conditions.
ETEXI

DEF("option-rom", HAS_ARG, QEMU_OPTION_option_rom, \
    "-option-rom rom load a file, rom, into the option ROM space\n",
    QEMU_ARCH_ALL)
STEXI
@item -option-rom @var{file}
@findex -option-rom
Load the contents of @var{file} as an option ROM.
This option is useful to load things like EtherBoot.
ETEXI

DEF("clock", HAS_ARG, QEMU_OPTION_clock, \
    "-clock          force the use of the given methods for timer alarm.\n" \
    "                To see what timers are available use -clock ?\n",
    QEMU_ARCH_ALL)
STEXI
@item -clock @var{method}
@findex -clock
Force the use of the given methods for timer alarm. To see what timers
are available use -clock ?.
ETEXI

HXCOMM Options deprecated by -rtc
DEF("localtime", 0, QEMU_OPTION_localtime, "", QEMU_ARCH_ALL)
DEF("startdate", HAS_ARG, QEMU_OPTION_startdate, "", QEMU_ARCH_ALL)

DEF("rtc", HAS_ARG, QEMU_OPTION_rtc, \
    "-rtc [base=utc|localtime|date][,clock=host|vm][,driftfix=none|slew]\n" \
    "                set the RTC base and clock, enable drift fix for clock ticks (x86 only)\n",
    QEMU_ARCH_ALL)

STEXI

@item -rtc [base=utc|localtime|@var{date}][,clock=host|vm][,driftfix=none|slew]
@findex -rtc
Specify @option{base} as @code{utc} or @code{localtime} to let the RTC start at the current
UTC or local time, respectively. @code{localtime} is required for correct date in
MS-DOS or Windows. To start at a specific point in time, provide @var{date} in the
format @code{2006-06-17T16:01:21} or @code{2006-06-17}. The default base is UTC.

By default the RTC is driven by the host system time. This allows to use the
RTC as accurate reference clock inside the guest, specifically if the host
time is smoothly following an accurate external reference clock, e.g. via NTP.
If you want to isolate the guest time from the host, even prevent it from
progressing during suspension, you can set @option{clock} to @code{vm} instead.

Enable @option{driftfix} (i386 targets only) if you experience time drift problems,
specifically with Windows' ACPI HAL. This option will try to figure out how
many timer interrupts were not processed by the Windows guest and will
re-inject them.
ETEXI

DEF("icount", HAS_ARG, QEMU_OPTION_icount, \
    "-icount [N|auto]\n" \
    "                enable virtual instruction counter with 2^N clock ticks per\n" \
    "                instruction\n", QEMU_ARCH_ALL)
STEXI
@item -icount [@var{N}|auto]
@findex -icount
Enable virtual instruction counter.  The virtual cpu will execute one
instruction every 2^@var{N} ns of virtual time.  If @code{auto} is specified
then the virtual cpu speed will be automatically adjusted to keep virtual
time within a few seconds of real time.

Note that while this option can give deterministic behavior, it does not
provide cycle accurate emulation.  Modern CPUs contain superscalar out of
order cores with complex cache hierarchies.  The number of instructions
executed often has little or no correlation with actual performance.
ETEXI

DEF("watchdog", HAS_ARG, QEMU_OPTION_watchdog, \
    "-watchdog i6300esb|ib700\n" \
    "                enable virtual hardware watchdog [default=none]\n",
    QEMU_ARCH_ALL)
STEXI
@item -watchdog @var{model}
@findex -watchdog
Create a virtual hardware watchdog device.  Once enabled (by a guest
action), the watchdog must be periodically polled by an agent inside
the guest or else the guest will be restarted.

The @var{model} is the model of hardware watchdog to emulate.  Choices
for model are: @code{ib700} (iBASE 700) which is a very simple ISA
watchdog with a single timer, or @code{i6300esb} (Intel 6300ESB I/O
controller hub) which is a much more featureful PCI-based dual-timer
watchdog.  Choose a model for which your guest has drivers.

Use @code{-watchdog ?} to list available hardware models.  Only one
watchdog can be enabled for a guest.
ETEXI

DEF("watchdog-action", HAS_ARG, QEMU_OPTION_watchdog_action, \
    "-watchdog-action reset|shutdown|poweroff|pause|debug|none\n" \
    "                action when watchdog fires [default=reset]\n",
    QEMU_ARCH_ALL)
STEXI
@item -watchdog-action @var{action}

The @var{action} controls what QEMU will do when the watchdog timer
expires.
The default is
@code{reset} (forcefully reset the guest).
Other possible actions are:
@code{shutdown} (attempt to gracefully shutdown the guest),
@code{poweroff} (forcefully poweroff the guest),
@code{pause} (pause the guest),
@code{debug} (print a debug message and continue), or
@code{none} (do nothing).

Note that the @code{shutdown} action requires that the guest responds
to ACPI signals, which it may not be able to do in the sort of
situations where the watchdog would have expired, and thus
@code{-watchdog-action shutdown} is not recommended for production use.

Examples:

@table @code
@item -watchdog i6300esb -watchdog-action pause
@item -watchdog ib700
@end table
ETEXI

DEF("echr", HAS_ARG, QEMU_OPTION_echr, \
    "-echr chr       set terminal escape character instead of ctrl-a\n",
    QEMU_ARCH_ALL)
STEXI

@item -echr @var{numeric_ascii_value}
@findex -echr
Change the escape character used for switching to the monitor when using
monitor and serial sharing.  The default is @code{0x01} when using the
@code{-nographic} option.  @code{0x01} is equal to pressing
@code{Control-a}.  You can select a different character from the ascii
control keys where 1 through 26 map to Control-a through Control-z.  For
instance you could use the either of the following to change the escape
character to Control-t.
@table @code
@item -echr 0x14
@item -echr 20
@end table
ETEXI

DEF("virtioconsole", HAS_ARG, QEMU_OPTION_virtiocon, \
    "-virtioconsole c\n" \
    "                set virtio console\n", QEMU_ARCH_ALL)
STEXI
@item -virtioconsole @var{c}
@findex -virtioconsole
Set virtio console.

This option is maintained for backward compatibility.

Please use @code{-device virtconsole} for the new way of invocation.
ETEXI

DEF("show-cursor", 0, QEMU_OPTION_show_cursor, \
    "-show-cursor    show cursor\n", QEMU_ARCH_ALL)
STEXI
@item -show-cursor
@findex -show-cursor
Show cursor.
ETEXI

DEF("tb-size", HAS_ARG, QEMU_OPTION_tb_size, \
    "-tb-size n      set TB size\n", QEMU_ARCH_ALL)
STEXI
@item -tb-size @var{n}
@findex -tb-size
Set TB size.
ETEXI

DEF("incoming", HAS_ARG, QEMU_OPTION_incoming, \
    "-incoming p     prepare for incoming migration, listen on port p\n",
    QEMU_ARCH_ALL)
STEXI
@item -incoming @var{port}
@findex -incoming
Prepare for incoming migration, listen on @var{port}.
ETEXI

DEF("nodefaults", 0, QEMU_OPTION_nodefaults, \
    "-nodefaults     don't create default devices\n", QEMU_ARCH_ALL)
STEXI
@item -nodefaults
@findex -nodefaults
Don't create default devices.
ETEXI

#ifndef _WIN32
DEF("chroot", HAS_ARG, QEMU_OPTION_chroot, \
    "-chroot dir     chroot to dir just before starting the VM\n",
    QEMU_ARCH_ALL)
#endif
STEXI
@item -chroot @var{dir}
@findex -chroot
Immediately before starting guest execution, chroot to the specified
directory.  Especially useful in combination with -runas.
ETEXI

#ifndef _WIN32
DEF("runas", HAS_ARG, QEMU_OPTION_runas, \
    "-runas user     change to user id user just before starting the VM\n",
    QEMU_ARCH_ALL)
#endif
STEXI
@item -runas @var{user}
@findex -runas
Immediately before starting guest execution, drop root privileges, switching
to the specified user.
ETEXI

DEF("prom-env", HAS_ARG, QEMU_OPTION_prom_env,
    "-prom-env variable=value\n"
    "                set OpenBIOS nvram variables\n",
    QEMU_ARCH_PPC | QEMU_ARCH_SPARC)
STEXI
@item -prom-env @var{variable}=@var{value}
@findex -prom-env
Set OpenBIOS nvram @var{variable} to given @var{value} (PPC, SPARC only).
ETEXI
DEF("semihosting", 0, QEMU_OPTION_semihosting,
    "-semihosting    semihosting mode\n", QEMU_ARCH_ARM | QEMU_ARCH_M68K)
STEXI
@item -semihosting
@findex -semihosting
Semihosting mode (ARM, M68K only).
ETEXI
DEF("old-param", 0, QEMU_OPTION_old_param,
    "-old-param      old param mode\n", QEMU_ARCH_ARM)
STEXI
@item -old-param
@findex -old-param (ARM)
Old param mode (ARM only).
ETEXI

DEF("readconfig", HAS_ARG, QEMU_OPTION_readconfig,
    "-readconfig <file>\n", QEMU_ARCH_ALL)
STEXI
@item -readconfig @var{file}
@findex -readconfig
Read device configuration from @var{file}.
ETEXI
DEF("writeconfig", HAS_ARG, QEMU_OPTION_writeconfig,
    "-writeconfig <file>\n"
    "                read/write config file\n", QEMU_ARCH_ALL)
STEXI
@item -writeconfig @var{file}
@findex -writeconfig
Write device configuration to @var{file}.
ETEXI
DEF("nodefconfig", 0, QEMU_OPTION_nodefconfig,
    "-nodefconfig\n"
    "                do not load default config files at startup\n",
    QEMU_ARCH_ALL)
STEXI
@item -nodefconfig
@findex -nodefconfig
Normally QEMU loads a configuration file from @var{sysconfdir}/qemu.conf and
@var{sysconfdir}/target-@var{ARCH}.conf on startup.  The @code{-nodefconfig}
option will prevent QEMU from loading these configuration files at startup.
ETEXI

DEF("no-kvm", 0, QEMU_OPTION_no_kvm,
    "-no-kvm         disable KVM hardware virtualization\n",
    QEMU_ARCH_ALL)
DEF("no-kvm-irqchip", 0, QEMU_OPTION_no_kvm_irqchip,
    "-no-kvm-irqchip disable KVM kernel mode PIC/IOAPIC/LAPIC\n",
    QEMU_ARCH_I386)
DEF("no-kvm-pit", 0, QEMU_OPTION_no_kvm_pit,
    "-no-kvm-pit     disable KVM kernel mode PIT\n",
    QEMU_ARCH_I386)
DEF("no-kvm-pit-reinjection", 0, QEMU_OPTION_no_kvm_pit_reinjection,
    "-no-kvm-pit-reinjection\n"
    "                disable KVM kernel mode PIT interrupt reinjection\n",
    QEMU_ARCH_I386)
DEF("pcidevice", HAS_ARG, QEMU_OPTION_pcidevice,
    "-pcidevice host=[seg:]bus:dev.func[,dma=none][,name=string]\n"
    "                expose a PCI device to the guest OS\n"
    "                dma=none: don't perform any dma translations (default is to use an iommu)\n"
    "                'string' is used in log output\n", QEMU_ARCH_I386)
DEF("enable-nesting", 0, QEMU_OPTION_enable_nesting,
    "-enable-nesting enable support for running a VM inside the VM (AMD only)\n", QEMU_ARCH_I386)
DEF("nvram", HAS_ARG, QEMU_OPTION_nvram,
    "-nvram FILE     provide ia64 nvram contents\n", QEMU_ARCH_ALL)
DEF("tdf", 0, QEMU_OPTION_tdf,
    "-tdf            enable guest time drift compensation\n", QEMU_ARCH_ALL)
DEF("kvm-shadow-memory", HAS_ARG, QEMU_OPTION_kvm_shadow_memory,
    "-kvm-shadow-memory MEGABYTES\n"
    "                allocate MEGABYTES for kvm mmu shadowing\n",
    QEMU_ARCH_I386)

HXCOMM This is the last statement. Insert new options before this line!
STEXI
@end table
ETEXI<|MERGE_RESOLUTION|>--- conflicted
+++ resolved
@@ -118,15 +118,9 @@
 DEF("drive", HAS_ARG, QEMU_OPTION_drive,
     "-drive [file=file][,if=type][,bus=n][,unit=m][,media=d][,index=i]\n"
     "       [,cyls=c,heads=h,secs=s[,trans=t]][,snapshot=on|off]\n"
-<<<<<<< HEAD
-    "       [,cache=writethrough|writeback|none][,format=f][,serial=s]\n"
-    "       [,addr=A][,id=name][,aio=threads|native][,readonly=on|off]\n"
-    "       [,boot=on|off]\n"
-=======
     "       [,cache=writethrough|writeback|unsafe|none][,format=f]\n"
     "       [,serial=s][,addr=A][,id=name][,aio=threads|native]\n"
-    "       [,readonly=on|off]\n"
->>>>>>> 016f5cf6
+    "       [,readonly=on|off][,boot=on|off]\n"
     "                use 'file' as a drive image\n", QEMU_ARCH_ALL)
 STEXI
 @item -drive @var{option}[,@var{option}[,@var{option}[,...]]]
