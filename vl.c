--- conflicted
+++ resolved
@@ -43,10 +43,6 @@
 #include "kvm.h"
 #include "balloon.h"
 
-#include "hw/pci.h"
-#include "hw/xen.h"
-#include <stdlib.h>
-
 #include <unistd.h>
 #include <fcntl.h>
 #include <signal.h>
@@ -267,8 +263,6 @@
 
 uint8_t qemu_uuid[16];
 
-#include "xen-vl-extra.c"
-
 /***********************************************************/
 /* x86 ISA bus support */
 
@@ -496,7 +490,7 @@
     fprintf(stderr, "\n");
     for(env = first_cpu; env != NULL; env = env->next_cpu) {
         fprintf(stderr, "CPU #%d:\n", env->cpu_index);
-#if defined(TARGET_I386) && !defined(CONFIG_DM)
+#ifdef TARGET_I386
         cpu_dump_state(env, stderr, fprintf, X86_DUMP_FPU);
 #else
         cpu_dump_state(env, stderr, fprintf, 0);
@@ -930,7 +924,7 @@
 static int unix_start_timer(struct qemu_alarm_timer *t);
 static void unix_stop_timer(struct qemu_alarm_timer *t);
 
-#if defined(__linux__) && !defined(CONFIG_DM)
+#ifdef __linux__
 
 static int dynticks_start_timer(struct qemu_alarm_timer *t);
 static void dynticks_stop_timer(struct qemu_alarm_timer *t);
@@ -1013,7 +1007,7 @@
 
 static struct qemu_alarm_timer alarm_timers[] = {
 #ifndef _WIN32
-#if defined(__linux__) && !defined(CONFIG_DM)
+#ifdef __linux__
     {"dynticks", ALARM_FLAG_DYNTICKS, dynticks_start_timer,
      dynticks_stop_timer, dynticks_rearm_timer, NULL},
     /* HPET - if available - is preferred */
@@ -1144,12 +1138,6 @@
         }
         pt = &t->next;
     }
-}
-
-void qemu_advance_timer(QEMUTimer *ts, int64_t expire_time)
-{
-    if (ts->expire_time > expire_time)
-       qemu_mod_timer(ts, expire_time);
 }
 
 /* modify the current timer so that it will be fired when current_time
@@ -1270,31 +1258,13 @@
     }
 }
 
-/* run the specified timer */
-void qemu_run_one_timer(QEMUTimer *ts)
-{
-    uint64_t current_time;
-
-    /* remove timer from the list before calling the callback */
-    qemu_del_timer(ts);
-
-    while ((current_time = qemu_get_clock(rt_clock)) < ts->expire_time)
-        /* sleep until the expire time */
-        usleep((ts->expire_time - current_time) * 1000);
-
-    /* run the callback */
-    ts->cb(ts->opaque);
-}
-
 static void timer_save(QEMUFile *f, void *opaque)
 {
     if (cpu_ticks_enabled) {
         hw_error("cannot save state if virtual timers are running");
     }
-#ifndef CONFIG_DM
     qemu_put_be64(f, cpu_ticks_offset);
     qemu_put_be64(f, ticks_per_sec);
-#endif
     qemu_put_be64(f, cpu_clock_offset);
 }
 
@@ -1305,19 +1275,14 @@
     if (cpu_ticks_enabled) {
         return -EINVAL;
     }
-#ifndef CONFIG_DM
     cpu_ticks_offset=qemu_get_be64(f);
     ticks_per_sec=qemu_get_be64(f);
     if (version_id == 2) {
-#else
-    if (version_id == 1 || version_id == 2) {
-#endif
         cpu_clock_offset=qemu_get_be64(f);
     }
     return 0;
 }
 
-#ifndef CONFIG_DM /* ends after end of win32_rearm_timer */
 #ifdef _WIN32
 void CALLBACK host_alarm_handler(UINT uTimerID, UINT uMsg,
                                  DWORD_PTR dwUser, DWORD_PTR dw1, DWORD_PTR dw2)
@@ -1762,7 +1727,6 @@
 }
 
 #endif /* _WIN32 */
-#endif /* !CONFIG_DM */
 
 static int init_timer_alarm(void)
 {
@@ -2354,25 +2318,9 @@
 	}
     }
 
-<<<<<<< HEAD
     if (get_param_value(buf, sizeof(buf), "cyls", str)) {
         cyls = strtol(buf, NULL, 0);
     }
-=======
-static CharDriverState *qemu_chr_open_pty(void)
-{
-    CharDriverState *chr;
-    PtyCharDriver *s;
-    struct termios tty;
-    int slave_fd, len;
-#if defined(__OpenBSD__)
-    char pty_name[PATH_MAX];
-#define q_ptsname(x) pty_name
-#else
-    char *pty_name = NULL;
-#define q_ptsname(x) ptsname(x)
-#endif
->>>>>>> f7dd59a4
 
     if (get_param_value(buf, sizeof(buf), "heads", str)) {
         heads = strtol(buf, NULL, 0);
@@ -2397,7 +2345,6 @@
 	}
     }
 
-<<<<<<< HEAD
     if (get_param_value(buf, sizeof(buf), "trans", str)) {
         if (!cyls) {
             fprintf(stderr,
@@ -2416,12 +2363,6 @@
 	    return -1;
 	}
     }
-=======
-    len = strlen(q_ptsname(s->fd)) + 5;
-    chr->filename = qemu_malloc(len);
-    snprintf(chr->filename, len, "pty:%s", q_ptsname(s->fd));
-    fprintf(stderr, "char device redirected to %s\n", q_ptsname(s->fd));
->>>>>>> f7dd59a4
 
     if (get_param_value(buf, sizeof(buf), "media", str)) {
         if (!strcmp(buf, "disk")) {
@@ -2617,2732 +2558,6 @@
         return -1;
     }
     return 0;
-<<<<<<< HEAD
-=======
-
- fail:
-    win_chr_close(chr);
-    return -1;
-}
-
-
-static CharDriverState *qemu_chr_open_win_pipe(const char *filename)
-{
-    CharDriverState *chr;
-    WinCharState *s;
-
-    chr = qemu_mallocz(sizeof(CharDriverState));
-    if (!chr)
-        return NULL;
-    s = qemu_mallocz(sizeof(WinCharState));
-    if (!s) {
-        free(chr);
-        return NULL;
-    }
-    chr->opaque = s;
-    chr->chr_write = win_chr_write;
-    chr->chr_close = win_chr_close;
-
-    if (win_chr_pipe_init(chr, filename) < 0) {
-        free(s);
-        free(chr);
-        return NULL;
-    }
-    qemu_chr_reset(chr);
-    return chr;
-}
-
-static CharDriverState *qemu_chr_open_win_file(HANDLE fd_out)
-{
-    CharDriverState *chr;
-    WinCharState *s;
-
-    chr = qemu_mallocz(sizeof(CharDriverState));
-    if (!chr)
-        return NULL;
-    s = qemu_mallocz(sizeof(WinCharState));
-    if (!s) {
-        free(chr);
-        return NULL;
-    }
-    s->hcom = fd_out;
-    chr->opaque = s;
-    chr->chr_write = win_chr_write;
-    qemu_chr_reset(chr);
-    return chr;
-}
-
-static CharDriverState *qemu_chr_open_win_con(const char *filename)
-{
-    return qemu_chr_open_win_file(GetStdHandle(STD_OUTPUT_HANDLE));
-}
-
-static CharDriverState *qemu_chr_open_win_file_out(const char *file_out)
-{
-    HANDLE fd_out;
-
-    fd_out = CreateFile(file_out, GENERIC_WRITE, FILE_SHARE_READ, NULL,
-                        OPEN_ALWAYS, FILE_ATTRIBUTE_NORMAL, NULL);
-    if (fd_out == INVALID_HANDLE_VALUE)
-        return NULL;
-
-    return qemu_chr_open_win_file(fd_out);
-}
-#endif /* !_WIN32 */
-
-/***********************************************************/
-/* UDP Net console */
-
-typedef struct {
-    int fd;
-    struct sockaddr_in daddr;
-    uint8_t buf[1024];
-    int bufcnt;
-    int bufptr;
-    int max_size;
-} NetCharDriver;
-
-static int udp_chr_write(CharDriverState *chr, const uint8_t *buf, int len)
-{
-    NetCharDriver *s = chr->opaque;
-
-    return sendto(s->fd, buf, len, 0,
-                  (struct sockaddr *)&s->daddr, sizeof(struct sockaddr_in));
-}
-
-static int udp_chr_read_poll(void *opaque)
-{
-    CharDriverState *chr = opaque;
-    NetCharDriver *s = chr->opaque;
-
-    s->max_size = qemu_chr_can_read(chr);
-
-    /* If there were any stray characters in the queue process them
-     * first
-     */
-    while (s->max_size > 0 && s->bufptr < s->bufcnt) {
-        qemu_chr_read(chr, &s->buf[s->bufptr], 1);
-        s->bufptr++;
-        s->max_size = qemu_chr_can_read(chr);
-    }
-    return s->max_size;
-}
-
-static void udp_chr_read(void *opaque)
-{
-    CharDriverState *chr = opaque;
-    NetCharDriver *s = chr->opaque;
-
-    if (s->max_size == 0)
-        return;
-    s->bufcnt = recv(s->fd, s->buf, sizeof(s->buf), 0);
-    s->bufptr = s->bufcnt;
-    if (s->bufcnt <= 0)
-        return;
-
-    s->bufptr = 0;
-    while (s->max_size > 0 && s->bufptr < s->bufcnt) {
-        qemu_chr_read(chr, &s->buf[s->bufptr], 1);
-        s->bufptr++;
-        s->max_size = qemu_chr_can_read(chr);
-    }
-}
-
-static void udp_chr_update_read_handler(CharDriverState *chr)
-{
-    NetCharDriver *s = chr->opaque;
-
-    if (s->fd >= 0) {
-        qemu_set_fd_handler2(s->fd, udp_chr_read_poll,
-                             udp_chr_read, NULL, chr);
-    }
-}
-
-#ifndef NO_UNIX_SOCKETS
-static int parse_unix_path(struct sockaddr_un *uaddr, const char *str);
-#endif
-int parse_host_src_port(struct sockaddr_in *haddr,
-                        struct sockaddr_in *saddr,
-                        const char *str);
-
-static CharDriverState *qemu_chr_open_udp(const char *def)
-{
-    CharDriverState *chr = NULL;
-    NetCharDriver *s = NULL;
-    int fd = -1;
-    struct sockaddr_in saddr;
-
-    chr = qemu_mallocz(sizeof(CharDriverState));
-    if (!chr)
-        goto return_err;
-    s = qemu_mallocz(sizeof(NetCharDriver));
-    if (!s)
-        goto return_err;
-
-    fd = socket(PF_INET, SOCK_DGRAM, 0);
-    if (fd < 0) {
-        perror("socket(PF_INET, SOCK_DGRAM)");
-        goto return_err;
-    }
-
-    if (parse_host_src_port(&s->daddr, &saddr, def) < 0) {
-        printf("Could not parse: %s\n", def);
-        goto return_err;
-    }
-
-    if (bind(fd, (struct sockaddr *)&saddr, sizeof(saddr)) < 0)
-    {
-        perror("bind");
-        goto return_err;
-    }
-
-    s->fd = fd;
-    s->bufcnt = 0;
-    s->bufptr = 0;
-    chr->opaque = s;
-    chr->chr_write = udp_chr_write;
-    chr->chr_update_read_handler = udp_chr_update_read_handler;
-    return chr;
-
-return_err:
-    if (chr)
-        free(chr);
-    if (s)
-        free(s);
-    if (fd >= 0)
-        closesocket(fd);
-    return NULL;
-}
-
-/***********************************************************/
-/* TCP Net console */
-
-typedef struct {
-    int fd, listen_fd;
-    int connected;
-    int max_size;
-    int do_telnetopt;
-    int do_nodelay;
-    int is_unix;
-} TCPCharDriver;
-
-static void tcp_chr_accept(void *opaque);
-
-static int tcp_chr_write(CharDriverState *chr, const uint8_t *buf, int len)
-{
-    TCPCharDriver *s = chr->opaque;
-    if (s->connected) {
-        return send_all(s->fd, buf, len);
-    } else {
-        /* XXX: indicate an error ? */
-        return len;
-    }
-}
-
-static int tcp_chr_read_poll(void *opaque)
-{
-    CharDriverState *chr = opaque;
-    TCPCharDriver *s = chr->opaque;
-    if (!s->connected)
-        return 0;
-    s->max_size = qemu_chr_can_read(chr);
-    return s->max_size;
-}
-
-#define IAC 255
-#define IAC_BREAK 243
-static void tcp_chr_process_IAC_bytes(CharDriverState *chr,
-                                      TCPCharDriver *s,
-                                      uint8_t *buf, int *size)
-{
-    /* Handle any telnet client's basic IAC options to satisfy char by
-     * char mode with no echo.  All IAC options will be removed from
-     * the buf and the do_telnetopt variable will be used to track the
-     * state of the width of the IAC information.
-     *
-     * IAC commands come in sets of 3 bytes with the exception of the
-     * "IAC BREAK" command and the double IAC.
-     */
-
-    int i;
-    int j = 0;
-
-    for (i = 0; i < *size; i++) {
-        if (s->do_telnetopt > 1) {
-            if ((unsigned char)buf[i] == IAC && s->do_telnetopt == 2) {
-                /* Double IAC means send an IAC */
-                if (j != i)
-                    buf[j] = buf[i];
-                j++;
-                s->do_telnetopt = 1;
-            } else {
-                if ((unsigned char)buf[i] == IAC_BREAK && s->do_telnetopt == 2) {
-                    /* Handle IAC break commands by sending a serial break */
-                    qemu_chr_event(chr, CHR_EVENT_BREAK);
-                    s->do_telnetopt++;
-                }
-                s->do_telnetopt++;
-            }
-            if (s->do_telnetopt >= 4) {
-                s->do_telnetopt = 1;
-            }
-        } else {
-            if ((unsigned char)buf[i] == IAC) {
-                s->do_telnetopt = 2;
-            } else {
-                if (j != i)
-                    buf[j] = buf[i];
-                j++;
-            }
-        }
-    }
-    *size = j;
-}
-
-static void tcp_chr_read(void *opaque)
-{
-    CharDriverState *chr = opaque;
-    TCPCharDriver *s = chr->opaque;
-    uint8_t buf[1024];
-    int len, size;
-
-    if (!s->connected || s->max_size <= 0)
-        return;
-    len = sizeof(buf);
-    if (len > s->max_size)
-        len = s->max_size;
-    size = recv(s->fd, buf, len, 0);
-    if (size == 0) {
-        /* connection closed */
-        s->connected = 0;
-        if (s->listen_fd >= 0) {
-            qemu_set_fd_handler(s->listen_fd, tcp_chr_accept, NULL, chr);
-        }
-        qemu_set_fd_handler(s->fd, NULL, NULL, NULL);
-        closesocket(s->fd);
-        s->fd = -1;
-    } else if (size > 0) {
-        if (s->do_telnetopt)
-            tcp_chr_process_IAC_bytes(chr, s, buf, &size);
-        if (size > 0)
-            qemu_chr_read(chr, buf, size);
-    }
-}
-
-static void tcp_chr_connect(void *opaque)
-{
-    CharDriverState *chr = opaque;
-    TCPCharDriver *s = chr->opaque;
-
-    s->connected = 1;
-    qemu_set_fd_handler2(s->fd, tcp_chr_read_poll,
-                         tcp_chr_read, NULL, chr);
-    qemu_chr_reset(chr);
-}
-
-#define IACSET(x,a,b,c) x[0] = a; x[1] = b; x[2] = c;
-static void tcp_chr_telnet_init(int fd)
-{
-    char buf[3];
-    /* Send the telnet negotion to put telnet in binary, no echo, single char mode */
-    IACSET(buf, 0xff, 0xfb, 0x01);  /* IAC WILL ECHO */
-    send(fd, (char *)buf, 3, 0);
-    IACSET(buf, 0xff, 0xfb, 0x03);  /* IAC WILL Suppress go ahead */
-    send(fd, (char *)buf, 3, 0);
-    IACSET(buf, 0xff, 0xfb, 0x00);  /* IAC WILL Binary */
-    send(fd, (char *)buf, 3, 0);
-    IACSET(buf, 0xff, 0xfd, 0x00);  /* IAC DO Binary */
-    send(fd, (char *)buf, 3, 0);
-}
-
-static void socket_set_nodelay(int fd)
-{
-    int val = 1;
-    setsockopt(fd, IPPROTO_TCP, TCP_NODELAY, (char *)&val, sizeof(val));
-}
-
-static void tcp_chr_accept(void *opaque)
-{
-    CharDriverState *chr = opaque;
-    TCPCharDriver *s = chr->opaque;
-    struct sockaddr_in saddr;
-#ifndef NO_UNIX_SOCKETS
-    struct sockaddr_un uaddr;
-#endif
-    struct sockaddr *addr;
-    socklen_t len;
-    int fd;
-
-    for(;;) {
-#ifndef NO_UNIX_SOCKETS
-	if (s->is_unix) {
-	    len = sizeof(uaddr);
-	    addr = (struct sockaddr *)&uaddr;
-	} else
-#endif
-	{
-	    len = sizeof(saddr);
-	    addr = (struct sockaddr *)&saddr;
-	}
-        fd = accept(s->listen_fd, addr, &len);
-        if (fd < 0 && errno != EINTR) {
-            return;
-        } else if (fd >= 0) {
-            if (s->do_telnetopt)
-                tcp_chr_telnet_init(fd);
-            break;
-        }
-    }
-    socket_set_nonblock(fd);
-    if (s->do_nodelay)
-        socket_set_nodelay(fd);
-    s->fd = fd;
-    qemu_set_fd_handler(s->listen_fd, NULL, NULL, NULL);
-    tcp_chr_connect(chr);
-}
-
-static void tcp_chr_close(CharDriverState *chr)
-{
-    TCPCharDriver *s = chr->opaque;
-    if (s->fd >= 0)
-        closesocket(s->fd);
-    if (s->listen_fd >= 0)
-        closesocket(s->listen_fd);
-    qemu_free(s);
-}
-
-static CharDriverState *qemu_chr_open_tcp(const char *host_str,
-                                          int is_telnet,
-					  int is_unix)
-{
-    CharDriverState *chr = NULL;
-    TCPCharDriver *s = NULL;
-    int fd = -1, ret, err, val;
-    int is_listen = 0;
-    int is_waitconnect = 1;
-    int do_nodelay = 0;
-    const char *ptr;
-    struct sockaddr_in saddr;
-#ifndef NO_UNIX_SOCKETS
-    struct sockaddr_un uaddr;
-#endif
-    struct sockaddr *addr;
-    socklen_t addrlen;
-
-#ifndef NO_UNIX_SOCKETS
-    if (is_unix) {
-	addr = (struct sockaddr *)&uaddr;
-	addrlen = sizeof(uaddr);
-	if (parse_unix_path(&uaddr, host_str) < 0)
-	    goto fail;
-    } else
-#endif
-    {
-	addr = (struct sockaddr *)&saddr;
-	addrlen = sizeof(saddr);
-	if (parse_host_port(&saddr, host_str) < 0)
-	    goto fail;
-    }
-
-    ptr = host_str;
-    while((ptr = strchr(ptr,','))) {
-        ptr++;
-        if (!strncmp(ptr,"server",6)) {
-            is_listen = 1;
-        } else if (!strncmp(ptr,"nowait",6)) {
-            is_waitconnect = 0;
-        } else if (!strncmp(ptr,"nodelay",6)) {
-            do_nodelay = 1;
-        } else {
-            printf("Unknown option: %s\n", ptr);
-            goto fail;
-        }
-    }
-    if (!is_listen)
-        is_waitconnect = 0;
-
-    chr = qemu_mallocz(sizeof(CharDriverState));
-    if (!chr)
-        goto fail;
-    s = qemu_mallocz(sizeof(TCPCharDriver));
-    if (!s)
-        goto fail;
-
-#ifndef NO_UNIX_SOCKETS
-    if (is_unix)
-	fd = socket(PF_UNIX, SOCK_STREAM, 0);
-    else
-#endif
-	fd = socket(PF_INET, SOCK_STREAM, 0);
-
-    if (fd < 0)
-        goto fail;
-
-    if (!is_waitconnect)
-        socket_set_nonblock(fd);
-
-    s->connected = 0;
-    s->fd = -1;
-    s->listen_fd = -1;
-    s->is_unix = is_unix;
-    s->do_nodelay = do_nodelay && !is_unix;
-
-    chr->opaque = s;
-    chr->chr_write = tcp_chr_write;
-    chr->chr_close = tcp_chr_close;
-
-    if (is_listen) {
-        /* allow fast reuse */
-#ifndef NO_UNIX_SOCKETS
-	if (is_unix) {
-	    char path[109];
-	    pstrcpy(path, sizeof(path), uaddr.sun_path);
-	    unlink(path);
-	} else
-#endif
-	{
-	    val = 1;
-	    setsockopt(fd, SOL_SOCKET, SO_REUSEADDR, (const char *)&val, sizeof(val));
-	}
-
-        ret = bind(fd, addr, addrlen);
-        if (ret < 0)
-            goto fail;
-
-        ret = listen(fd, 0);
-        if (ret < 0)
-            goto fail;
-
-        s->listen_fd = fd;
-        qemu_set_fd_handler(s->listen_fd, tcp_chr_accept, NULL, chr);
-        if (is_telnet)
-            s->do_telnetopt = 1;
-    } else {
-        for(;;) {
-            ret = connect(fd, addr, addrlen);
-            if (ret < 0) {
-                err = socket_error();
-                if (err == EINTR || err == EWOULDBLOCK) {
-                } else if (err == EINPROGRESS) {
-                    break;
-#ifdef _WIN32
-                } else if (err == WSAEALREADY) {
-                    break;
-#endif
-                } else {
-                    goto fail;
-                }
-            } else {
-                s->connected = 1;
-                break;
-            }
-        }
-        s->fd = fd;
-        socket_set_nodelay(fd);
-        if (s->connected)
-            tcp_chr_connect(chr);
-        else
-            qemu_set_fd_handler(s->fd, NULL, tcp_chr_connect, chr);
-    }
-
-    if (is_listen && is_waitconnect) {
-        printf("QEMU waiting for connection on: %s\n", host_str);
-        tcp_chr_accept(chr);
-        socket_set_nonblock(s->listen_fd);
-    }
-
-    return chr;
- fail:
-    if (fd >= 0)
-        closesocket(fd);
-    qemu_free(s);
-    qemu_free(chr);
-    return NULL;
-}
-
-static TAILQ_HEAD(CharDriverStateHead, CharDriverState) chardevs
-= TAILQ_HEAD_INITIALIZER(chardevs);
-
-CharDriverState *qemu_chr_open(const char *label, const char *filename, void (*init)(struct CharDriverState *s))
-{
-    const char *p;
-    CharDriverState *chr;
-
-    if (!strcmp(filename, "vc")) {
-        chr = text_console_init(0);
-    } else
-    if (strstart(filename, "vc:", &p)) {
-        chr = text_console_init(p);
-    } else
-    if (!strcmp(filename, "null")) {
-        chr = qemu_chr_open_null();
-    } else
-    if (strstart(filename, "tcp:", &p)) {
-        chr = qemu_chr_open_tcp(p, 0, 0);
-    } else
-    if (strstart(filename, "telnet:", &p)) {
-        chr = qemu_chr_open_tcp(p, 1, 0);
-    } else
-    if (strstart(filename, "udp:", &p)) {
-        chr = qemu_chr_open_udp(p);
-    } else
-    if (strstart(filename, "mon:", &p)) {
-        chr = qemu_chr_open(label, p, NULL);
-        if (chr) {
-            chr = qemu_chr_open_mux(chr);
-            monitor_init(chr, !nographic);
-        } else {
-            printf("Unable to open driver: %s\n", p);
-        }
-    } else
-#ifndef _WIN32
-    if (strstart(filename, "unix:", &p)) {
-	chr = qemu_chr_open_tcp(p, 0, 1);
-    } else if (strstart(filename, "file:", &p)) {
-        chr = qemu_chr_open_file_out(p);
-    } else if (strstart(filename, "pipe:", &p)) {
-        chr = qemu_chr_open_pipe(p);
-    } else if (!strcmp(filename, "pty")) {
-        chr = qemu_chr_open_pty();
-    } else if (!strcmp(filename, "stdio")) {
-        chr = qemu_chr_open_stdio();
-    } else
-#if defined(__linux__)
-    if (strstart(filename, "/dev/parport", NULL)) {
-        chr = qemu_chr_open_pp(filename);
-    } else
-#endif
-#if defined(__linux__) || defined(__sun__) || defined(__FreeBSD__) \
-    || defined(__NetBSD__) || defined(__OpenBSD__)
-    if (strstart(filename, "/dev/", NULL)) {
-        chr = qemu_chr_open_tty(filename);
-    } else
-#endif
-#else /* !_WIN32 */
-    if (strstart(filename, "COM", NULL)) {
-        chr = qemu_chr_open_win(filename);
-    } else
-    if (strstart(filename, "pipe:", &p)) {
-        chr = qemu_chr_open_win_pipe(p);
-    } else
-    if (strstart(filename, "con:", NULL)) {
-        chr = qemu_chr_open_win_con(filename);
-    } else
-    if (strstart(filename, "file:", &p)) {
-        chr = qemu_chr_open_win_file_out(p);
-    } else
-#endif
-#ifdef CONFIG_BRLAPI
-    if (!strcmp(filename, "braille")) {
-        chr = chr_baum_init();
-    } else
-#endif
-    {
-        chr = NULL;
-    }
-
-    if (chr) {
-        if (!chr->filename)
-            chr->filename = qemu_strdup(filename);
-        chr->init = init;
-        chr->label = qemu_strdup(label);
-        TAILQ_INSERT_TAIL(&chardevs, chr, next);
-    }
-    return chr;
-}
-
-void qemu_chr_close(CharDriverState *chr)
-{
-    TAILQ_REMOVE(&chardevs, chr, next);
-    if (chr->chr_close)
-        chr->chr_close(chr);
-    qemu_free(chr->filename);
-    qemu_free(chr->label);
-    qemu_free(chr);
-}
-
-void qemu_chr_info(void)
-{
-    CharDriverState *chr;
-
-    TAILQ_FOREACH(chr, &chardevs, next) {
-        term_printf("%s: filename=%s\n", chr->label, chr->filename);
-    }
-}
-
-#ifdef CONFIG_PASSTHROUGH
-void do_pci_del(char *devname)
-{
-    int pci_slot;
-    pci_slot = bdf_to_slot(devname);
-
-    acpi_php_del(pci_slot);
-}
-
-void do_pci_add(char *devname)
-{
-    int pci_slot;
-
-    pci_slot = insert_to_pci_slot(devname);
-
-    acpi_php_add(pci_slot);
-}
-#endif
-
-
-/***********************************************************/
-/* network device redirectors */
-
-#if defined(DEBUG_NET) || defined(DEBUG_SLIRP)
-static void hex_dump(FILE *f, const uint8_t *buf, int size)
-{
-    int len, i, j, c;
-
-    for(i=0;i<size;i+=16) {
-        len = size - i;
-        if (len > 16)
-            len = 16;
-        fprintf(f, "%08x ", i);
-        for(j=0;j<16;j++) {
-            if (j < len)
-                fprintf(f, " %02x", buf[i+j]);
-            else
-                fprintf(f, "   ");
-        }
-        fprintf(f, " ");
-        for(j=0;j<len;j++) {
-            c = buf[i+j];
-            if (c < ' ' || c > '~')
-                c = '.';
-            fprintf(f, "%c", c);
-        }
-        fprintf(f, "\n");
-    }
-}
-#endif
-
-static int parse_macaddr(uint8_t *macaddr, const char *p)
-{
-    int i;
-    char *last_char;
-    long int offset;
-
-    errno = 0;
-    offset = strtol(p, &last_char, 0);    
-    if (0 == errno && '\0' == *last_char &&
-            offset >= 0 && offset <= 0xFFFFFF) {
-        macaddr[3] = (offset & 0xFF0000) >> 16;
-        macaddr[4] = (offset & 0xFF00) >> 8;
-        macaddr[5] = offset & 0xFF;
-        return 0;
-    } else {
-        for(i = 0; i < 6; i++) {
-            macaddr[i] = strtol(p, (char **)&p, 16);
-            if (i == 5) {
-                if (*p != '\0')
-                    return -1;
-            } else {
-                if (*p != ':' && *p != '-')
-                    return -1;
-                p++;
-            }
-        }
-        return 0;    
-    }
-
-    return -1;
-}
-
-static int get_str_sep(char *buf, size_t buf_size, const char **pp, int sep)
-{
-    const char *p, *p1;
-    int len;
-    p = *pp;
-    p1 = strchr(p, sep);
-    if (!p1)
-        return -1;
-    len = p1 - p;
-    p1++;
-    if (buf_size > 0) {
-        if (len > buf_size - 1)
-            len = buf_size - 1;
-        memcpy(buf, p, len);
-        buf[len] = '\0';
-    }
-    *pp = p1;
-    return 0;
-}
-
-int parse_host_src_port(struct sockaddr_in *haddr,
-                        struct sockaddr_in *saddr,
-                        const char *input_str)
-{
-    char *str = strdup(input_str);
-    char *host_str = str;
-    char *src_str;
-    const char *src_str2;
-    char *ptr;
-
-    /*
-     * Chop off any extra arguments at the end of the string which
-     * would start with a comma, then fill in the src port information
-     * if it was provided else use the "any address" and "any port".
-     */
-    if ((ptr = strchr(str,',')))
-        *ptr = '\0';
-
-    if ((src_str = strchr(input_str,'@'))) {
-        *src_str = '\0';
-        src_str++;
-    }
-
-    if (parse_host_port(haddr, host_str) < 0)
-        goto fail;
-
-    src_str2 = src_str;
-    if (!src_str || *src_str == '\0')
-        src_str2 = ":0";
-
-    if (parse_host_port(saddr, src_str2) < 0)
-        goto fail;
-
-    free(str);
-    return(0);
-
-fail:
-    free(str);
-    return -1;
-}
-
-int parse_host_port(struct sockaddr_in *saddr, const char *str)
-{
-    char buf[512];
-    struct hostent *he;
-    const char *p, *r;
-    int port;
-
-    p = str;
-    if (get_str_sep(buf, sizeof(buf), &p, ':') < 0)
-        return -1;
-    saddr->sin_family = AF_INET;
-    if (buf[0] == '\0') {
-        saddr->sin_addr.s_addr = 0;
-    } else {
-        if (CTYPE(isdigit,buf[0])) {
-            if (!inet_aton(buf, &saddr->sin_addr))
-                return -1;
-        } else {
-            if ((he = gethostbyname(buf)) == NULL)
-                return - 1;
-            saddr->sin_addr = *(struct in_addr *)he->h_addr;
-        }
-    }
-    port = strtol(p, (char **)&r, 0);
-    if (r == p)
-        return -1;
-    saddr->sin_port = htons(port);
-    return 0;
-}
-
-#ifndef NO_UNIX_SOCKETS
-static int parse_unix_path(struct sockaddr_un *uaddr, const char *str)
-{
-    const char *p;
-    int len;
-
-    len = MIN(108, strlen(str));
-    p = strchr(str, ',');
-    if (p)
-	len = MIN(len, p - str);
-
-    memset(uaddr, 0, sizeof(*uaddr));
-
-    uaddr->sun_family = AF_UNIX;
-    memcpy(uaddr->sun_path, str, len);
-
-    return 0;
-}
-#endif
-
-/* find or alloc a new VLAN */
-VLANState *qemu_find_vlan(int id)
-{
-    VLANState **pvlan, *vlan;
-    for(vlan = first_vlan; vlan != NULL; vlan = vlan->next) {
-        if (vlan->id == id)
-            return vlan;
-    }
-    vlan = qemu_mallocz(sizeof(VLANState));
-    if (!vlan)
-        return NULL;
-    vlan->id = id;
-    vlan->next = NULL;
-    pvlan = &first_vlan;
-    while (*pvlan != NULL)
-        pvlan = &(*pvlan)->next;
-    *pvlan = vlan;
-    return vlan;
-}
-
-VLANClientState *qemu_new_vlan_client(VLANState *vlan,
-                                      IOReadHandler *fd_read,
-                                      IOCanRWHandler *fd_can_read,
-                                      void *opaque)
-{
-    VLANClientState *vc, **pvc;
-    vc = qemu_mallocz(sizeof(VLANClientState));
-    if (!vc)
-        return NULL;
-    vc->fd_read = fd_read;
-    vc->fd_can_read = fd_can_read;
-    vc->opaque = opaque;
-    vc->vlan = vlan;
-
-    vc->next = NULL;
-    pvc = &vlan->first_client;
-    while (*pvc != NULL)
-        pvc = &(*pvc)->next;
-    *pvc = vc;
-    return vc;
-}
-
-void qemu_del_vlan_client(VLANClientState *vc)
-{
-    VLANClientState **pvc = &vc->vlan->first_client;
-
-    while (*pvc != NULL)
-        if (*pvc == vc) {
-            *pvc = vc->next;
-            free(vc);
-            break;
-        } else
-            pvc = &(*pvc)->next;
-}
-
-int qemu_can_send_packet(VLANClientState *vc1)
-{
-    VLANState *vlan = vc1->vlan;
-    VLANClientState *vc;
-
-    for(vc = vlan->first_client; vc != NULL; vc = vc->next) {
-        if (vc != vc1) {
-            if (vc->fd_can_read && vc->fd_can_read(vc->opaque))
-                return 1;
-        }
-    }
-    return 0;
-}
-
-void qemu_send_packet(VLANClientState *vc1, const uint8_t *buf, int size)
-{
-    VLANState *vlan = vc1->vlan;
-    VLANClientState *vc;
-
-#ifdef DEBUG_NET
-    printf("vlan %d send:\n", vlan->id);
-    hex_dump(stdout, buf, size);
-#endif
-    for(vc = vlan->first_client; vc != NULL; vc = vc->next) {
-        if (vc != vc1) {
-            vc->fd_read(vc->opaque, buf, size);
-        }
-    }
-}
-
-#if defined(CONFIG_SLIRP)
-
-/* slirp network adapter */
-
-static int slirp_inited;
-static VLANClientState *slirp_vc;
-
-int slirp_can_output(void)
-{
-    return !slirp_vc || qemu_can_send_packet(slirp_vc);
-}
-
-void slirp_output(const uint8_t *pkt, int pkt_len)
-{
-#ifdef DEBUG_SLIRP
-    printf("slirp output:\n");
-    hex_dump(stdout, pkt, pkt_len);
-#endif
-    if (!slirp_vc)
-        return;
-    qemu_send_packet(slirp_vc, pkt, pkt_len);
-}
-
-static void slirp_receive(void *opaque, const uint8_t *buf, int size)
-{
-#ifdef DEBUG_SLIRP
-    printf("slirp input:\n");
-    hex_dump(stdout, buf, size);
-#endif
-    slirp_input(buf, size);
-}
-
-static int net_slirp_init(VLANState *vlan)
-{
-    if (!slirp_inited) {
-        slirp_inited = 1;
-        slirp_init();
-    }
-    slirp_vc = qemu_new_vlan_client(vlan,
-                                    slirp_receive, NULL, NULL);
-    snprintf(slirp_vc->info_str, sizeof(slirp_vc->info_str), "user redirector");
-    return 0;
-}
-
-static void net_slirp_redir(const char *redir_str)
-{
-    int is_udp;
-    char buf[256], *r;
-    const char *p;
-    struct in_addr guest_addr;
-    int host_port, guest_port;
-
-    if (!slirp_inited) {
-        slirp_inited = 1;
-        slirp_init();
-    }
-
-    p = redir_str;
-    if (get_str_sep(buf, sizeof(buf), &p, ':') < 0)
-        goto fail;
-    if (!strcmp(buf, "tcp")) {
-        is_udp = 0;
-    } else if (!strcmp(buf, "udp")) {
-        is_udp = 1;
-    } else {
-        goto fail;
-    }
-
-    if (get_str_sep(buf, sizeof(buf), &p, ':') < 0)
-        goto fail;
-    host_port = strtol(buf, &r, 0);
-    if (r == buf)
-        goto fail;
-
-    if (get_str_sep(buf, sizeof(buf), &p, ':') < 0)
-        goto fail;
-    if (buf[0] == '\0') {
-        pstrcpy(buf, sizeof(buf), "10.0.2.15");
-    }
-    if (!inet_aton(buf, &guest_addr))
-        goto fail;
-
-    guest_port = strtol(p, &r, 0);
-    if (r == p)
-        goto fail;
-
-    if (slirp_redir(is_udp, host_port, guest_addr, guest_port) < 0) {
-        fprintf(stderr, "qemu: could not set up redirection\n");
-        exit(1);
-    }
-    return;
- fail:
-    fprintf(stderr, "qemu: syntax: -redir [tcp|udp]:host-port:[guest-host]:guest-port\n");
-    exit(1);
-}
-
-#ifndef _WIN32
-
-static char smb_dir[1024];
-
-static void erase_dir(char *dir_name)
-{
-    DIR *d;
-    struct dirent *de;
-    char filename[1024];
-
-    /* erase all the files in the directory */
-    if ((d = opendir(dir_name)) != 0) {
-        for(;;) {
-            de = readdir(d);
-            if (!de)
-                break;
-            if (strcmp(de->d_name, ".") != 0 &&
-                strcmp(de->d_name, "..") != 0) {
-                snprintf(filename, sizeof(filename), "%s/%s",
-                         smb_dir, de->d_name);
-                if (unlink(filename) != 0)  /* is it a directory? */
-                    erase_dir(filename);
-            }
-        }
-        closedir(d);
-        rmdir(dir_name);
-    }
-}
-
-/* automatic user mode samba server configuration */
-static void smb_exit(void)
-{
-    erase_dir(smb_dir);
-}
-
-/* automatic user mode samba server configuration */
-static void net_slirp_smb(const char *exported_dir)
-{
-    char smb_conf[1024];
-    char smb_cmdline[1024];
-    FILE *f;
-
-    if (!slirp_inited) {
-        slirp_inited = 1;
-        slirp_init();
-    }
-
-    /* XXX: better tmp dir construction */
-    snprintf(smb_dir, sizeof(smb_dir), "/tmp/qemu-smb.%d", getpid());
-    if (mkdir(smb_dir, 0700) < 0) {
-        fprintf(stderr, "qemu: could not create samba server dir '%s'\n", smb_dir);
-        exit(1);
-    }
-    snprintf(smb_conf, sizeof(smb_conf), "%s/%s", smb_dir, "smb.conf");
-
-    f = fopen(smb_conf, "w");
-    if (!f) {
-        fprintf(stderr, "qemu: could not create samba server configuration file '%s'\n", smb_conf);
-        exit(1);
-    }
-    fprintf(f,
-            "[global]\n"
-            "private dir=%s\n"
-            "smb ports=0\n"
-            "socket address=127.0.0.1\n"
-            "pid directory=%s\n"
-            "lock directory=%s\n"
-            "log file=%s/log.smbd\n"
-            "smb passwd file=%s/smbpasswd\n"
-            "security = share\n"
-            "[qemu]\n"
-            "path=%s\n"
-            "read only=no\n"
-            "guest ok=yes\n",
-            smb_dir,
-            smb_dir,
-            smb_dir,
-            smb_dir,
-            smb_dir,
-            exported_dir
-            );
-    fclose(f);
-    atexit(smb_exit);
-
-    snprintf(smb_cmdline, sizeof(smb_cmdline), "%s -s %s",
-             SMBD_COMMAND, smb_conf);
-
-    slirp_add_exec(0, smb_cmdline, 4, 139);
-}
-
-#endif /* !defined(_WIN32) */
-void do_info_slirp(void)
-{
-    slirp_stats();
-}
-
-#endif /* CONFIG_SLIRP */
-
-#if !defined(_WIN32)
-
-typedef struct TAPState {
-    VLANClientState *vc;
-    int fd;
-    struct TAPState *next;
-    char down_script[1024];
-    char script_arg[1024];
-} TAPState;
-
-static void qemu_tap_announce_self(void);
-
-static void tap_receive(void *opaque, const uint8_t *buf, int size)
-{
-    static int arp_state = 0;
-    TAPState *s = opaque;
-    int ret;
-
-    if (!arp_state ) {
-        arp_state = 1;
-        /* send arp like package to vlan when enter is the first.
-           for xen migration.
-        */
-        qemu_tap_announce_self();
-    }
-
-    for(;;) {
-        ret = write(s->fd, buf, size); /* No error handling ?! */
-        if (ret < 0 && (errno == EINTR || errno == EAGAIN)) {
-        } else {
-            break;
-        }
-    }
-}
-
-static void tap_send(void *opaque)
-{
-    TAPState *s = opaque;
-    uint8_t buf[4096];
-    int size;
-
-#ifdef __sun__
-    struct strbuf sbuf;
-    int f = 0;
-    sbuf.maxlen = sizeof(buf);
-    sbuf.buf = buf;
-    size = getmsg(s->fd, NULL, &sbuf, &f) >=0 ? sbuf.len : -1;
-#else
-    size = read(s->fd, buf, sizeof(buf));
-#endif
-    if (size > 0) {
-        qemu_send_packet(s->vc, buf, size);
-    }
-}
-
-static TAPState *head_net_tap;
-
-void net_tap_shutdown_all(void)
-{
-    struct IOHandlerRecord **pioh, *ioh;
-
-    while (head_net_tap) {
-       pioh = &first_io_handler;
-       for (;;) {
-           ioh = *pioh;
-           if (ioh == NULL)
-               break;
-           if (ioh->fd == head_net_tap->fd) {
-               *pioh = ioh->next;
-               qemu_free(ioh);
-               break;
-           }
-           pioh = &ioh->next;
-       }
-       if (!ioh)
-           fprintf(stderr,
-                   "warning: can't find iohandler for %d to close it properly.\n",
-                   head_net_tap->fd);
-       close(head_net_tap->fd);
-       head_net_tap = head_net_tap->next;
-    }
-}
-
-/* fd support */
-
-static TAPState *net_tap_fd_init(VLANState *vlan, int fd)
-{
-    TAPState *s;
-
-    s = qemu_mallocz(sizeof(TAPState));
-    if (!s)
-        return NULL;
-    s->fd = fd;
-    s->vc = qemu_new_vlan_client(vlan, tap_receive, NULL, s);
-    s->next = head_net_tap;
-    head_net_tap = s;
-    qemu_set_fd_handler(s->fd, tap_send, NULL, s);
-    snprintf(s->vc->info_str, sizeof(s->vc->info_str), "tap: fd=%d", fd);
-    return s;
-}
-
-#if defined (_BSD) || defined (__FreeBSD_kernel__)
-static int tap_open(char *ifname, int ifname_size)
-{
-    int fd;
-#ifndef TAPGIFNAME
-    char *dev;
-    struct stat s;
-#endif
-
-    TFR(fd = open("/dev/tap", O_RDWR));
-    if (fd < 0) {
-        return -1;
-    }
-
-#ifdef TAPGIFNAME
-    if (ioctl (fd, TAPGIFNAME, (void*)&ifr) < 0) {
-       fprintf(stderr, "warning: could not open get tap name: %s\n",
-           strerror(errno));
-       return -1;
-    }
-    pstrcpy(ifname, ifname_size, ifr.ifr_name);
-#else
-    fstat(fd, &s);
-    dev = devname(s.st_rdev, S_IFCHR);
-    pstrcpy(ifname, ifname_size, dev);
-#endif
-
-    fcntl(fd, F_SETFL, O_NONBLOCK);
-    return fd;
-}
-#elif defined(__sun__)
-#define TUNNEWPPA       (('T'<<16) | 0x0001)
-/*
- * Allocate TAP device, returns opened fd.
- * Stores dev name in the first arg(must be large enough).
- */
-int tap_alloc(char *dev, size_t dev_size)
-{
-    int tap_fd, if_fd, ppa = -1;
-    static int ip_fd = 0;
-    char *ptr;
-
-    static int arp_fd = 0;
-    int ip_muxid, arp_muxid;
-    struct strioctl  strioc_if, strioc_ppa;
-    int link_type = I_PLINK;;
-    struct lifreq ifr;
-    char actual_name[32] = "";
-
-    memset(&ifr, 0x0, sizeof(ifr));
-
-    if( *dev ){
-       ptr = dev;
-       while( *ptr && !CTYPE(isdigit,(int)*ptr) ) ptr++;
-       ppa = atoi(ptr);
-    }
-
-    /* Check if IP device was opened */
-    if( ip_fd )
-       close(ip_fd);
-
-    TFR(ip_fd = open("/dev/udp", O_RDWR, 0));
-    if (ip_fd < 0) {
-       syslog(LOG_ERR, "Can't open /dev/ip (actually /dev/udp)");
-       return -1;
-    }
-
-    TFR(tap_fd = open("/dev/tap", O_RDWR, 0));
-    if (tap_fd < 0) {
-       syslog(LOG_ERR, "Can't open /dev/tap");
-       return -1;
-    }
-
-    /* Assign a new PPA and get its unit number. */
-    strioc_ppa.ic_cmd = TUNNEWPPA;
-    strioc_ppa.ic_timout = 0;
-    strioc_ppa.ic_len = sizeof(ppa);
-    strioc_ppa.ic_dp = (char *)&ppa;
-    if ((ppa = ioctl (tap_fd, I_STR, &strioc_ppa)) < 0)
-       syslog (LOG_ERR, "Can't assign new interface");
-
-    TFR(if_fd = open("/dev/tap", O_RDWR, 0));
-    if (if_fd < 0) {
-       syslog(LOG_ERR, "Can't open /dev/tap (2)");
-       return -1;
-    }
-    if(ioctl(if_fd, I_PUSH, "ip") < 0){
-       syslog(LOG_ERR, "Can't push IP module");
-       return -1;
-    }
-
-    if (ioctl(if_fd, SIOCGLIFFLAGS, &ifr) < 0)
-	syslog(LOG_ERR, "Can't get flags\n");
-
-    snprintf (actual_name, 32, "tap%d", ppa);
-    strncpy (ifr.lifr_name, actual_name, sizeof (ifr.lifr_name));
-
-    ifr.lifr_ppa = ppa;
-    /* Assign ppa according to the unit number returned by tun device */
-
-    if (ioctl (if_fd, SIOCSLIFNAME, &ifr) < 0)
-        syslog (LOG_ERR, "Can't set PPA %d", ppa);
-    if (ioctl(if_fd, SIOCGLIFFLAGS, &ifr) <0)
-        syslog (LOG_ERR, "Can't get flags\n");
-    /* Push arp module to if_fd */
-    if (ioctl (if_fd, I_PUSH, "arp") < 0)
-        syslog (LOG_ERR, "Can't push ARP module (2)");
-
-    /* Push arp module to ip_fd */
-    if (ioctl (ip_fd, I_POP, NULL) < 0)
-        syslog (LOG_ERR, "I_POP failed\n");
-    if (ioctl (ip_fd, I_PUSH, "arp") < 0)
-        syslog (LOG_ERR, "Can't push ARP module (3)\n");
-    /* Open arp_fd */
-    TFR(arp_fd = open ("/dev/tap", O_RDWR, 0));
-    if (arp_fd < 0)
-       syslog (LOG_ERR, "Can't open %s\n", "/dev/tap");
-
-    /* Set ifname to arp */
-    strioc_if.ic_cmd = SIOCSLIFNAME;
-    strioc_if.ic_timout = 0;
-    strioc_if.ic_len = sizeof(ifr);
-    strioc_if.ic_dp = (char *)&ifr;
-    if (ioctl(arp_fd, I_STR, &strioc_if) < 0){
-        syslog (LOG_ERR, "Can't set ifname to arp\n");
-    }
-
-    if((ip_muxid = ioctl(ip_fd, I_LINK, if_fd)) < 0){
-       syslog(LOG_ERR, "Can't link TAP device to IP");
-       return -1;
-    }
-
-    if ((arp_muxid = ioctl (ip_fd, link_type, arp_fd)) < 0)
-        syslog (LOG_ERR, "Can't link TAP device to ARP");
-
-    close (if_fd);
-
-    memset(&ifr, 0x0, sizeof(ifr));
-    strncpy (ifr.lifr_name, actual_name, sizeof (ifr.lifr_name));
-    ifr.lifr_ip_muxid  = ip_muxid;
-    ifr.lifr_arp_muxid = arp_muxid;
-
-    if (ioctl (ip_fd, SIOCSLIFMUXID, &ifr) < 0)
-    {
-      ioctl (ip_fd, I_PUNLINK , arp_muxid);
-      ioctl (ip_fd, I_PUNLINK, ip_muxid);
-      syslog (LOG_ERR, "Can't set multiplexor id");
-    }
-
-    snprintf(dev, dev_size, "tap%d", ppa);
-    return tap_fd;
-}
-
-static int tap_open(char *ifname, int ifname_size)
-{
-    char  dev[10]="";
-    int fd;
-    if( (fd = tap_alloc(dev, sizeof(dev))) < 0 ){
-       fprintf(stderr, "Cannot allocate TAP device\n");
-       return -1;
-    }
-    pstrcpy(ifname, ifname_size, dev);
-    fcntl(fd, F_SETFL, O_NONBLOCK);
-    return fd;
-}
-#elif defined(__linux__)
-static int tap_open(char *ifname, int ifname_size)
-{
-    struct ifreq ifr;
-    int fd, ret;
-
-    TFR(fd = open("/dev/net/tun", O_RDWR));
-    if (fd < 0) {
-        return -1;
-    }
-    memset(&ifr, 0, sizeof(ifr));
-    ifr.ifr_flags = IFF_TAP | IFF_NO_PI;
-    if (ifname[0] != '\0')
-        pstrcpy(ifr.ifr_name, IFNAMSIZ, ifname);
-    else
-        pstrcpy(ifr.ifr_name, IFNAMSIZ, "tap%d");
-    ret = ioctl(fd, TUNSETIFF, (void *) &ifr);
-    if (ret != 0) {
-        fprintf(stderr, "warning: could not configure /dev/net/tun: no virtual network emulation\n");
-        close(fd);
-        return -1;
-    }
-    pstrcpy(ifname, ifname_size, ifr.ifr_name);
-    fcntl(fd, F_SETFL, O_NONBLOCK);
-    return fd;
-}
-#endif
-
-static int launch_script(const char *setup_script, const char *ifname,
-			 const char *script_arg, int fd)
-{
-    int pid, status;
-    char *args[4];
-    char **parg;
-
-        /* try to launch network script */
-        pid = fork();
-        if (pid >= 0) {
-            if (pid == 0) {
-                int open_max = sysconf (_SC_OPEN_MAX), i;
-                for (i = 0; i < open_max; i++)
-                    if (i != STDIN_FILENO &&
-                        i != STDOUT_FILENO &&
-                        i != STDERR_FILENO &&
-                        i != fd)
-                        close(i);
-
-                parg = args;
-                *parg++ = (char *)setup_script;
-                *parg++ = (char *)ifname;
-                if (script_arg && script_arg[0])
-                    *parg++ = (char *)script_arg;
-                *parg++ = NULL;
-                execv(setup_script, args);
-                _exit(1);
-            }
-            while (waitpid(pid, &status, 0) != pid);
-            if (!WIFEXITED(status) ||
-                WEXITSTATUS(status) != 0) {
-                fprintf(stderr, "%s: could not launch network script\n",
-                        setup_script);
-                return -1;
-            }
-        }
-    return 0;
-}
-
-static int announce_self_create(uint8_t *buf, 
-				uint8_t *mac_addr);
-#define SELF_ANNOUNCE_ROUNDS 5
-
-#if defined(__linux__)
-static void qemu_tap_announce_self(void)
-{
-    int i, j, len;
-    VLANState *vlan;
-    VLANClientState *vc;
-    uint8_t buf[256];
-
-    for (i=0; i<nb_nics; i++) {     /* for all nics */
-        fprintf(logfile, "Send fake arp for domain %d, MAC: [%02X:%02X:%02X:%02X:%02X:%02X]\n",
-                          domid, nd_table[i].macaddr[0], 
-                          nd_table[i].macaddr[1], nd_table[i].macaddr[2], 
-                          nd_table[i].macaddr[3], nd_table[i].macaddr[4], 
-                          nd_table[i].macaddr[5]);
-        len = announce_self_create(buf, nd_table[i].macaddr);
-        vlan = nd_table[i].vlan;
-        for(vc = vlan->first_client; vc != NULL; vc = vc->next) {
-            if (vc->fd_read == tap_receive) { /* send only if tap */
-                for (j=0; j<SELF_ANNOUNCE_ROUNDS ; j++) {
-                    vc->fd_read(vc->opaque, buf, len);
-                }
-            }
-        } /* for vc -- look for tap_receive */
-    } /* for i -- all nics */
-}
-#else
-static void qemu_tap_announce_self(void) {}
-#endif
-
-static int net_tap_init(VLANState *vlan, const char *ifname1,
-                        const char *setup_script, const char *down_script,
-                        const char *script_arg)
-{
-    TAPState *s;
-    int fd;
-    char ifname[128];
-
-    memset(ifname, 0, sizeof(ifname));
-
-    if (ifname1 != NULL)
-        pstrcpy(ifname, sizeof(ifname), ifname1);
-    else
-        ifname[0] = '\0';
-    TFR(fd = tap_open(ifname, sizeof(ifname)));
-    if (fd < 0)
-        return -1;
-
-    if (!setup_script || !strcmp(setup_script, "no"))
-        setup_script = "";
-    if (setup_script[0] != '\0') {
-	if (launch_script(setup_script, ifname, script_arg, fd))
-	    return -1;
-    }
-    s = net_tap_fd_init(vlan, fd);
-    if (!s)
-        return -1;
-    snprintf(s->vc->info_str, sizeof(s->vc->info_str),
-             "tap: ifname=%s setup_script=%s", ifname, setup_script);
-    if (down_script && strcmp(down_script, "no"))
-        snprintf(s->down_script, sizeof(s->down_script), "%s", down_script);
-    if (script_arg && script_arg[0])
-        snprintf(s->script_arg, sizeof(s->script_arg), "%s", script_arg);
-    return 0;
-}
-
-#endif /* !_WIN32 */
-
-#if defined(CONFIG_VDE)
-typedef struct VDEState {
-    VLANClientState *vc;
-    VDECONN *vde;
-} VDEState;
-
-static void vde_to_qemu(void *opaque)
-{
-    VDEState *s = opaque;
-    uint8_t buf[4096];
-    int size;
-
-    size = vde_recv(s->vde, buf, sizeof(buf), 0);
-    if (size > 0) {
-        qemu_send_packet(s->vc, buf, size);
-    }
-}
-
-static void vde_from_qemu(void *opaque, const uint8_t *buf, int size)
-{
-    VDEState *s = opaque;
-    int ret;
-    for(;;) {
-        ret = vde_send(s->vde, buf, size, 0);
-        if (ret < 0 && errno == EINTR) {
-        } else {
-            break;
-        }
-    }
-}
-
-static int net_vde_init(VLANState *vlan, const char *sock, int port,
-                        const char *group, int mode)
-{
-    VDEState *s;
-    char *init_group = strlen(group) ? (char *)group : NULL;
-    char *init_sock = strlen(sock) ? (char *)sock : NULL;
-
-    struct vde_open_args args = {
-        .port = port,
-        .group = init_group,
-        .mode = mode,
-    };
-
-    s = qemu_mallocz(sizeof(VDEState));
-    if (!s)
-        return -1;
-    s->vde = vde_open(init_sock, "QEMU", &args);
-    if (!s->vde){
-        free(s);
-        return -1;
-    }
-    s->vc = qemu_new_vlan_client(vlan, vde_from_qemu, NULL, s);
-    qemu_set_fd_handler(vde_datafd(s->vde), vde_to_qemu, NULL, s);
-    snprintf(s->vc->info_str, sizeof(s->vc->info_str), "vde: sock=%s fd=%d",
-             sock, vde_datafd(s->vde));
-    return 0;
-}
-#endif
-
-/* network connection */
-typedef struct NetSocketState {
-    VLANClientState *vc;
-    int fd;
-    int state; /* 0 = getting length, 1 = getting data */
-    int index;
-    int packet_len;
-    uint8_t buf[4096];
-    struct sockaddr_in dgram_dst; /* contains inet host and port destination iff connectionless (SOCK_DGRAM) */
-} NetSocketState;
-
-typedef struct NetSocketListenState {
-    VLANState *vlan;
-    int fd;
-} NetSocketListenState;
-
-/* XXX: we consider we can send the whole packet without blocking */
-static void net_socket_receive(void *opaque, const uint8_t *buf, int size)
-{
-    NetSocketState *s = opaque;
-    uint32_t len;
-    len = htonl(size);
-
-    send_all(s->fd, (const uint8_t *)&len, sizeof(len));
-    send_all(s->fd, buf, size);
-}
-
-static void net_socket_receive_dgram(void *opaque, const uint8_t *buf, int size)
-{
-    NetSocketState *s = opaque;
-    sendto(s->fd, buf, size, 0,
-           (struct sockaddr *)&s->dgram_dst, sizeof(s->dgram_dst));
-}
-
-static void net_socket_send(void *opaque)
-{
-    NetSocketState *s = opaque;
-    int l, size, err;
-    uint8_t buf1[4096];
-    const uint8_t *buf;
-
-    size = recv(s->fd, buf1, sizeof(buf1), 0);
-    if (size < 0) {
-        err = socket_error();
-        if (err != EWOULDBLOCK)
-            goto eoc;
-    } else if (size == 0) {
-        /* end of connection */
-    eoc:
-        qemu_set_fd_handler(s->fd, NULL, NULL, NULL);
-        closesocket(s->fd);
-        return;
-    }
-    buf = buf1;
-    while (size > 0) {
-        /* reassemble a packet from the network */
-        switch(s->state) {
-        case 0:
-            l = 4 - s->index;
-            if (l > size)
-                l = size;
-            memcpy(s->buf + s->index, buf, l);
-            buf += l;
-            size -= l;
-            s->index += l;
-            if (s->index == 4) {
-                /* got length */
-                s->packet_len = ntohl(*(uint32_t *)s->buf);
-                s->index = 0;
-                s->state = 1;
-            }
-            break;
-        case 1:
-            l = s->packet_len - s->index;
-            if (l > size)
-                l = size;
-            memcpy(s->buf + s->index, buf, l);
-            s->index += l;
-            buf += l;
-            size -= l;
-            if (s->index >= s->packet_len) {
-                qemu_send_packet(s->vc, s->buf, s->packet_len);
-                s->index = 0;
-                s->state = 0;
-            }
-            break;
-        }
-    }
-}
-
-static void net_socket_send_dgram(void *opaque)
-{
-    NetSocketState *s = opaque;
-    int size;
-
-    size = recv(s->fd, s->buf, sizeof(s->buf), 0);
-    if (size < 0)
-        return;
-    if (size == 0) {
-        /* end of connection */
-        qemu_set_fd_handler(s->fd, NULL, NULL, NULL);
-        return;
-    }
-    qemu_send_packet(s->vc, s->buf, size);
-}
-
-static int net_socket_mcast_create(struct sockaddr_in *mcastaddr)
-{
-    struct ip_mreq imr;
-    int fd;
-    int val, ret;
-    if (!IN_MULTICAST(ntohl(mcastaddr->sin_addr.s_addr))) {
-	fprintf(stderr, "qemu: error: specified mcastaddr \"%s\" (0x%08x) does not contain a multicast address\n",
-		inet_ntoa(mcastaddr->sin_addr),
-                (int)ntohl(mcastaddr->sin_addr.s_addr));
-	return -1;
-
-    }
-    fd = socket(PF_INET, SOCK_DGRAM, 0);
-    if (fd < 0) {
-        perror("socket(PF_INET, SOCK_DGRAM)");
-        return -1;
-    }
-
-    val = 1;
-    ret=setsockopt(fd, SOL_SOCKET, SO_REUSEADDR,
-                   (const char *)&val, sizeof(val));
-    if (ret < 0) {
-	perror("setsockopt(SOL_SOCKET, SO_REUSEADDR)");
-	goto fail;
-    }
-
-    ret = bind(fd, (struct sockaddr *)mcastaddr, sizeof(*mcastaddr));
-    if (ret < 0) {
-        perror("bind");
-        goto fail;
-    }
-
-    /* Add host to multicast group */
-    imr.imr_multiaddr = mcastaddr->sin_addr;
-    imr.imr_interface.s_addr = htonl(INADDR_ANY);
-
-    ret = setsockopt(fd, IPPROTO_IP, IP_ADD_MEMBERSHIP,
-                     (const char *)&imr, sizeof(struct ip_mreq));
-    if (ret < 0) {
-	perror("setsockopt(IP_ADD_MEMBERSHIP)");
-	goto fail;
-    }
-
-    /* Force mcast msgs to loopback (eg. several QEMUs in same host */
-    val = 1;
-    ret=setsockopt(fd, IPPROTO_IP, IP_MULTICAST_LOOP,
-                   (const char *)&val, sizeof(val));
-    if (ret < 0) {
-	perror("setsockopt(SOL_IP, IP_MULTICAST_LOOP)");
-	goto fail;
-    }
-
-    socket_set_nonblock(fd);
-    return fd;
-fail:
-    if (fd >= 0)
-        closesocket(fd);
-    return -1;
-}
-
-static NetSocketState *net_socket_fd_init_dgram(VLANState *vlan, int fd,
-                                          int is_connected)
-{
-    struct sockaddr_in saddr;
-    int newfd;
-    socklen_t saddr_len;
-    NetSocketState *s;
-
-    /* fd passed: multicast: "learn" dgram_dst address from bound address and save it
-     * Because this may be "shared" socket from a "master" process, datagrams would be recv()
-     * by ONLY ONE process: we must "clone" this dgram socket --jjo
-     */
-
-    if (is_connected) {
-	if (getsockname(fd, (struct sockaddr *) &saddr, &saddr_len) == 0) {
-	    /* must be bound */
-	    if (saddr.sin_addr.s_addr==0) {
-		fprintf(stderr, "qemu: error: init_dgram: fd=%d unbound, cannot setup multicast dst addr\n",
-			fd);
-		return NULL;
-	    }
-	    /* clone dgram socket */
-	    newfd = net_socket_mcast_create(&saddr);
-	    if (newfd < 0) {
-		/* error already reported by net_socket_mcast_create() */
-		close(fd);
-		return NULL;
-	    }
-	    /* clone newfd to fd, close newfd */
-	    dup2(newfd, fd);
-	    close(newfd);
-
-	} else {
-	    fprintf(stderr, "qemu: error: init_dgram: fd=%d failed getsockname(): %s\n",
-		    fd, strerror(errno));
-	    return NULL;
-	}
-    }
-
-    s = qemu_mallocz(sizeof(NetSocketState));
-    if (!s)
-        return NULL;
-    s->fd = fd;
-
-    s->vc = qemu_new_vlan_client(vlan, net_socket_receive_dgram, NULL, s);
-    qemu_set_fd_handler(s->fd, net_socket_send_dgram, NULL, s);
-
-    /* mcast: save bound address as dst */
-    if (is_connected) s->dgram_dst=saddr;
-
-    snprintf(s->vc->info_str, sizeof(s->vc->info_str),
-	    "socket: fd=%d (%s mcast=%s:%d)",
-	    fd, is_connected? "cloned" : "",
-	    inet_ntoa(saddr.sin_addr), ntohs(saddr.sin_port));
-    return s;
-}
-
-static void net_socket_connect(void *opaque)
-{
-    NetSocketState *s = opaque;
-    qemu_set_fd_handler(s->fd, net_socket_send, NULL, s);
-}
-
-static NetSocketState *net_socket_fd_init_stream(VLANState *vlan, int fd,
-                                          int is_connected)
-{
-    NetSocketState *s;
-    s = qemu_mallocz(sizeof(NetSocketState));
-    if (!s)
-        return NULL;
-    s->fd = fd;
-    s->vc = qemu_new_vlan_client(vlan,
-                                 net_socket_receive, NULL, s);
-    snprintf(s->vc->info_str, sizeof(s->vc->info_str),
-             "socket: fd=%d", fd);
-    if (is_connected) {
-        net_socket_connect(s);
-    } else {
-        qemu_set_fd_handler(s->fd, NULL, net_socket_connect, s);
-    }
-    return s;
-}
-
-static NetSocketState *net_socket_fd_init(VLANState *vlan, int fd,
-                                          int is_connected)
-{
-    int so_type=-1, optlen=sizeof(so_type);
-
-    if(getsockopt(fd, SOL_SOCKET, SO_TYPE, (char *)&so_type,
-        (socklen_t *)&optlen)< 0) {
-	fprintf(stderr, "qemu: error: getsockopt(SO_TYPE) for fd=%d failed\n", fd);
-	return NULL;
-    }
-    switch(so_type) {
-    case SOCK_DGRAM:
-        return net_socket_fd_init_dgram(vlan, fd, is_connected);
-    case SOCK_STREAM:
-        return net_socket_fd_init_stream(vlan, fd, is_connected);
-    default:
-        /* who knows ... this could be a eg. a pty, do warn and continue as stream */
-        fprintf(stderr, "qemu: warning: socket type=%d for fd=%d is not SOCK_DGRAM or SOCK_STREAM\n", so_type, fd);
-        return net_socket_fd_init_stream(vlan, fd, is_connected);
-    }
-    return NULL;
-}
-
-static void net_socket_accept(void *opaque)
-{
-    NetSocketListenState *s = opaque;
-    NetSocketState *s1;
-    struct sockaddr_in saddr;
-    socklen_t len;
-    int fd;
-
-    for(;;) {
-        len = sizeof(saddr);
-        fd = accept(s->fd, (struct sockaddr *)&saddr, &len);
-        if (fd < 0 && errno != EINTR) {
-            return;
-        } else if (fd >= 0) {
-            break;
-        }
-    }
-    s1 = net_socket_fd_init(s->vlan, fd, 1);
-    if (!s1) {
-        closesocket(fd);
-    } else {
-        snprintf(s1->vc->info_str, sizeof(s1->vc->info_str),
-                 "socket: connection from %s:%d",
-                 inet_ntoa(saddr.sin_addr), ntohs(saddr.sin_port));
-    }
-}
-
-static int net_socket_listen_init(VLANState *vlan, const char *host_str)
-{
-    NetSocketListenState *s;
-    int fd, val, ret;
-    struct sockaddr_in saddr;
-
-    if (parse_host_port(&saddr, host_str) < 0)
-        return -1;
-
-    s = qemu_mallocz(sizeof(NetSocketListenState));
-    if (!s)
-        return -1;
-
-    fd = socket(PF_INET, SOCK_STREAM, 0);
-    if (fd < 0) {
-        perror("socket");
-        return -1;
-    }
-    socket_set_nonblock(fd);
-
-    /* allow fast reuse */
-    val = 1;
-    setsockopt(fd, SOL_SOCKET, SO_REUSEADDR, (const char *)&val, sizeof(val));
-
-    ret = bind(fd, (struct sockaddr *)&saddr, sizeof(saddr));
-    if (ret < 0) {
-        perror("bind");
-        return -1;
-    }
-    ret = listen(fd, 0);
-    if (ret < 0) {
-        perror("listen");
-        return -1;
-    }
-    s->vlan = vlan;
-    s->fd = fd;
-    qemu_set_fd_handler(fd, net_socket_accept, NULL, s);
-    return 0;
-}
-
-static int net_socket_connect_init(VLANState *vlan, const char *host_str)
-{
-    NetSocketState *s;
-    int fd, connected, ret, err;
-    struct sockaddr_in saddr;
-
-    if (parse_host_port(&saddr, host_str) < 0)
-        return -1;
-
-    fd = socket(PF_INET, SOCK_STREAM, 0);
-    if (fd < 0) {
-        perror("socket");
-        return -1;
-    }
-    socket_set_nonblock(fd);
-
-    connected = 0;
-    for(;;) {
-        ret = connect(fd, (struct sockaddr *)&saddr, sizeof(saddr));
-        if (ret < 0) {
-            err = socket_error();
-            if (err == EINTR || err == EWOULDBLOCK) {
-            } else if (err == EINPROGRESS) {
-                break;
-#ifdef _WIN32
-            } else if (err == WSAEALREADY) {
-                break;
-#endif
-            } else {
-                perror("connect");
-                closesocket(fd);
-                return -1;
-            }
-        } else {
-            connected = 1;
-            break;
-        }
-    }
-    s = net_socket_fd_init(vlan, fd, connected);
-    if (!s)
-        return -1;
-    snprintf(s->vc->info_str, sizeof(s->vc->info_str),
-             "socket: connect to %s:%d",
-             inet_ntoa(saddr.sin_addr), ntohs(saddr.sin_port));
-    return 0;
-}
-
-static int net_socket_mcast_init(VLANState *vlan, const char *host_str)
-{
-    NetSocketState *s;
-    int fd;
-    struct sockaddr_in saddr;
-
-    if (parse_host_port(&saddr, host_str) < 0)
-        return -1;
-
-    fd = net_socket_mcast_create(&saddr);
-    if (fd < 0)
-	return -1;
-
-    s = net_socket_fd_init(vlan, fd, 0);
-    if (!s)
-        return -1;
-
-    s->dgram_dst = saddr;
-
-    snprintf(s->vc->info_str, sizeof(s->vc->info_str),
-             "socket: mcast=%s:%d",
-             inet_ntoa(saddr.sin_addr), ntohs(saddr.sin_port));
-    return 0;
-
-}
-
-static int pci_emulation_add(char *config_text)
-{
-    PCI_EMULATION_INFO *new;
-    if ((new = qemu_mallocz(sizeof(PCI_EMULATION_INFO))) == NULL) {
-        return -1;
-    }
-    parse_pci_emulation_info(config_text, new);
-    new->next = PciEmulationInfoHead;
-    PciEmulationInfoHead = new;
-    return 0;
-}
-
-static const char *get_opt_name(char *buf, int buf_size, const char *p)
-{
-    char *q;
-
-    q = buf;
-    while (*p != '\0' && *p != '=') {
-        if (q && (q - buf) < buf_size - 1)
-            *q++ = *p;
-        p++;
-    }
-    if (q)
-        *q = '\0';
-
-    return p;
-}
-
-static const char *get_opt_value(char *buf, int buf_size, const char *p)
-{
-    char *q;
-
-    q = buf;
-    while (*p != '\0') {
-        if (*p == ',') {
-            if (*(p + 1) != ',')
-                break;
-            p++;
-        }
-        if (q && (q - buf) < buf_size - 1)
-            *q++ = *p;
-        p++;
-    }
-    if (q)
-        *q = '\0';
-
-    return p;
-}
-
-static int get_param_value(char *buf, size_t buf_size,
-                           const char *tag, const char *str)
-{
-    const char *p;
-    char option[128];
-
-    p = str;
-    for(;;) {
-        p = get_opt_name(option, sizeof(option), p);
-        if (*p != '=')
-            break;
-        p++;
-        if (!strcmp(tag, option)) {
-            (void)get_opt_value(buf, buf_size, p);
-            return strlen(buf);
-        } else {
-            p = get_opt_value(NULL, 0, p);
-        }
-        if (*p != ',')
-            break;
-        p++;
-    }
-    return 0;
-}
-
-static int check_params(char *buf, int buf_size,
-                        const char * const *params, const char *str)
-{
-    const char *p;
-    int i;
-
-    p = str;
-    for(;;) {
-        p = get_opt_name(buf, buf_size, p);
-        if (*p != '=')
-            return -1;
-        p++;
-        for(i = 0; params[i] != NULL; i++)
-            if (!strcmp(params[i], buf))
-                break;
-        if (params[i] == NULL)
-            return -1;
-        p = get_opt_value(NULL, 0, p);
-        if (*p != ',')
-            break;
-        p++;
-    }
-    return 0;
-}
-
-static int net_client_init(const char *device, const char *p)
-{
-    char buf[1024];
-    int vlan_id, ret;
-    VLANState *vlan;
-
-    vlan_id = 0;
-    if (get_param_value(buf, sizeof(buf), "vlan", p)) {
-        vlan_id = strtol(buf, NULL, 0);
-    }
-    vlan = qemu_find_vlan(vlan_id);
-    if (!vlan) {
-        fprintf(stderr, "Could not create vlan %d\n", vlan_id);
-        return -1;
-    }
-    if (!strcmp(device, "nic")) {
-        NICInfo *nd;
-        uint8_t *macaddr;
-
-        if (nb_nics >= MAX_NICS) {
-            fprintf(stderr, "Too Many NICs\n");
-            return -1;
-        }
-        nd = &nd_table[nb_nics];
-        macaddr = nd->macaddr;
-        macaddr[0] = 0x52;
-        macaddr[1] = 0x54;
-        macaddr[2] = 0x00;
-        macaddr[3] = 0x12;
-        macaddr[4] = 0x34;
-        macaddr[5] = 0x56 + nb_nics;
-
-        if (get_param_value(buf, sizeof(buf), "macaddr", p)) {
-            if (parse_macaddr(macaddr, buf) < 0) {
-                fprintf(stderr, "invalid syntax for ethernet address\n");
-                return -1;
-            }
-        }
-        if (get_param_value(buf, sizeof(buf), "model", p)) {
-            nd->model = strdup(buf);
-        }
-        nd->vlan = vlan;
-        nb_nics++;
-        vlan->nb_guest_devs++;
-        ret = 0;
-    } else
-    if (!strcmp(device, "none")) {
-        /* does nothing. It is needed to signal that no network cards
-           are wanted */
-        ret = 0;
-    } else
-#ifdef CONFIG_SLIRP
-    if (!strcmp(device, "user")) {
-        if (get_param_value(buf, sizeof(buf), "hostname", p)) {
-            pstrcpy(slirp_hostname, sizeof(slirp_hostname), buf);
-        }
-        vlan->nb_host_devs++;
-        ret = net_slirp_init(vlan);
-    } else
-#endif
-#ifdef _WIN32
-    if (!strcmp(device, "tap")) {
-        char ifname[64];
-        if (get_param_value(ifname, sizeof(ifname), "ifname", p) <= 0) {
-            fprintf(stderr, "tap: no interface name\n");
-            return -1;
-        }
-        vlan->nb_host_devs++;
-        ret = tap_win32_init(vlan, ifname);
-    } else
-#else
-    if (!strcmp(device, "tap")) {
-        char ifname[64];
-        char setup_script[1024], down_script[1024], script_arg[1024];
-        int fd;
-
-	memset(ifname, 0, sizeof(ifname));
-	memset(setup_script, 0, sizeof(setup_script));
-
-        vlan->nb_host_devs++;
-        if (get_param_value(buf, sizeof(buf), "fd", p) > 0) {
-            fd = strtol(buf, NULL, 0);
-            fcntl(fd, F_SETFL, O_NONBLOCK);
-            ret = -1;
-            if (net_tap_fd_init(vlan, fd))
-                ret = 0;
-        } else {
-            if (get_param_value(ifname, sizeof(ifname), "ifname", p) <= 0) {
-                ifname[0] = '\0';
-            }
-            if (get_param_value(setup_script, sizeof(setup_script), "script", p) == 0) {
-                pstrcpy(setup_script, sizeof(setup_script), DEFAULT_NETWORK_SCRIPT);
-            }
-            if (get_param_value(down_script, sizeof(down_script), "downscript", p) == 0) {
-                pstrcpy(down_script, sizeof(down_script), DEFAULT_NETWORK_DOWN_SCRIPT);
-            }
-            if (get_param_value(script_arg, sizeof(script_arg), "scriptarg", p) == 0 &&
-                get_param_value(script_arg, sizeof(script_arg), "bridge", p) == 0) { /* deprecated; for xend compatibility */
-                pstrcpy(script_arg, sizeof(script_arg), "");
-            }
-            ret = net_tap_init(vlan, ifname, setup_script, down_script, script_arg);
-        }
-    } else
-#endif
-    if (!strcmp(device, "socket")) {
-        if (get_param_value(buf, sizeof(buf), "fd", p) > 0) {
-            int fd;
-            fd = strtol(buf, NULL, 0);
-            ret = -1;
-            if (net_socket_fd_init(vlan, fd, 1))
-                ret = 0;
-        } else if (get_param_value(buf, sizeof(buf), "listen", p) > 0) {
-            ret = net_socket_listen_init(vlan, buf);
-        } else if (get_param_value(buf, sizeof(buf), "connect", p) > 0) {
-            ret = net_socket_connect_init(vlan, buf);
-        } else if (get_param_value(buf, sizeof(buf), "mcast", p) > 0) {
-            ret = net_socket_mcast_init(vlan, buf);
-        } else {
-            fprintf(stderr, "Unknown socket options: %s\n", p);
-            return -1;
-        }
-        vlan->nb_host_devs++;
-    } else
-#ifdef CONFIG_VDE
-    if (!strcmp(device, "vde")) {
-        char vde_sock[1024], vde_group[512];
-	int vde_port, vde_mode;
-        vlan->nb_host_devs++;
-        if (get_param_value(vde_sock, sizeof(vde_sock), "sock", p) <= 0) {
-	    vde_sock[0] = '\0';
-	}
-	if (get_param_value(buf, sizeof(buf), "port", p) > 0) {
-	    vde_port = strtol(buf, NULL, 10);
-	} else {
-	    vde_port = 0;
-	}
-	if (get_param_value(vde_group, sizeof(vde_group), "group", p) <= 0) {
-	    vde_group[0] = '\0';
-	}
-	if (get_param_value(buf, sizeof(buf), "mode", p) > 0) {
-	    vde_mode = strtol(buf, NULL, 8);
-	} else {
-	    vde_mode = 0700;
-	}
-	ret = net_vde_init(vlan, vde_sock, vde_port, vde_group, vde_mode);
-    } else
-#endif
-    {
-        fprintf(stderr, "Unknown network device: %s\n", device);
-        return -1;
-    }
-    if (ret < 0) {
-        fprintf(stderr, "Could not initialize device '%s'\n", device);
-    }
-
-    return ret;
-}
-
-static int net_client_parse(const char *str)
-{
-    const char *p;
-    char *q;
-    char device[64];
-
-    p = str;
-    q = device;
-    while (*p != '\0' && *p != ',') {
-        if ((q - device) < sizeof(device) - 1)
-            *q++ = *p;
-        p++;
-    }
-    *q = '\0';
-    if (*p == ',')
-        p++;
-
-    return net_client_init(device, p);
-}
-
-void do_info_network(void)
-{
-    VLANState *vlan;
-    VLANClientState *vc;
-
-    for(vlan = first_vlan; vlan != NULL; vlan = vlan->next) {
-        term_printf("VLAN %d devices:\n", vlan->id);
-        for(vc = vlan->first_client; vc != NULL; vc = vc->next)
-            term_printf("  %s\n", vc->info_str);
-    }
-}
-
-/***********************************************************/
-/* Bluetooth support */
-static int nb_hcis;
-static int cur_hci;
-static struct HCIInfo *hci_table[MAX_NICS];
-static struct bt_vlan_s {
-    struct bt_scatternet_s net;
-    int id;
-    struct bt_vlan_s *next;
-} *first_bt_vlan;
-
-/* find or alloc a new bluetooth "VLAN" */
-static struct bt_scatternet_s *qemu_find_bt_vlan(int id)
-{
-    struct bt_vlan_s **pvlan, *vlan;
-    for (vlan = first_bt_vlan; vlan != NULL; vlan = vlan->next) {
-        if (vlan->id == id)
-            return &vlan->net;
-    }
-    vlan = qemu_mallocz(sizeof(struct bt_vlan_s));
-    vlan->id = id;
-    pvlan = &first_bt_vlan;
-    while (*pvlan != NULL)
-        pvlan = &(*pvlan)->next;
-    *pvlan = vlan;
-    return &vlan->net;
-}
-
-static void null_hci_send(struct HCIInfo *hci, const uint8_t *data, int len)
-{
-}
-
-static int null_hci_addr_set(struct HCIInfo *hci, const uint8_t *bd_addr)
-{
-    return -ENOTSUP;
-}
-
-static struct HCIInfo null_hci = {
-    .cmd_send = null_hci_send,
-    .sco_send = null_hci_send,
-    .acl_send = null_hci_send,
-    .bdaddr_set = null_hci_addr_set,
-};
-
-struct HCIInfo *qemu_next_hci(void)
-{
-    if (cur_hci == nb_hcis)
-        return &null_hci;
-
-    return hci_table[cur_hci++];
-}
-
-/***********************************************************/
-/* QEMU Block devices */
-
-#define HD_ALIAS "index=%d,media=disk"
-#ifdef TARGET_PPC
-#define CDROM_ALIAS "index=1,media=cdrom"
-#else
-#define CDROM_ALIAS "index=2,media=cdrom"
-#endif
-#define FD_ALIAS "index=%d,if=floppy"
-#define PFLASH_ALIAS "if=pflash"
-#define MTD_ALIAS "if=mtd"
-#define SD_ALIAS "index=0,if=sd"
-
-static int drive_add(const char *file, const char *fmt, ...)
-{
-    va_list ap;
-
-    if (nb_drives_opt >= MAX_DRIVES) {
-        fprintf(stderr, "qemu: too many drives\n");
-        exit(1);
-    }
-
-    drives_opt[nb_drives_opt].file = file;
-    va_start(ap, fmt);
-    vsnprintf(drives_opt[nb_drives_opt].opt,
-              sizeof(drives_opt[0].opt), fmt, ap);
-    va_end(ap);
-
-    return nb_drives_opt++;
-}
-
-int drive_get_index(BlockInterfaceType type, int bus, int unit)
-{
-    int index;
-
-    /* seek interface, bus and unit */
-
-    for (index = 0; index < nb_drives; index++)
-        if (drives_table[index].type == type &&
-	    drives_table[index].bus == bus &&
-	    drives_table[index].unit == unit)
-        return index;
-
-    return -1;
-}
-
-int drive_get_max_bus(BlockInterfaceType type)
-{
-    int max_bus;
-    int index;
-
-    max_bus = -1;
-    for (index = 0; index < nb_drives; index++) {
-        if(drives_table[index].type == type &&
-           drives_table[index].bus > max_bus)
-            max_bus = drives_table[index].bus;
-    }
-    return max_bus;
-}
-
-static void bdrv_format_print(void *opaque, const char *name)
-{
-    fprintf(stderr, " %s", name);
-}
-
-static int drive_init(struct drive_opt *arg, int snapshot,
-                      QEMUMachine *machine)
-{
-    char buf[128];
-    char file[1024];
-    char devname[128];
-    const char *mediastr = "";
-    BlockInterfaceType type;
-    enum { MEDIA_DISK, MEDIA_CDROM } media;
-    int bus_id, unit_id;
-    int cyls, heads, secs, translation;
-    BlockDriverState *bdrv;
-    BlockDriver *drv = NULL;
-    int max_devs;
-    int index;
-    int cache;
-    int bdrv_flags;
-    char *str = arg->opt;
-    static const char * const params[] = { "bus", "unit", "if", "index",
-                                           "cyls", "heads", "secs", "trans",
-                                           "media", "snapshot", "file",
-                                           "cache", "format", NULL };
-
-    if (check_params(buf, sizeof(buf), params, str) < 0) {
-         fprintf(stderr, "qemu: unknown parameter '%s' in '%s'\n",
-                         buf, str);
-         return -1;
-    }
-
-    file[0] = 0;
-    cyls = heads = secs = 0;
-    bus_id = 0;
-    unit_id = -1;
-    translation = BIOS_ATA_TRANSLATION_AUTO;
-    index = -1;
-    cache = 1;
-
-    if (machine->use_scsi) {
-        type = IF_SCSI;
-        max_devs = MAX_SCSI_DEVS;
-        pstrcpy(devname, sizeof(devname), "scsi");
-    } else {
-        type = IF_IDE;
-        max_devs = MAX_IDE_DEVS;
-        pstrcpy(devname, sizeof(devname), "ide");
-    }
-    media = MEDIA_DISK;
-
-    /* extract parameters */
-
-    if (get_param_value(buf, sizeof(buf), "bus", str)) {
-        bus_id = strtol(buf, NULL, 0);
-	if (bus_id < 0) {
-	    fprintf(stderr, "qemu: '%s' invalid bus id\n", str);
-	    return -1;
-	}
-    }
-
-    if (get_param_value(buf, sizeof(buf), "unit", str)) {
-        unit_id = strtol(buf, NULL, 0);
-	if (unit_id < 0) {
-	    fprintf(stderr, "qemu: '%s' invalid unit id\n", str);
-	    return -1;
-	}
-    }
-
-    if (get_param_value(buf, sizeof(buf), "if", str)) {
-        pstrcpy(devname, sizeof(devname), buf);
-        if (!strcmp(buf, "ide")) {
-	    type = IF_IDE;
-            max_devs = MAX_IDE_DEVS;
-        } else if (!strcmp(buf, "scsi")) {
-	    type = IF_SCSI;
-            max_devs = MAX_SCSI_DEVS;
-        } else if (!strcmp(buf, "floppy")) {
-	    type = IF_FLOPPY;
-            max_devs = 0;
-        } else if (!strcmp(buf, "pflash")) {
-	    type = IF_PFLASH;
-            max_devs = 0;
-	} else if (!strcmp(buf, "mtd")) {
-	    type = IF_MTD;
-            max_devs = 0;
-	} else if (!strcmp(buf, "sd")) {
-	    type = IF_SD;
-            max_devs = 0;
-	} else {
-            fprintf(stderr, "qemu: '%s' unsupported bus type '%s'\n", str, buf);
-            return -1;
-	}
-    }
-
-    if (get_param_value(buf, sizeof(buf), "index", str)) {
-        index = strtol(buf, NULL, 0);
-	if (index < 0) {
-	    fprintf(stderr, "qemu: '%s' invalid index\n", str);
-	    return -1;
-	}
-    }
-
-    if (get_param_value(buf, sizeof(buf), "cyls", str)) {
-        cyls = strtol(buf, NULL, 0);
-    }
-
-    if (get_param_value(buf, sizeof(buf), "heads", str)) {
-        heads = strtol(buf, NULL, 0);
-    }
-
-    if (get_param_value(buf, sizeof(buf), "secs", str)) {
-        secs = strtol(buf, NULL, 0);
-    }
-
-    if (cyls || heads || secs) {
-        if (cyls < 1 || cyls > 16383) {
-            fprintf(stderr, "qemu: '%s' invalid physical cyls number\n", str);
-	    return -1;
-	}
-        if (heads < 1 || heads > 16) {
-            fprintf(stderr, "qemu: '%s' invalid physical heads number\n", str);
-	    return -1;
-	}
-        if (secs < 1 || secs > 63) {
-            fprintf(stderr, "qemu: '%s' invalid physical secs number\n", str);
-	    return -1;
-	}
-    }
-
-    if (get_param_value(buf, sizeof(buf), "trans", str)) {
-        if (!cyls) {
-            fprintf(stderr,
-                    "qemu: '%s' trans must be used with cyls,heads and secs\n",
-                    str);
-            return -1;
-        }
-        if (!strcmp(buf, "none"))
-            translation = BIOS_ATA_TRANSLATION_NONE;
-        else if (!strcmp(buf, "lba"))
-            translation = BIOS_ATA_TRANSLATION_LBA;
-        else if (!strcmp(buf, "auto"))
-            translation = BIOS_ATA_TRANSLATION_AUTO;
-	else {
-            fprintf(stderr, "qemu: '%s' invalid translation type\n", str);
-	    return -1;
-	}
-    }
-
-    if (get_param_value(buf, sizeof(buf), "media", str)) {
-        if (!strcmp(buf, "disk")) {
-	    media = MEDIA_DISK;
-	} else if (!strcmp(buf, "cdrom")) {
-            if (cyls || secs || heads) {
-                fprintf(stderr,
-                        "qemu: '%s' invalid physical CHS format\n", str);
-	        return -1;
-            }
-	    media = MEDIA_CDROM;
-	} else {
-	    fprintf(stderr, "qemu: '%s' invalid media\n", str);
-	    return -1;
-	}
-    }
-
-    if (get_param_value(buf, sizeof(buf), "snapshot", str)) {
-        if (!strcmp(buf, "on"))
-	    snapshot = 1;
-        else if (!strcmp(buf, "off"))
-	    snapshot = 0;
-	else {
-	    fprintf(stderr, "qemu: '%s' invalid snapshot option\n", str);
-	    return -1;
-	}
-    }
-
-    if (get_param_value(buf, sizeof(buf), "cache", str)) {
-        if (!strcmp(buf, "off") || !strcmp(buf, "none"))
-            cache = 0;
-        else if (!strcmp(buf, "writethrough"))
-            cache = 1;
-        else if (!strcmp(buf, "writeback"))
-            cache = 2;
-        else {
-           fprintf(stderr, "qemu: invalid cache option\n");
-           return -1;
-        }
-    }
-
-    if (get_param_value(buf, sizeof(buf), "format", str)) {
-       if (strcmp(buf, "?") == 0) {
-            fprintf(stderr, "qemu: Supported formats:");
-            bdrv_iterate_format(bdrv_format_print, NULL);
-            fprintf(stderr, "\n");
-	    return -1;
-        }
-        drv = bdrv_find_format(buf);
-        if (!drv) {
-            fprintf(stderr, "qemu: '%s' invalid format\n", buf);
-            return -1;
-        }
-    }
-
-    if (arg->file == NULL)
-        get_param_value(file, sizeof(file), "file", str);
-    else
-        pstrcpy(file, sizeof(file), arg->file);
-
-    /* compute bus and unit according index */
-
-    if (index != -1) {
-        if (bus_id != 0 || unit_id != -1) {
-            fprintf(stderr,
-                    "qemu: '%s' index cannot be used with bus and unit\n", str);
-            return -1;
-        }
-        if (max_devs == 0)
-        {
-            unit_id = index;
-            bus_id = 0;
-        } else {
-            unit_id = index % max_devs;
-            bus_id = index / max_devs;
-        }
-    }
-
-    /* if user doesn't specify a unit_id,
-     * try to find the first free
-     */
-
-    if (unit_id == -1) {
-       unit_id = 0;
-       while (drive_get_index(type, bus_id, unit_id) != -1) {
-           unit_id++;
-           if (max_devs && unit_id >= max_devs) {
-               unit_id -= max_devs;
-               bus_id++;
-           }
-       }
-    }
-
-    /* check unit id */
-
-    if (max_devs && unit_id >= max_devs) {
-        fprintf(stderr, "qemu: '%s' unit %d too big (max is %d)\n",
-                        str, unit_id, max_devs - 1);
-        return -1;
-    }
-
-    /*
-     * ignore multiple definitions
-     */
-
-    if (drive_get_index(type, bus_id, unit_id) != -1)
-        return 0;
-
-    /* init */
-
-    if (type == IF_IDE || type == IF_SCSI)
-        mediastr = (media == MEDIA_CDROM) ? "-cd" : "-hd";
-    if (max_devs)
-        snprintf(buf, sizeof(buf), "%s%i%s%i",
-                 devname, bus_id, mediastr, unit_id);
-    else
-        snprintf(buf, sizeof(buf), "%s%s%i",
-                 devname, mediastr, unit_id);
-    bdrv = bdrv_new(buf);
-    drives_table[nb_drives].bdrv = bdrv;
-    drives_table[nb_drives].type = type;
-    drives_table[nb_drives].bus = bus_id;
-    drives_table[nb_drives].unit = unit_id;
-    nb_drives++;
-
-    switch(type) {
-    case IF_IDE:
-    case IF_SCSI:
-        switch(media) {
-	case MEDIA_DISK:
-            if (cyls != 0) {
-                bdrv_set_geometry_hint(bdrv, cyls, heads, secs);
-                bdrv_set_translation_hint(bdrv, translation);
-            }
-	    break;
-	case MEDIA_CDROM:
-            bdrv_set_type_hint(bdrv, BDRV_TYPE_CDROM);
-	    break;
-	}
-        break;
-    case IF_SD:
-        /* FIXME: This isn't really a floppy, but it's a reasonable
-           approximation.  */
-    case IF_FLOPPY:
-        bdrv_set_type_hint(bdrv, BDRV_TYPE_FLOPPY);
-        if (!drv)
-            drv = &bdrv_raw;
-        break;
-    case IF_PFLASH:
-    case IF_MTD:
-        break;
-    case IF_BLKTAP:
-        /* Cannot happen - silence gcc warning */
-        break;
-    }
-    if (!file[0])
-        return 0;
-    bdrv_flags = 0;
-    if (snapshot) {
-        bdrv_flags |= BDRV_O_SNAPSHOT;
-        cache = 2; /* always use write-back with snapshot */
-    }
-    if (cache == 0) /* no caching */
-        bdrv_flags |= BDRV_O_NOCACHE;
-    else if (cache == 2) /* write-back */
-        bdrv_flags |= BDRV_O_CACHE_WB;
-    if (bdrv_open2(bdrv, file, bdrv_flags, drv) < 0 || qemu_key_check(bdrv, file)) {
-        fprintf(stderr, "qemu: could not open disk image %s\n",
-                        file);
-        return -1;
-    }
-    return 0;
 }
 
 /***********************************************************/
@@ -5421,6 +2636,9 @@
             return -1;
         nd_table[nic].model = "usb";
         dev = usb_net_init(&nd_table[nic]);
+    } else if (!strcmp(devname, "bt") || strstart(devname, "bt:", &p)) {
+        dev = usb_bt_init(devname[2] ? hci_init(p) :
+                        bt_new_hci(qemu_find_bt_vlan(0)));
     } else {
         return -1;
     }
@@ -5616,6 +2834,20 @@
 
 #define MAX_IO_HANDLERS 64
 
+typedef struct IOHandlerRecord {
+    int fd;
+    IOCanRWHandler *fd_read_poll;
+    IOHandler *fd_read;
+    IOHandler *fd_write;
+    int deleted;
+    void *opaque;
+    /* temporary data */
+    struct pollfd *ufd;
+    struct IOHandlerRecord *next;
+} IOHandlerRecord;
+
+static IOHandlerRecord *first_io_handler;
+
 /* XXX: fd_read_poll should be suppressed, but an API change is
    necessary in the character devices to suppress fd_can_read(). */
 int qemu_set_fd_handler2(int fd,
@@ -5667,6 +2899,7 @@
     return qemu_set_fd_handler2(fd, NULL, fd_read, fd_write, opaque);
 }
 
+#ifdef _WIN32
 /***********************************************************/
 /* Polling handling */
 
@@ -5704,7 +2937,6 @@
     }
 }
 
-#ifdef _WIN32
 /***********************************************************/
 /* Wait objects support */
 typedef struct WaitObjects {
@@ -5749,919 +2981,8 @@
 }
 #endif
 
-#define ETH_P_EXPERIMENTAL 0x01F1 /* just a number */
-//#define ETH_P_EXPERIMENTAL 0x0012 /* make it the size of the packet */
-#define EXPERIMENTAL_MAGIC 0xf1f23f4f
-
-static int announce_self_create(uint8_t *buf, 
-				uint8_t *mac_addr)
-{
-    uint32_t magic = EXPERIMENTAL_MAGIC;
-    uint16_t proto = htons(ETH_P_EXPERIMENTAL);
-
-    /* FIXME: should we send a different packet (arp/rarp/ping)? */
-
-    memset(buf, 0xff, 6);         /* h_dst */
-    memcpy(buf + 6, mac_addr, 6); /* h_src */
-    memcpy(buf + 12, &proto, 2);  /* h_proto */
-    memcpy(buf + 14, &magic, 4);  /* magic */
-
-    return 18; /* len */
-}
-
-void qemu_announce_self(void)
-{
-    int i, j, len;
-    VLANState *vlan;
-    VLANClientState *vc;
-    uint8_t buf[256];
-
-    for (i = 0; i < nb_nics; i++) {
-        len = announce_self_create(buf, nd_table[i].macaddr);
-        vlan = nd_table[i].vlan;
-        for(vc = vlan->first_client; vc != NULL; vc = vc->next) {
-            if (vc->fd_read == tap_receive)  /* send only if tap */
-                for (j=0; j < SELF_ANNOUNCE_ROUNDS; j++)
-                    vc->fd_read(vc->opaque, buf, len);
-        }
-    }
-}
-
-/***********************************************************/
-/* savevm/loadvm support */
-
-#define IO_BUF_SIZE 32768
-
-struct QEMUFile {
-    QEMUFilePutBufferFunc *put_buffer;
-    QEMUFileGetBufferFunc *get_buffer;
-    QEMUFileCloseFunc *close;
-    QEMUFileRateLimit *rate_limit;
-    void *opaque;
-    int is_write;
-
-    int64_t buf_offset; /* start of buffer when writing, end of buffer
-                           when reading */
-    int buf_index;
-    int buf_size; /* 0 when writing */
-    uint8_t buf[IO_BUF_SIZE];
-
-    int has_error;
-};
-
-typedef struct QEMUFileFD
-{
-    int fd;
-    QEMUFile *file;
-} QEMUFileFD;
-
-static int fd_get_buffer(void *opaque, uint8_t *buf, int64_t pos, int size)
-{
-    QEMUFileFD *s = opaque;
-    ssize_t len;
-
-    do {
-        len = read(s->fd, buf, size);
-    } while (len == -1 && errno == EINTR);
-
-    if (len == -1)
-        len = -errno;
-
-    return len;
-}
-
-static int fd_close(void *opaque)
-{
-    QEMUFileFD *s = opaque;
-    qemu_free(s);
-    return 0;
-}
-
-QEMUFile *qemu_fopen_fd(int fd)
-{
-    QEMUFileFD *s = qemu_mallocz(sizeof(QEMUFileFD));
-
-    if (s == NULL)
-        return NULL;
-
-    s->fd = fd;
-    s->file = qemu_fopen_ops(s, NULL, fd_get_buffer, fd_close, NULL);
-    return s->file;
-}
-
-typedef struct QEMUFileStdio
-{
-    FILE *outfile;
-} QEMUFileStdio;
-
-static int file_put_buffer(void *opaque, const uint8_t *buf,
-                            int64_t pos, int size)
-{
-    QEMUFileStdio *s = opaque;
-    fseek(s->outfile, pos, SEEK_SET);
-    fwrite(buf, 1, size, s->outfile);
-    return size;
-}
-
-static int file_get_buffer(void *opaque, uint8_t *buf, int64_t pos, int size)
-{
-    QEMUFileStdio *s = opaque;
-    fseek(s->outfile, pos, SEEK_SET);
-    return fread(buf, 1, size, s->outfile);
-}
-
-static int file_close(void *opaque)
-{
-    QEMUFileStdio *s = opaque;
-    fclose(s->outfile);
-    qemu_free(s);
-    return 0;
-}
-
-QEMUFile *qemu_fopen(const char *filename, const char *mode)
-{
-    QEMUFileStdio *s;
-
-    s = qemu_mallocz(sizeof(QEMUFileStdio));
-    if (!s)
-        return NULL;
-
-    s->outfile = fopen(filename, mode);
-    if (!s->outfile)
-        goto fail;
-
-    if (!strcmp(mode, "wb"))
-        return qemu_fopen_ops(s, file_put_buffer, NULL, file_close, NULL);
-    else if (!strcmp(mode, "rb"))
-        return qemu_fopen_ops(s, NULL, file_get_buffer, file_close, NULL);
-
-fail:
-    if (s->outfile)
-        fclose(s->outfile);
-    qemu_free(s);
-    return NULL;
-}
-
-typedef struct QEMUFileBdrv
-{
-    BlockDriverState *bs;
-    int64_t base_offset;
-} QEMUFileBdrv;
-
-static int bdrv_put_buffer(void *opaque, const uint8_t *buf,
-                           int64_t pos, int size)
-{
-    QEMUFileBdrv *s = opaque;
-    bdrv_pwrite(s->bs, s->base_offset + pos, buf, size);
-    return size;
-}
-
-static int bdrv_get_buffer(void *opaque, uint8_t *buf, int64_t pos, int size)
-{
-    QEMUFileBdrv *s = opaque;
-    return bdrv_pread(s->bs, s->base_offset + pos, buf, size);
-}
-
-static int bdrv_fclose(void *opaque)
-{
-    QEMUFileBdrv *s = opaque;
-    qemu_free(s);
-    return 0;
-}
-
-static QEMUFile *qemu_fopen_bdrv(BlockDriverState *bs, int64_t offset, int is_writable)
-{
-    QEMUFileBdrv *s;
-
-    s = qemu_mallocz(sizeof(QEMUFileBdrv));
-    if (!s)
-        return NULL;
-
-    s->bs = bs;
-    s->base_offset = offset;
-
-    if (is_writable)
-        return qemu_fopen_ops(s, bdrv_put_buffer, NULL, bdrv_fclose, NULL);
-
-    return qemu_fopen_ops(s, NULL, bdrv_get_buffer, bdrv_fclose, NULL);
-}
-
-QEMUFile *qemu_fopen_ops(void *opaque, QEMUFilePutBufferFunc *put_buffer,
-                         QEMUFileGetBufferFunc *get_buffer,
-                         QEMUFileCloseFunc *close,
-                         QEMUFileRateLimit *rate_limit)
-{
-    QEMUFile *f;
-
-    f = qemu_mallocz(sizeof(QEMUFile));
-    if (!f)
-        return NULL;
-
-    f->opaque = opaque;
-    f->put_buffer = put_buffer;
-    f->get_buffer = get_buffer;
-    f->close = close;
-    f->rate_limit = rate_limit;
-    f->is_write = 0;
-
-    return f;
-}
-
-int qemu_file_has_error(QEMUFile *f)
-{
-    return f->has_error;
-}
-
-void qemu_fflush(QEMUFile *f)
-{
-    if (!f->put_buffer)
-        return;
-
-    if (f->is_write && f->buf_index > 0) {
-        int len;
-
-        len = f->put_buffer(f->opaque, f->buf, f->buf_offset, f->buf_index);
-        if (len > 0)
-            f->buf_offset += f->buf_index;
-        else
-            f->has_error = 1;
-        f->buf_index = 0;
-    }
-}
-
-static void qemu_fill_buffer(QEMUFile *f)
-{
-    int len;
-
-    if (!f->get_buffer)
-        return;
-
-    if (f->is_write)
-        abort();
-
-    len = f->get_buffer(f->opaque, f->buf, f->buf_offset, IO_BUF_SIZE);
-    if (len > 0) {
-        f->buf_index = 0;
-        f->buf_size = len;
-        f->buf_offset += len;
-    } else if (len != -EAGAIN)
-        f->has_error = 1;
-}
-
-int qemu_fclose(QEMUFile *f)
-{
-    int ret = 0;
-    qemu_fflush(f);
-    if (f->close)
-        ret = f->close(f->opaque);
-    qemu_free(f);
-    return ret;
-}
-
-void qemu_file_put_notify(QEMUFile *f)
-{
-    f->put_buffer(f->opaque, NULL, 0, 0);
-}
-
-void qemu_put_buffer(QEMUFile *f, const uint8_t *buf, int size)
-{
-    int l;
-
-    if (!f->has_error && f->is_write == 0 && f->buf_index > 0) {
-        fprintf(stderr,
-                "Attempted to write to buffer while read buffer is not empty\n");
-        abort();
-    }
-
-    while (!f->has_error && size > 0) {
-        l = IO_BUF_SIZE - f->buf_index;
-        if (l > size)
-            l = size;
-        memcpy(f->buf + f->buf_index, buf, l);
-        f->is_write = 1;
-        f->buf_index += l;
-        buf += l;
-        size -= l;
-        if (f->buf_index >= IO_BUF_SIZE)
-            qemu_fflush(f);
-    }
-}
-
-void qemu_put_byte(QEMUFile *f, int v)
-{
-    if (!f->has_error && f->is_write == 0 && f->buf_index > 0) {
-        fprintf(stderr,
-                "Attempted to write to buffer while read buffer is not empty\n");
-        abort();
-    }
-
-    f->buf[f->buf_index++] = v;
-    f->is_write = 1;
-    if (f->buf_index >= IO_BUF_SIZE)
-        qemu_fflush(f);
-}
-
-int qemu_get_buffer(QEMUFile *f, uint8_t *buf, int size1)
-{
-    int size, l;
-
-    if (f->is_write)
-        abort();
-
-    size = size1;
-    while (size > 0) {
-        l = f->buf_size - f->buf_index;
-        if (l == 0) {
-            qemu_fill_buffer(f);
-            l = f->buf_size - f->buf_index;
-            if (l == 0)
-                break;
-        }
-        if (l > size)
-            l = size;
-        memcpy(buf, f->buf + f->buf_index, l);
-        f->buf_index += l;
-        buf += l;
-        size -= l;
-    }
-    return size1 - size;
-}
-
-int qemu_get_byte(QEMUFile *f)
-{
-    if (f->is_write)
-        abort();
-
-    if (f->buf_index >= f->buf_size) {
-        qemu_fill_buffer(f);
-        if (f->buf_index >= f->buf_size)
-            return 0;
-    }
-    return f->buf[f->buf_index++];
-}
-
-int64_t qemu_ftell(QEMUFile *f)
-{
-    return f->buf_offset - f->buf_size + f->buf_index;
-}
-
-int64_t qemu_fseek(QEMUFile *f, int64_t pos, int whence)
-{
-    if (whence == SEEK_SET) {
-        /* nothing to do */
-    } else if (whence == SEEK_CUR) {
-        pos += qemu_ftell(f);
-    } else {
-        /* SEEK_END not supported */
-        return -1;
-    }
-    if (f->put_buffer) {
-        qemu_fflush(f);
-        f->buf_offset = pos;
-    } else {
-        f->buf_offset = pos;
-        f->buf_index = 0;
-        f->buf_size = 0;
-    }
-    return pos;
-}
-
-int qemu_file_rate_limit(QEMUFile *f)
-{
-    if (f->rate_limit)
-        return f->rate_limit(f->opaque);
-
-    return 0;
-}
-
-void qemu_put_be16(QEMUFile *f, unsigned int v)
-{
-    qemu_put_byte(f, v >> 8);
-    qemu_put_byte(f, v);
-}
-
-void qemu_put_be32(QEMUFile *f, unsigned int v)
-{
-    qemu_put_byte(f, v >> 24);
-    qemu_put_byte(f, v >> 16);
-    qemu_put_byte(f, v >> 8);
-    qemu_put_byte(f, v);
-}
-
-void qemu_put_be64(QEMUFile *f, uint64_t v)
-{
-    qemu_put_be32(f, v >> 32);
-    qemu_put_be32(f, v);
-}
-
-unsigned int qemu_get_be16(QEMUFile *f)
-{
-    unsigned int v;
-    v = qemu_get_byte(f) << 8;
-    v |= qemu_get_byte(f);
-    return v;
-}
-
-unsigned int qemu_get_be32(QEMUFile *f)
-{
-    unsigned int v;
-    v = qemu_get_byte(f) << 24;
-    v |= qemu_get_byte(f) << 16;
-    v |= qemu_get_byte(f) << 8;
-    v |= qemu_get_byte(f);
-    return v;
-}
-
-uint64_t qemu_get_be64(QEMUFile *f)
-{
-    uint64_t v;
-    v = (uint64_t)qemu_get_be32(f) << 32;
-    v |= qemu_get_be32(f);
-    return v;
-}
-
-typedef struct SaveStateEntry {
-    char idstr[256];
-    int instance_id;
-    int version_id;
-    int section_id;
-    SaveLiveStateHandler *save_live_state;
-    SaveStateHandler *save_state;
-    LoadStateHandler *load_state;
-    void *opaque;
-    struct SaveStateEntry *next;
-} SaveStateEntry;
-
-static SaveStateEntry *first_se;
-
-/* TODO: Individual devices generally have very little idea about the rest
-   of the system, so instance_id should be removed/replaced.
-   Meanwhile pass -1 as instance_id if you do not already have a clearly
-   distinguishing id for all instances of your device class. */
-int register_savevm_live(const char *idstr,
-                         int instance_id,
-                         int version_id,
-                         SaveLiveStateHandler *save_live_state,
-                         SaveStateHandler *save_state,
-                         LoadStateHandler *load_state,
-                         void *opaque)
-{
-    SaveStateEntry *se, **pse;
-    static int global_section_id;
-
-    se = qemu_malloc(sizeof(SaveStateEntry));
-    if (!se)
-        return -1;
-    pstrcpy(se->idstr, sizeof(se->idstr), idstr);
-    se->instance_id = (instance_id == -1) ? 0 : instance_id;
-    se->version_id = version_id;
-    se->section_id = global_section_id++;
-    se->save_live_state = save_live_state;
-    se->save_state = save_state;
-    se->load_state = load_state;
-    se->opaque = opaque;
-    se->next = NULL;
-
-    /* add at the end of list */
-    pse = &first_se;
-    while (*pse != NULL) {
-        if (instance_id == -1
-                && strcmp(se->idstr, (*pse)->idstr) == 0
-                && se->instance_id <= (*pse)->instance_id)
-            se->instance_id = (*pse)->instance_id + 1;
-        pse = &(*pse)->next;
-    }
-    *pse = se;
-    return 0;
-}
-
-int register_savevm(const char *idstr,
-                    int instance_id,
-                    int version_id,
-                    SaveStateHandler *save_state,
-                    LoadStateHandler *load_state,
-                    void *opaque)
-{
-    return register_savevm_live(idstr, instance_id, version_id,
-                                NULL, save_state, load_state, opaque);
->>>>>>> f7dd59a4
-}
-
-/***********************************************************/
-/* USB devices */
-
-static USBPort *used_usb_ports;
-static USBPort *free_usb_ports;
-
-/* ??? Maybe change this to register a hub to keep track of the topology.  */
-void qemu_register_usb_port(USBPort *port, void *opaque, int index,
-                            usb_attachfn attach)
-{
-    port->opaque = opaque;
-    port->index = index;
-    port->attach = attach;
-    port->next = free_usb_ports;
-    free_usb_ports = port;
-}
-
-int usb_device_add_dev(USBDevice *dev)
-{
-    USBPort *port;
-
-    /* Find a USB port to add the device to.  */
-    port = free_usb_ports;
-    if (!port->next) {
-        USBDevice *hub;
-
-        /* Create a new hub and chain it on.  */
-        free_usb_ports = NULL;
-        port->next = used_usb_ports;
-        used_usb_ports = port;
-
-        hub = usb_hub_init(VM_USB_HUB_SIZE);
-        usb_attach(port, hub);
-        port = free_usb_ports;
-    }
-
-    free_usb_ports = port->next;
-    port->next = used_usb_ports;
-    used_usb_ports = port;
-    usb_attach(port, dev);
-    return 0;
-}
-
-static int usb_device_add(const char *devname)
-{
-    const char *p;
-    USBDevice *dev;
-
-    if (!free_usb_ports)
-        return -1;
-
-    if (strstart(devname, "host:", &p)) {
-        dev = usb_host_device_open(p);
-    } else if (!strcmp(devname, "mouse")) {
-        dev = usb_mouse_init();
-    } else if (!strcmp(devname, "tablet")) {
-        dev = usb_tablet_init();
-    } else if (!strcmp(devname, "keyboard")) {
-        dev = usb_keyboard_init();
-    } else if (strstart(devname, "disk:", &p)) {
-        dev = usb_msd_init(p);
-    } else if (!strcmp(devname, "wacom-tablet")) {
-        dev = usb_wacom_init();
-    } else if (strstart(devname, "serial:", &p)) {
-        dev = usb_serial_init(p);
-#ifdef CONFIG_BRLAPI
-    } else if (!strcmp(devname, "braille")) {
-        dev = usb_baum_init();
-#endif
-    } else if (strstart(devname, "net:", &p)) {
-        int nic = nb_nics;
-
-        if (net_client_init("nic", p) < 0)
-            return -1;
-        nd_table[nic].model = "usb";
-        dev = usb_net_init(&nd_table[nic]);
-    } else if (!strcmp(devname, "bt") || strstart(devname, "bt:", &p)) {
-        dev = usb_bt_init(devname[2] ? hci_init(p) :
-                        bt_new_hci(qemu_find_bt_vlan(0)));
-    } else {
-        return -1;
-    }
-    if (!dev)
-        return -1;
-
-    return usb_device_add_dev(dev);
-}
-
-int usb_device_del_addr(int bus_num, int addr)
-{
-    USBPort *port;
-    USBPort **lastp;
-    USBDevice *dev;
-
-    if (!used_usb_ports)
-        return -1;
-
-    if (bus_num != 0)
-        return -1;
-
-    lastp = &used_usb_ports;
-    port = used_usb_ports;
-    while (port && port->dev->addr != addr) {
-        lastp = &port->next;
-        port = port->next;
-    }
-
-    if (!port)
-        return -1;
-
-    dev = port->dev;
-    *lastp = port->next;
-    usb_attach(port, NULL);
-    dev->handle_destroy(dev);
-    port->next = free_usb_ports;
-    free_usb_ports = port;
-    return 0;
-}
-
-static int usb_device_del(const char *devname)
-{
-    int bus_num, addr;
-    const char *p;
-
-    if (strstart(devname, "host:", &p))
-        return usb_host_device_close(p);
-
-    if (!used_usb_ports)
-        return -1;
-
-    p = strchr(devname, '.');
-    if (!p)
-        return -1;
-    bus_num = strtoul(devname, NULL, 0);
-    addr = strtoul(p + 1, NULL, 0);
-
-    return usb_device_del_addr(bus_num, addr);
-}
-
-void do_usb_add(const char *devname)
-{
-    usb_device_add(devname);
-}
-
-void do_usb_del(const char *devname)
-{
-    usb_device_del(devname);
-}
-
-void usb_info(void)
-{
-    USBDevice *dev;
-    USBPort *port;
-    const char *speed_str;
-
-    if (!usb_enabled) {
-        term_printf("USB support not enabled\n");
-        return;
-    }
-
-    for (port = used_usb_ports; port; port = port->next) {
-        dev = port->dev;
-        if (!dev)
-            continue;
-        switch(dev->speed) {
-        case USB_SPEED_LOW:
-            speed_str = "1.5";
-            break;
-        case USB_SPEED_FULL:
-            speed_str = "12";
-            break;
-        case USB_SPEED_HIGH:
-            speed_str = "480";
-            break;
-        default:
-            speed_str = "?";
-            break;
-        }
-        term_printf("  Device %d.%d, Speed %s Mb/s, Product %s\n",
-                    0, dev->addr, speed_str, dev->devname);
-    }
-}
-
-/***********************************************************/
-/* PCMCIA/Cardbus */
-
-static struct pcmcia_socket_entry_s {
-    struct pcmcia_socket_s *socket;
-    struct pcmcia_socket_entry_s *next;
-} *pcmcia_sockets = 0;
-
-void pcmcia_socket_register(struct pcmcia_socket_s *socket)
-{
-    struct pcmcia_socket_entry_s *entry;
-
-    entry = qemu_malloc(sizeof(struct pcmcia_socket_entry_s));
-    entry->socket = socket;
-    entry->next = pcmcia_sockets;
-    pcmcia_sockets = entry;
-}
-
-void pcmcia_socket_unregister(struct pcmcia_socket_s *socket)
-{
-    struct pcmcia_socket_entry_s *entry, **ptr;
-
-    ptr = &pcmcia_sockets;
-    for (entry = *ptr; entry; ptr = &entry->next, entry = *ptr)
-        if (entry->socket == socket) {
-            *ptr = entry->next;
-            qemu_free(entry);
-        }
-}
-
-void pcmcia_info(void)
-{
-    struct pcmcia_socket_entry_s *iter;
-    if (!pcmcia_sockets)
-        term_printf("No PCMCIA sockets\n");
-
-    for (iter = pcmcia_sockets; iter; iter = iter->next)
-        term_printf("%s: %s\n", iter->socket->slot_string,
-                    iter->socket->attached ? iter->socket->card_string :
-                    "Empty");
-}
-
-/***********************************************************/
-/* register display */
-
-void register_displaystate(DisplayState *ds)
-{
-    DisplayState **s;
-    s = &display_state;
-    while (*s != NULL)
-        s = &(*s)->next;
-    ds->next = NULL;
-    *s = ds;
-}
-
-DisplayState *get_displaystate(void)
-{
-    return display_state;
-}
-
-/* dumb display */
-
-static void dumb_display_init(void)
-{
-    DisplayState *ds = qemu_mallocz(sizeof(DisplayState));
-    if (ds == NULL) {
-        fprintf(stderr, "dumb_display_init: DisplayState allocation failed\n");
-        exit(1);
-    }
-    ds->surface = qemu_create_displaysurface(640, 480, 32, 640 * 4);
-    register_displaystate(ds);
-}
-
-/***********************************************************/
-/* I/O handling */
-
-#define MAX_IO_HANDLERS 64
-
-typedef struct IOHandlerRecord {
-    int fd;
-    IOCanRWHandler *fd_read_poll;
-    IOHandler *fd_read;
-    IOHandler *fd_write;
-    int deleted;
-    void *opaque;
-    /* temporary data */
-    struct pollfd *ufd;
-    struct IOHandlerRecord *next;
-} IOHandlerRecord;
-
-static IOHandlerRecord *first_io_handler;
-
-/* XXX: fd_read_poll should be suppressed, but an API change is
-   necessary in the character devices to suppress fd_can_read(). */
-int qemu_set_fd_handler2(int fd,
-                         IOCanRWHandler *fd_read_poll,
-                         IOHandler *fd_read,
-                         IOHandler *fd_write,
-                         void *opaque)
-{
-    IOHandlerRecord **pioh, *ioh;
-
-    if (!fd_read && !fd_write) {
-        pioh = &first_io_handler;
-        for(;;) {
-            ioh = *pioh;
-            if (ioh == NULL)
-                break;
-            if (ioh->fd == fd) {
-                ioh->deleted = 1;
-                break;
-            }
-            pioh = &ioh->next;
-        }
-    } else {
-        for(ioh = first_io_handler; ioh != NULL; ioh = ioh->next) {
-            if (ioh->fd == fd)
-                goto found;
-        }
-        ioh = qemu_mallocz(sizeof(IOHandlerRecord));
-        if (!ioh)
-            return -1;
-        ioh->next = first_io_handler;
-        first_io_handler = ioh;
-    found:
-        ioh->fd = fd;
-        ioh->fd_read_poll = fd_read_poll;
-        ioh->fd_read = fd_read;
-        ioh->fd_write = fd_write;
-        ioh->opaque = opaque;
-        ioh->deleted = 0;
-    }
-    return 0;
-}
-
-int qemu_set_fd_handler(int fd,
-                        IOHandler *fd_read,
-                        IOHandler *fd_write,
-                        void *opaque)
-{
-    return qemu_set_fd_handler2(fd, NULL, fd_read, fd_write, opaque);
-}
-
-#ifdef _WIN32
-/***********************************************************/
-/* Polling handling */
-
-typedef struct PollingEntry {
-    PollingFunc *func;
-    void *opaque;
-    struct PollingEntry *next;
-} PollingEntry;
-
-static PollingEntry *first_polling_entry;
-
-int qemu_add_polling_cb(PollingFunc *func, void *opaque)
-{
-    PollingEntry **ppe, *pe;
-    pe = qemu_mallocz(sizeof(PollingEntry));
-    if (!pe)
-        return -1;
-    pe->func = func;
-    pe->opaque = opaque;
-    for(ppe = &first_polling_entry; *ppe != NULL; ppe = &(*ppe)->next);
-    *ppe = pe;
-    return 0;
-}
-
-void qemu_del_polling_cb(PollingFunc *func, void *opaque)
-{
-    PollingEntry **ppe, *pe;
-    for(ppe = &first_polling_entry; *ppe != NULL; ppe = &(*ppe)->next) {
-        pe = *ppe;
-        if (pe->func == func && pe->opaque == opaque) {
-            *ppe = pe->next;
-            qemu_free(pe);
-            break;
-        }
-    }
-}
-
-/***********************************************************/
-/* Wait objects support */
-typedef struct WaitObjects {
-    int num;
-    HANDLE events[MAXIMUM_WAIT_OBJECTS + 1];
-    WaitObjectFunc *func[MAXIMUM_WAIT_OBJECTS + 1];
-    void *opaque[MAXIMUM_WAIT_OBJECTS + 1];
-} WaitObjects;
-
-static WaitObjects wait_objects = {0};
-
-int qemu_add_wait_object(HANDLE handle, WaitObjectFunc *func, void *opaque)
-{
-    WaitObjects *w = &wait_objects;
-
-    if (w->num >= MAXIMUM_WAIT_OBJECTS)
-        return -1;
-    w->events[w->num] = handle;
-    w->func[w->num] = func;
-    w->opaque[w->num] = opaque;
-    w->num++;
-    return 0;
-}
-
-void qemu_del_wait_object(HANDLE handle, WaitObjectFunc *func, void *opaque)
-{
-    int i, found;
-    WaitObjects *w = &wait_objects;
-
-    found = 0;
-    for (i = 0; i < w->num; i++) {
-        if (w->events[i] == handle)
-            found = 1;
-        if (found) {
-            w->events[i] = w->events[i + 1];
-            w->func[i] = w->func[i + 1];
-            w->opaque[i] = w->opaque[i + 1];
-        }
-    }
-    if (found)
-        w->num--;
-}
-#endif
-
 /***********************************************************/
 /* ram save/restore */
-
-#ifdef CONFIG_DM
-static int ram_save_live(QEMUFile *f, int stage, void *opaque) { return 1; }
-static int ram_load(QEMUFile *f, void *opaque, int version_id) { return 0; }
-#else /* !CONFIG_DM */
 
 static int ram_get_page(QEMUFile *f, uint8_t *buf, int len)
 {
@@ -6934,8 +3255,6 @@
     return 0;
 }
 
-#endif /* !CONFIG_DM */
-
 void qemu_service_io(void)
 {
     CPUState *env = cpu_single_env;
@@ -7103,7 +3422,6 @@
         dcl = dcl->next;
     }
     qemu_mod_timer(ds->gui_timer, interval + qemu_get_clock(rt_clock));
-<<<<<<< HEAD
 }
 
 static void nographic_update(void *opaque)
@@ -7111,8 +3429,6 @@
     uint64_t interval = GUI_REFRESH_INTERVAL;
 
     qemu_mod_timer(nographic_timer, interval + qemu_get_clock(rt_clock));
-=======
->>>>>>> f7dd59a4
 }
 
 struct vm_change_state_entry {
@@ -7396,8 +3712,6 @@
     qemu_bh_poll();
 
 }
-
-#ifndef CONFIG_DM
 
 static int main_loop(void)
 {
@@ -7548,12 +3862,6 @@
     return ret;
 }
 
-#else /* CONFIG_DM */
-void main_loop_prepare(void) {
-    cur_cpu = first_cpu;
-}
-#endif /* !CONFIG_DM */
-
 static void help(int exitcode)
 {
     /* Please keep in synch with QEMU_OPTION_ enums, qemu_options[]
@@ -7574,35 +3882,13 @@
            "-cdrom file     use 'file' as IDE cdrom image (cdrom is ide1 master)\n"
 	   "-drive [file=file][,if=type][,bus=n][,unit=m][,media=d][,index=i]\n"
            "       [,cyls=c,heads=h,secs=s[,trans=t]][,snapshot=on|off]\n"
-<<<<<<< HEAD
            "       [,cache=writethrough|writeback|none][,format=f][,serial=s]\n"
-=======
-           "       [,cache=writethrough|writeback|none][,format=f]\n"
->>>>>>> f7dd59a4
 	   "                use 'file' as a drive image\n"
            "-mtdblock file  use 'file' as on-board Flash memory image\n"
            "-sd file        use 'file' as SecureDigital card image\n"
            "-pflash file    use 'file' as a parallel flash image\n"
            "-boot [a|c|d|n] boot on floppy (a), hard disk (c), CD-ROM (d), or network (n)\n"
            "-snapshot       write to temporary files instead of disk image files\n"
-<<<<<<< HEAD
-=======
-#ifdef CONFIG_SDL
-           "-no-frame       open SDL window without a frame and window decorations\n"
-           "-alt-grab       use Ctrl-Alt-Shift to grab mouse (instead of Ctrl-Alt)\n"
-           "-no-quit        disable SDL window close capability\n"
-           "-sdl            enable SDL\n"
-#endif
-#ifdef CONFIG_OPENGL
-           "-disable-opengl disable OpenGL rendering, using SDL"
-#endif
-	   "-direct-pci s   specify pci passthrough, with configuration string s\n"
-           "-pciemulation       name:vendorid:deviceid:command:status:revision:classcode:headertype:subvendorid:subsystemid:interruputline:interruputpin\n"
-           "-vcpus          set CPU number of guest platform\n"
-#ifdef TARGET_I386
-           "-no-fd-bootchk  disable boot signature checking for floppy disks\n"
-#endif
->>>>>>> f7dd59a4
            "-m megs         set virtual RAM size to megs MB [default=%d]\n"
 #ifndef _WIN32
            "-k language     use keyboard layout (for example \"fr\" for French)\n"
@@ -7630,9 +3916,6 @@
            "-alt-grab       use Ctrl-Alt-Shift to grab mouse (instead of Ctrl-Alt)\n"
            "-no-quit        disable SDL window close capability\n"
            "-sdl            enable SDL\n"
-#ifdef CONFIG_OPENGL
-           "-disable-opengl disable OpenGL rendering, using SDL"
-#endif
 #endif
            "-portrait       rotate graphical output 90 deg left (only PXA LCD)\n"
            "-vga [std|cirrus|vmware|none]\n"
@@ -7655,12 +3938,11 @@
            "-net tap[,vlan=n][,name=str],ifname=name\n"
            "                connect the host TAP network interface to VLAN 'n'\n"
 #else
-           "-net tap[,vlan=n][,name=str][,fd=h][,ifname=name][,script=file][,downscript=dfile][,scriptarg=extraargument]\n"
+           "-net tap[,vlan=n][,name=str][,fd=h][,ifname=name][,script=file][,downscript=dfile]\n"
            "                connect the host TAP network interface to VLAN 'n' and use the\n"
            "                network scripts 'file' (default=%s)\n"
            "                and 'dfile' (default=%s);\n"
            "                use '[down]script=no' to disable script execution;\n"
-           "                use 'scriptarg=...' to pass an additional (nonempty) argument;\n"
            "                use 'fd=h' to connect to an already opened TAP interface\n"
 #endif
            "-net socket[,vlan=n][,name=str][,fd=h][,listen=[host]:port][,connect=host:port]\n"
@@ -7762,13 +4044,6 @@
            "-tb-size n      set TB size\n"
            "-incoming p     prepare for incoming migration, listen on port p\n"
            "\n"
-	   "Options specific to the Xen version:\n"
-           "-videoram       set amount of memory available to virtual video adapter\n"
-	   "-direct-pci s   specify pci passthrough, with configuration string s\n"
-           "-pciemulation       name:vendorid:deviceid:command:status:revision:classcode:headertype:subvendorid:subsystemid:interruputline:interruputpin\n"
-           "-vncunused      bind the VNC server to an unused port\n"
-           "-std-vga        alias for -vga std\n"
-	   "\n"
            "During emulation, the following keys are useful:\n"
            "ctrl-alt-f      toggle full screen\n"
            "ctrl-alt-n      switch to virtual console 'n'\n"
@@ -7852,14 +4127,6 @@
     QEMU_OPTION_append,
     QEMU_OPTION_initrd,
 
-    /* Xen tree: */
-    QEMU_OPTION_disable_opengl,
-    QEMU_OPTION_direct_pci,
-    QEMU_OPTION_pci_emulation,
-    QEMU_OPTION_vncunused,
-    QEMU_OPTION_videoram,
-    QEMU_OPTION_std_vga,
-
     /* Debug/Expert options: */
     QEMU_OPTION_serial,
     QEMU_OPTION_parallel,
@@ -7872,34 +4139,6 @@
     QEMU_OPTION_hdachs,
     QEMU_OPTION_L,
     QEMU_OPTION_bios,
-<<<<<<< HEAD
-=======
-    QEMU_OPTION_k,
-    QEMU_OPTION_localtime,
-    QEMU_OPTION_g,
-    QEMU_OPTION_vga,
-    QEMU_OPTION_std_vga,
-    QEMU_OPTION_videoram,
-    QEMU_OPTION_echr,
-    QEMU_OPTION_monitor,
-    QEMU_OPTION_domainname,
-    QEMU_OPTION_serial,
-    QEMU_OPTION_parallel,
-    QEMU_OPTION_loadvm,
-    QEMU_OPTION_full_screen,
-    QEMU_OPTION_no_frame,
-    QEMU_OPTION_alt_grab,
-    QEMU_OPTION_no_quit,
-    QEMU_OPTION_sdl,
-    QEMU_OPTION_domid,
-    QEMU_OPTION_disable_opengl,
-    QEMU_OPTION_direct_pci,
-    QEMU_OPTION_pci_emulation,
-    QEMU_OPTION_vcpus,
-    QEMU_OPTION_acpi,
-    QEMU_OPTION_pidfile,
-    QEMU_OPTION_no_kqemu,
->>>>>>> f7dd59a4
     QEMU_OPTION_kernel_kqemu,
     QEMU_OPTION_no_kqemu,
     QEMU_OPTION_enable_kvm,
@@ -8044,39 +4283,6 @@
 #if defined(TARGET_ARM) || defined(TARGET_M68K)
     { "semihosting", 0, QEMU_OPTION_semihosting },
 #endif
-
-    /* Xen tree options: */
-    { "std-vga", 0, QEMU_OPTION_std_vga },
-    { "videoram", HAS_ARG, QEMU_OPTION_videoram },
-    { "d", HAS_ARG, QEMU_OPTION_domid }, /* deprecated; for xend compatibility */
-    { "domid", HAS_ARG, QEMU_OPTION_domid },
-    { "domain-name", 1, QEMU_OPTION_domainname },
-<<<<<<< HEAD
-=======
-    { "serial", HAS_ARG, QEMU_OPTION_serial },
-    { "parallel", HAS_ARG, QEMU_OPTION_parallel },
-    { "loadvm", HAS_ARG, QEMU_OPTION_loadvm },
-    { "full-screen", 0, QEMU_OPTION_full_screen },
-#ifdef CONFIG_SDL
-    { "no-frame", 0, QEMU_OPTION_no_frame },
-    { "alt-grab", 0, QEMU_OPTION_alt_grab },
-    { "no-quit", 0, QEMU_OPTION_no_quit },
-    { "sdl", 0, QEMU_OPTION_sdl },
-#endif
->>>>>>> f7dd59a4
-#ifdef CONFIG_OPENGL
-    { "disable-opengl", 0, QEMU_OPTION_disable_opengl },
-#endif
-    { "acpi", 0, QEMU_OPTION_acpi }, /* deprecated, for xend compatibility */
-    { "direct_pci", HAS_ARG, QEMU_OPTION_direct_pci },
-    { "pciemulation", HAS_ARG, QEMU_OPTION_pci_emulation },
-    { "vncunused", 0, QEMU_OPTION_vncunused },
-#ifdef CONFIG_XEN
-    { "xen-domid", HAS_ARG, QEMU_OPTION_xen_domid },
-    { "xen-create", 0, QEMU_OPTION_xen_create },
-    { "xen-attach", 0, QEMU_OPTION_xen_attach },
-#endif
-
 #if defined(TARGET_ARM)
     { "old-param", 0, QEMU_OPTION_old_param },
 #endif
@@ -8127,7 +4333,7 @@
 #ifdef HAS_AUDIO
 struct soundhw soundhw[] = {
 #ifdef HAS_AUDIO_CHOICE
-#if (defined(TARGET_I386) || defined(TARGET_MIPS)) && !defined(CONFIG_DM)
+#if defined(TARGET_I386) || defined(TARGET_MIPS)
     {
         "pcspk",
         "PC speaker",
@@ -8394,33 +4600,6 @@
     const char *incoming = NULL;
 
     qemu_cache_utils_init(envp);
-    logfile = stderr; /* initial value */
-
-#if !defined(__sun__) && !defined(CONFIG_STUBDOM)
-    /* Maximise rlimits. Needed where default constraints are tight (*BSD). */
-    if (getrlimit(RLIMIT_STACK, &rl) != 0) {
-       perror("getrlimit(RLIMIT_STACK)");
-       exit(1);
-    }
-    rl.rlim_cur = rl.rlim_max;
-    if (setrlimit(RLIMIT_STACK, &rl) != 0)
-       perror("setrlimit(RLIMIT_STACK)");
-    if (getrlimit(RLIMIT_DATA, &rl) != 0) {
-       perror("getrlimit(RLIMIT_DATA)");
-       exit(1);
-    }
-    rl.rlim_cur = rl.rlim_max;
-    if (setrlimit(RLIMIT_DATA, &rl) != 0)
-       perror("setrlimit(RLIMIT_DATA)");
-    rl.rlim_cur = RLIM_INFINITY;
-    rl.rlim_max = RLIM_INFINITY;
-    if (setrlimit(RLIMIT_RSS, &rl) != 0)
-       perror("setrlimit(RLIMIT_RSS)");
-    rl.rlim_cur = RLIM_INFINITY;
-    rl.rlim_max = RLIM_INFINITY;
-    if (setrlimit(RLIMIT_MEMLOCK, &rl) != 0)
-       perror("setrlimit(RLIMIT_MEMLOCK)");
-#endif
 
     LIST_INIT (&vm_change_state_head);
 #ifndef _WIN32
@@ -8457,7 +4636,8 @@
     machine = first_machine;
     cpu_model = NULL;
     initrd_filename = NULL;
-    ram_size = VGA_RAM_SIZE;
+    ram_size = 0;
+    vga_ram_size = VGA_RAM_SIZE;
 #ifdef CONFIG_GDBSTUB
     use_gdbstub = 0;
     gdbstub_port = DEFAULT_GDBSTUB_PORT;
@@ -8890,7 +5070,6 @@
                 break;
 	    case QEMU_OPTION_loadvm:
 		loadvm = optarg;
-		restore = 1;
 		break;
             case QEMU_OPTION_full_screen:
                 full_screen = 1;
@@ -8909,61 +5088,6 @@
                 sdl = 1;
                 break;
 #endif
-
-            case QEMU_OPTION_pci_emulation:
-                if (nb_pci_emulation >= MAX_PCI_EMULATION) {
-                    fprintf(stderr, "Too many PCI emulations\n");
-                    exit(1);
-                }
-                pstrcpy(pci_emulation_config_text[nb_pci_emulation],
-                        sizeof(pci_emulation_config_text[0]),
-                        optarg);
-                nb_pci_emulation++;
-                break;
-            case QEMU_OPTION_domid: /* depricated, use -xen-* instead */
-                xen_domid = domid = atoi(optarg);
-                xen_mode  = XEN_ATTACH;
-                fprintf(logfile, "domid: %d\n", domid);
-                break;
-            case QEMU_OPTION_videoram:
-                {
-                    char *ptr;
-                    vga_ram_size = strtol(optarg,&ptr,10);
-                    vga_ram_size *= 1024 * 1024;
-                }
-                break;
-            case QEMU_OPTION_std_vga:
-                cirrus_vga_enabled = 0;
-                vmsvga_enabled = 0;
-                break;
-            case QEMU_OPTION_disable_opengl:
-                opengl_enabled = 0;
-                break;
-            case QEMU_OPTION_direct_pci:
-               direct_pci = optarg;
-                break;
-            case QEMU_OPTION_vcpus:
-                vcpus = atoi(optarg);
-                fprintf(logfile, "qemu: the number of cpus is %d\n", vcpus);
-                break;
-            case QEMU_OPTION_acpi:
-                acpi_enabled = 1;
-                break;
-            case QEMU_OPTION_vncunused:
-                vncunused = 1;
-                break;
-#ifdef CONFIG_XEN
-            case QEMU_OPTION_xen_domid:
-                xen_domid = domid = atoi(optarg);
-                break;
-            case QEMU_OPTION_xen_create:
-                xen_mode = XEN_CREATE;
-                break;
-            case QEMU_OPTION_xen_attach:
-                xen_mode = XEN_ATTACH;
-                break;
-#endif
-
             case QEMU_OPTION_pidfile:
                 pid_file = optarg;
                 break;
@@ -9049,10 +5173,7 @@
             case QEMU_OPTION_semihosting:
                 semihosting_enabled = 1;
                 break;
-            case QEMU_OPTION_domainname: /* depricated, use -name instead */
             case QEMU_OPTION_name:
-                snprintf(domain_name, sizeof(domain_name),
-                         "Xen-%s", optarg);
                 qemu_name = optarg;
                 break;
 #if defined(TARGET_SPARC) || defined(TARGET_PPC)
@@ -9300,28 +5421,13 @@
     }
 #endif
 
-#if defined (__ia64__)
-    if (ram_size > VGA_IO_START)
-        ram_size += VGA_IO_SIZE; /* skip VGA I/O hole */
-    if (ram_size > MMIO_START)
-        ram_size += 1 * MEM_G; /* skip 3G-4G MMIO, LEGACY_IO_SPACE etc. */
-#endif
-
     /* init the bluetooth world */
     for (i = 0; i < nb_bt_opts; i++)
         if (bt_parse(bt_opts[i]))
             exit(1);
 
     /* init the memory */
-
-    /* If we're on cirrus, set vga_ram_size to 4M whatever the videoram option might have set it to */
-    if ( cirrus_vga_enabled && vga_ram_size != 4 * 1024 * 1024 )
-    {
-       fprintf(stderr,"-videoram option does not work with cirrus vga device model. Videoram set to 4M.\n");
-       vga_ram_size = 4 * 1024 * 1024;
-    }
-
-    phys_ram_size = (machine->ram_require + vga_ram_size) & ~RAMSIZE_FIXED;
+    phys_ram_size = machine->ram_require & ~RAMSIZE_FIXED;
 
     if (machine->ram_require & RAMSIZE_FIXED) {
         if (ram_size > 0) {
@@ -9341,38 +5447,21 @@
         phys_ram_size += ram_size;
     }
 
-#ifndef CONFIG_DM
     phys_ram_base = qemu_vmalloc(phys_ram_size);
     if (!phys_ram_base) {
         fprintf(stderr, "Could not allocate physical memory\n");
         exit(1);
     }
-#endif
 
     /* init the dynamic translator */
     cpu_exec_init_all(tb_size * 1024 * 1024);
 
     bdrv_init();
 
-    xc_handle = xc_interface_open();
-#ifdef CONFIG_STUBDOM
-    {
-        char *domid_s, *msg;
-        if ((msg = xenbus_read(XBT_NIL, "domid", &domid_s)))
-            fprintf(stderr,"Can not read our own domid: %s\n", msg);
-        else
-            xenstore_parse_domain_config(atoi(domid_s));
-    }
-#else
-    xenstore_parse_domain_config(domid);
-#endif /* CONFIG_STUBDOM */
-
     /* we always create the cdrom drive, even if no disk is there */
 
-#ifndef CONFIG_DM
     if (nb_drives_opt < MAX_DRIVES)
         drive_add(NULL, CDROM_ALIAS);
-#endif
 
     /* we always create at least one floppy */
 
@@ -9394,10 +5483,8 @@
     register_savevm_live("ram", 0, 3, ram_save_live, NULL, ram_load, NULL);
 
 #ifndef _WIN32
-#ifndef CONFIG_DM
     /* must be after terminal init, SDL library changes signal handlers */
     termsig_setup();
-#endif
 #endif
 
     /* Maintain compatibility with multiple stdio monitors */
@@ -9415,7 +5502,6 @@
         }
     }
 
-<<<<<<< HEAD
     if (kvm_enabled()) {
         int ret;
 
@@ -9426,8 +5512,6 @@
         }
     }
 
-=======
->>>>>>> f7dd59a4
     if (monitor_device) {
         monitor_hd = qemu_chr_open("monitor", monitor_device, NULL);
         if (!monitor_hd) {
@@ -9461,7 +5545,6 @@
                         devname);
                 exit(1);
             }
-<<<<<<< HEAD
         }
     }
 
@@ -9476,16 +5559,12 @@
                         devname);
                 exit(1);
             }
-=======
->>>>>>> f7dd59a4
         }
     }
 
     machine->init(ram_size, vga_ram_size, boot_devices,
-                  kernel_filename, kernel_cmdline, initrd_filename, cpu_model,
-		  direct_pci);
-
-<<<<<<< HEAD
+                  kernel_filename, kernel_cmdline, initrd_filename, cpu_model);
+
     /* Set KVM's vcpu state to qemu's initial CPUState. */
     if (kvm_enabled()) {
         int ret;
@@ -9496,10 +5575,9 @@
             exit(1);
         }
     }
-=======
+
     if (loadvm)
         do_loadvm(loadvm);
->>>>>>> f7dd59a4
 
     /* init USB devices */
     if (usb_enabled) {
@@ -9516,23 +5594,11 @@
     /* just use the first displaystate for the moment */
     ds = display_state;
     /* terminal init */
-<<<<<<< HEAD
-+#ifdef CONFIG_STUBDOM
-+    if (xenfb_pv_display_init(ds) == 0) {
-+    } else
-+#endif
-=======
-#ifdef CONFIG_STUBDOM
-    if (xenfb_pv_display_init(ds) == 0) {
-    } else
-#endif
->>>>>>> f7dd59a4
     if (nographic) {
         if (curses) {
             fprintf(stderr, "fatal: -nographic can't be used with -curses\n");
             exit(1);
         }
-<<<<<<< HEAD
     } else { 
 #if defined(CONFIG_CURSES)
             if (curses) {
@@ -9541,54 +5607,19 @@
             } else
 #endif
             {
-                if (vnc_display != NULL || vncunused != 0) {
-		    int vnc_display_port;
-		    char password[20];
-                    vnc_display_init(ds, vncunused);
-		    xenstore_read_vncpasswd(domid, password, sizeof(password));
-		    vnc_display_password(ds, password);
-                    vnc_display_port = vnc_display_open(ds, vnc_display, vncunused);
-		    if (vnc_display_port < 0)
+                if (vnc_display != NULL) {
+                    vnc_display_init(ds);
+                    if (vnc_display_open(ds, vnc_display) < 0)
                         exit(1);
-		    xenstore_write_vncport(vnc_display_port);
                 }
 #if defined(CONFIG_SDL)
                 if (sdl || !vnc_display)
-                    sdl_display_init(ds, full_screen, no_frame, opengl_enabled);
+                    sdl_display_init(ds, full_screen, no_frame);
 #elif defined(CONFIG_COCOA)
                 if (sdl || !vnc_display)
                     cocoa_display_init(ds, full_screen);
 #endif
             }
-=======
-    } else {
-#if defined(CONFIG_CURSES)
-        if (curses) {
-            /* At the moment curses cannot be used with other displays */
-            curses_display_init(ds, full_screen);
-        } else
-#endif
-        {
-            if (vnc_display != NULL || vncunused != 0) {
-                int vnc_display_port;
-                char password[20];
-                vnc_display_init(ds);
-                xenstore_read_vncpasswd(domid, password, sizeof(password));
-                vnc_display_password(ds, password);
-                vnc_display_port = vnc_display_open(ds, vnc_display, vncunused);
-                if (vnc_display_port < 0)
-                    exit(1);
-                xenstore_write_vncport(vnc_display_port);
-            }
-#if defined(CONFIG_SDL)
-            if (sdl || !vnc_display)
-                sdl_display_init(ds, full_screen, no_frame, opengl_enabled);
-#elif defined(CONFIG_COCOA)
-            if (sdl || !vnc_display)
-                cocoa_display_init(ds, full_screen);
-#endif
-        }
->>>>>>> f7dd59a4
     }
     dpy_resize(ds);
 
@@ -9599,7 +5630,6 @@
             qemu_mod_timer(ds->gui_timer, qemu_get_clock(rt_clock));
         }
         dcl = dcl->next;
-<<<<<<< HEAD
     }
 
     if (nographic || (vnc_display && !sdl)) {
@@ -9632,16 +5662,6 @@
         }
     }
 
-    for (i = 0; i < nb_pci_emulation; i++) {
-        if(pci_emulation_add(pci_emulation_config_text[i]) < 0) {
-            fprintf(stderr, "Warning: could not add PCI device %s\n",
-                    pci_emulation_config_text[i]);
-        }
-    }
-
-    if (strlen(direct_pci_str) > 0)
-        direct_pci = direct_pci_str;
-
     for(i = 0; i < MAX_VIRTIO_CONSOLES; i++) {
         const char *devname = virtio_consoles[i];
         if (virtcon_hds[i] && devname) {
@@ -9650,46 +5670,7 @@
             if (strstart(devname, "vc", 0))
                 qemu_chr_printf(virtcon_hds[i], "virtio console%d\r\n", i);
         }
-=======
->>>>>>> f7dd59a4
-    }
-
-    text_consoles_set_display(display_state);
-
-    if (monitor_device && monitor_hd) {
-        monitor_init(monitor_hd, !nographic);
-    }
-
-    for(i = 0; i < MAX_SERIAL_PORTS; i++) {
-        const char *devname = serial_devices[i];
-        if (devname && strcmp(devname, "none")) {
-            char label[32];
-            snprintf(label, sizeof(label), "serial%d", i);
-            if (strstart(devname, "vc", 0))
-                qemu_chr_printf(serial_hds[i], "serial%d console\r\n", i);
-	    xenstore_store_serial_port_info(i, serial_hds[i], devname);
-        }
-    }
-
-    for(i = 0; i < MAX_PARALLEL_PORTS; i++) {
-        const char *devname = parallel_devices[i];
-        if (devname && strcmp(devname, "none")) {
-            char label[32];
-            snprintf(label, sizeof(label), "parallel%d", i);
-            if (strstart(devname, "vc", 0))
-                qemu_chr_printf(parallel_hds[i], "parallel%d console\r\n", i);
-        }
-    }
-
-    for (i = 0; i < nb_pci_emulation; i++) {
-        if(pci_emulation_add(pci_emulation_config_text[i]) < 0) {
-            fprintf(stderr, "Warning: could not add PCI device %s\n",
-                    pci_emulation_config_text[i]);
-        }
-    }
-
-    if (strlen(direct_pci_str) > 0)
-        direct_pci = direct_pci_str;
+    }
 
 #ifdef CONFIG_GDBSTUB
     if (use_gdbstub) {
