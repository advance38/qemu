/*
 * QEMU KVM support
 *
 * Copyright IBM, Corp. 2008
 *           Red Hat, Inc. 2008
 *
 * Authors:
 *  Anthony Liguori   <aliguori@us.ibm.com>
 *  Glauber Costa     <gcosta@redhat.com>
 *
 * This work is licensed under the terms of the GNU GPL, version 2 or later.
 * See the COPYING file in the top-level directory.
 *
 */

#include <sys/types.h>
#include <sys/ioctl.h>
#include <sys/mman.h>
#include <stdarg.h>

#include <linux/kvm.h>

#include "qemu-common.h"
#include "sysemu.h"
#include "hw/hw.h"
#include "gdbstub.h"
#include "kvm.h"

#ifdef KVM_UPSTREAM
/* KVM uses PAGE_SIZE in it's definition of COALESCED_MMIO_MAX */
#define PAGE_SIZE TARGET_PAGE_SIZE

//#define DEBUG_KVM

#ifdef DEBUG_KVM
#define dprintf(fmt, ...) \
    do { fprintf(stderr, fmt, ## __VA_ARGS__); } while (0)
#else
#define dprintf(fmt, ...) \
    do { } while (0)
#endif

typedef struct KVMSlot
{
    target_phys_addr_t start_addr;
    ram_addr_t memory_size;
    ram_addr_t phys_offset;
    int slot;
    int flags;
} KVMSlot;

typedef struct kvm_dirty_log KVMDirtyLog;

int kvm_allowed = 0;

struct KVMState
{
    KVMSlot slots[32];
    int fd;
    int vmfd;
    int coalesced_mmio;
    int broken_set_mem_region;
    int migration_log;
    int vcpu_events;
#ifdef KVM_CAP_SET_GUEST_DEBUG
    struct kvm_sw_breakpoint_head kvm_sw_breakpoints;
#endif
    int irqchip_in_kernel;
    int pit_in_kernel;
};

static KVMState *kvm_state;

static KVMSlot *kvm_alloc_slot(KVMState *s)
{
    int i;

    for (i = 0; i < ARRAY_SIZE(s->slots); i++) {
        /* KVM private memory slots */
        if (i >= 8 && i < 12)
            continue;
        if (s->slots[i].memory_size == 0)
            return &s->slots[i];
    }

    fprintf(stderr, "%s: no free slot available\n", __func__);
    abort();
}

static KVMSlot *kvm_lookup_matching_slot(KVMState *s,
                                         target_phys_addr_t start_addr,
                                         target_phys_addr_t end_addr)
{
    int i;

    for (i = 0; i < ARRAY_SIZE(s->slots); i++) {
        KVMSlot *mem = &s->slots[i];

        if (start_addr == mem->start_addr &&
            end_addr == mem->start_addr + mem->memory_size) {
            return mem;
        }
    }

    return NULL;
}

/*
 * Find overlapping slot with lowest start address
 */
static KVMSlot *kvm_lookup_overlapping_slot(KVMState *s,
                                            target_phys_addr_t start_addr,
                                            target_phys_addr_t end_addr)
{
    KVMSlot *found = NULL;
    int i;

    for (i = 0; i < ARRAY_SIZE(s->slots); i++) {
        KVMSlot *mem = &s->slots[i];

        if (mem->memory_size == 0 ||
            (found && found->start_addr < mem->start_addr)) {
            continue;
        }

        if (end_addr > mem->start_addr &&
            start_addr < mem->start_addr + mem->memory_size) {
            found = mem;
        }
    }

    return found;
}

static int kvm_set_user_memory_region(KVMState *s, KVMSlot *slot)
{
    struct kvm_userspace_memory_region mem;

    mem.slot = slot->slot;
    mem.guest_phys_addr = slot->start_addr;
    mem.memory_size = slot->memory_size;
    mem.userspace_addr = (unsigned long)qemu_get_ram_ptr(slot->phys_offset);
    mem.flags = slot->flags;
    if (s->migration_log) {
        mem.flags |= KVM_MEM_LOG_DIRTY_PAGES;
    }
    return kvm_vm_ioctl(s, KVM_SET_USER_MEMORY_REGION, &mem);
}

static void kvm_reset_vcpu(void *opaque)
{
    CPUState *env = opaque;

    kvm_arch_reset_vcpu(env);
    if (kvm_arch_put_registers(env)) {
        fprintf(stderr, "Fatal: kvm vcpu reset failed\n");
        abort();
    }
}
#endif

int kvm_irqchip_in_kernel(void)
{
    return kvm_state->irqchip_in_kernel;
}

#ifdef KVM_UPSTREAM
int kvm_pit_in_kernel(void)
{
    return kvm_state->pit_in_kernel;
}


int kvm_init_vcpu(CPUState *env)
{
    KVMState *s = kvm_state;
    long mmap_size;
    int ret;

    dprintf("kvm_init_vcpu\n");

    ret = kvm_vm_ioctl(s, KVM_CREATE_VCPU, env->cpu_index);
    if (ret < 0) {
        dprintf("kvm_create_vcpu failed\n");
        goto err;
    }

    env->kvm_fd = ret;
    env->kvm_state = s;

    mmap_size = kvm_ioctl(s, KVM_GET_VCPU_MMAP_SIZE, 0);
    if (mmap_size < 0) {
        dprintf("KVM_GET_VCPU_MMAP_SIZE failed\n");
        goto err;
    }

    env->kvm_run = mmap(NULL, mmap_size, PROT_READ | PROT_WRITE, MAP_SHARED,
                        env->kvm_fd, 0);
    if (env->kvm_run == MAP_FAILED) {
        ret = -errno;
        dprintf("mmap'ing vcpu state failed\n");
        goto err;
    }

    ret = kvm_arch_init_vcpu(env);
    if (ret == 0) {
        qemu_register_reset(kvm_reset_vcpu, env);
        kvm_arch_reset_vcpu(env);
        ret = kvm_arch_put_registers(env);
    }
err:
    return ret;
}

/*
 * dirty pages logging control
 */
static int kvm_dirty_pages_log_change(target_phys_addr_t phys_addr,
                                      ram_addr_t size, int flags, int mask)
{
    KVMState *s = kvm_state;
    KVMSlot *mem = kvm_lookup_matching_slot(s, phys_addr, phys_addr + size);
    int old_flags;

    if (mem == NULL)  {
            fprintf(stderr, "BUG: %s: invalid parameters " TARGET_FMT_plx "-"
                    TARGET_FMT_plx "\n", __func__, phys_addr,
                    (target_phys_addr_t)(phys_addr + size - 1));
            return -EINVAL;
    }

    old_flags = mem->flags;

    flags = (mem->flags & ~mask) | flags;
    mem->flags = flags;

    /* If nothing changed effectively, no need to issue ioctl */
    if (s->migration_log) {
        flags |= KVM_MEM_LOG_DIRTY_PAGES;
    }
    if (flags == old_flags) {
            return 0;
    }

    return kvm_set_user_memory_region(s, mem);
}

int kvm_log_start(target_phys_addr_t phys_addr, ram_addr_t size)
{
        return kvm_dirty_pages_log_change(phys_addr, size,
                                          KVM_MEM_LOG_DIRTY_PAGES,
                                          KVM_MEM_LOG_DIRTY_PAGES);
}

int kvm_log_stop(target_phys_addr_t phys_addr, ram_addr_t size)
{
        return kvm_dirty_pages_log_change(phys_addr, size,
                                          0,
                                          KVM_MEM_LOG_DIRTY_PAGES);
}

int kvm_set_migration_log(int enable)
{
    KVMState *s = kvm_state;
    KVMSlot *mem;
    int i, err;

    s->migration_log = enable;

    for (i = 0; i < ARRAY_SIZE(s->slots); i++) {
        mem = &s->slots[i];

        if (!!(mem->flags & KVM_MEM_LOG_DIRTY_PAGES) == enable) {
            continue;
        }
        err = kvm_set_user_memory_region(s, mem);
        if (err) {
            return err;
        }
    }
    return 0;
}

static int test_le_bit(unsigned long nr, unsigned char *addr)
{
    return (addr[nr >> 3] >> (nr & 7)) & 1;
}

/**
 * kvm_physical_sync_dirty_bitmap - Grab dirty bitmap from kernel space
 * This function updates qemu's dirty bitmap using cpu_physical_memory_set_dirty().
 * This means all bits are set to dirty.
 *
 * @start_add: start of logged region.
 * @end_addr: end of logged region.
 */
int kvm_physical_sync_dirty_bitmap(target_phys_addr_t start_addr,
                                   target_phys_addr_t end_addr)
{
    KVMState *s = kvm_state;
    unsigned long size, allocated_size = 0;
    target_phys_addr_t phys_addr;
    ram_addr_t addr;
    KVMDirtyLog d;
    KVMSlot *mem;
    int ret = 0;

    d.dirty_bitmap = NULL;
    while (start_addr < end_addr) {
        mem = kvm_lookup_overlapping_slot(s, start_addr, end_addr);
        if (mem == NULL) {
            break;
        }

        size = ((mem->memory_size >> TARGET_PAGE_BITS) + 7) / 8;
        if (!d.dirty_bitmap) {
            d.dirty_bitmap = qemu_malloc(size);
        } else if (size > allocated_size) {
            d.dirty_bitmap = qemu_realloc(d.dirty_bitmap, size);
        }
        allocated_size = size;
        memset(d.dirty_bitmap, 0, allocated_size);

        d.slot = mem->slot;

        if (kvm_vm_ioctl(s, KVM_GET_DIRTY_LOG, &d) == -1) {
            dprintf("ioctl failed %d\n", errno);
            ret = -1;
            break;
        }

        for (phys_addr = mem->start_addr, addr = mem->phys_offset;
             phys_addr < mem->start_addr + mem->memory_size;
             phys_addr += TARGET_PAGE_SIZE, addr += TARGET_PAGE_SIZE) {
            unsigned char *bitmap = (unsigned char *)d.dirty_bitmap;
            unsigned nr = (phys_addr - mem->start_addr) >> TARGET_PAGE_BITS;

            if (test_le_bit(nr, bitmap)) {
                cpu_physical_memory_set_dirty(addr);
            }
        }
        start_addr = phys_addr;
    }
    qemu_free(d.dirty_bitmap);

    return ret;
}
#endif

int kvm_coalesce_mmio_region(target_phys_addr_t start, ram_addr_t size)
{
    int ret = -ENOSYS;
#ifdef KVM_CAP_COALESCED_MMIO
    KVMState *s = kvm_state;

    if (s->coalesced_mmio) {
        struct kvm_coalesced_mmio_zone zone;

        zone.addr = start;
        zone.size = size;

        ret = kvm_vm_ioctl(s, KVM_REGISTER_COALESCED_MMIO, &zone);
    }
#endif

    return ret;
}

int kvm_uncoalesce_mmio_region(target_phys_addr_t start, ram_addr_t size)
{
    int ret = -ENOSYS;
#ifdef KVM_CAP_COALESCED_MMIO
    KVMState *s = kvm_state;

    if (s->coalesced_mmio) {
        struct kvm_coalesced_mmio_zone zone;

        zone.addr = start;
        zone.size = size;

        ret = kvm_vm_ioctl(s, KVM_UNREGISTER_COALESCED_MMIO, &zone);
    }
#endif

    return ret;
}

int kvm_check_extension(KVMState *s, unsigned int extension)
{
    int ret;

    ret = kvm_ioctl(s, KVM_CHECK_EXTENSION, extension);
    if (ret < 0) {
        ret = 0;
    }

    return ret;
}
#ifdef KVM_UPSTREAM

int kvm_init(int smp_cpus)
{
    static const char upgrade_note[] =
        "Please upgrade to at least kernel 2.6.29 or recent kvm-kmod\n"
        "(see http://sourceforge.net/projects/kvm).\n";
    KVMState *s;
    int ret;
    int i;

    if (smp_cpus > 1) {
        fprintf(stderr, "No SMP KVM support, use '-smp 1'\n");
        return -EINVAL;
    }

    s = qemu_mallocz(sizeof(KVMState));

#ifdef KVM_CAP_SET_GUEST_DEBUG
    QTAILQ_INIT(&s->kvm_sw_breakpoints);
#endif
    for (i = 0; i < ARRAY_SIZE(s->slots); i++)
        s->slots[i].slot = i;

    s->vmfd = -1;
    s->fd = qemu_open("/dev/kvm", O_RDWR);
    if (s->fd == -1) {
        fprintf(stderr, "Could not access KVM kernel module: %m\n");
        ret = -errno;
        goto err;
    }

    ret = kvm_ioctl(s, KVM_GET_API_VERSION, 0);
    if (ret < KVM_API_VERSION) {
        if (ret > 0)
            ret = -EINVAL;
        fprintf(stderr, "kvm version too old\n");
        goto err;
    }

    if (ret > KVM_API_VERSION) {
        ret = -EINVAL;
        fprintf(stderr, "kvm version not supported\n");
        goto err;
    }

    s->vmfd = kvm_ioctl(s, KVM_CREATE_VM, 0);
    if (s->vmfd < 0)
        goto err;

    /* initially, KVM allocated its own memory and we had to jump through
     * hooks to make phys_ram_base point to this.  Modern versions of KVM
     * just use a user allocated buffer so we can use regular pages
     * unmodified.  Make sure we have a sufficiently modern version of KVM.
     */
    if (!kvm_check_extension(s, KVM_CAP_USER_MEMORY)) {
        ret = -EINVAL;
        fprintf(stderr, "kvm does not support KVM_CAP_USER_MEMORY\n%s",
                upgrade_note);
        goto err;
    }

    /* There was a nasty bug in < kvm-80 that prevents memory slots from being
     * destroyed properly.  Since we rely on this capability, refuse to work
     * with any kernel without this capability. */
    if (!kvm_check_extension(s, KVM_CAP_DESTROY_MEMORY_REGION_WORKS)) {
        ret = -EINVAL;

        fprintf(stderr,
                "KVM kernel module broken (DESTROY_MEMORY_REGION).\n%s",
                upgrade_note);
        goto err;
    }

#ifdef KVM_CAP_COALESCED_MMIO
    s->coalesced_mmio = kvm_check_extension(s, KVM_CAP_COALESCED_MMIO);
#else
    s->coalesced_mmio = 0;
#endif

    s->broken_set_mem_region = 1;
#ifdef KVM_CAP_JOIN_MEMORY_REGIONS_WORKS
    ret = kvm_ioctl(s, KVM_CHECK_EXTENSION, KVM_CAP_JOIN_MEMORY_REGIONS_WORKS);
    if (ret > 0) {
        s->broken_set_mem_region = 0;
    }
#endif

    s->vcpu_events = 0;
#ifdef KVM_CAP_VCPU_EVENTS
    s->vcpu_events = kvm_check_extension(s, KVM_CAP_VCPU_EVENTS);
#endif

    ret = kvm_arch_init(s, smp_cpus);
    if (ret < 0)
        goto err;

    kvm_state = s;

    return 0;

err:
    if (s) {
        if (s->vmfd != -1)
            close(s->vmfd);
        if (s->fd != -1)
            close(s->fd);
    }
    qemu_free(s);

    return ret;
}
#endif

static int kvm_handle_io(uint16_t port, void *data, int direction, int size,
                         uint32_t count)
{
    int i;
    uint8_t *ptr = data;

    for (i = 0; i < count; i++) {
        if (direction == KVM_EXIT_IO_IN) {
            switch (size) {
            case 1:
                stb_p(ptr, cpu_inb(port));
                break;
            case 2:
                stw_p(ptr, cpu_inw(port));
                break;
            case 4:
                stl_p(ptr, cpu_inl(port));
                break;
            }
        } else {
            switch (size) {
            case 1:
                cpu_outb(port, ldub_p(ptr));
                break;
            case 2:
                cpu_outw(port, lduw_p(ptr));
                break;
            case 4:
                cpu_outl(port, ldl_p(ptr));
                break;
            }
        }

        ptr += size;
    }

    return 1;
}

#ifdef KVM_UPSTREAM
static void kvm_run_coalesced_mmio(CPUState *env, struct kvm_run *run)
{
#ifdef KVM_CAP_COALESCED_MMIO
    KVMState *s = kvm_state;
    if (s->coalesced_mmio) {
        struct kvm_coalesced_mmio_ring *ring;

        ring = (void *)run + (s->coalesced_mmio * TARGET_PAGE_SIZE);
        while (ring->first != ring->last) {
            struct kvm_coalesced_mmio *ent;

            ent = &ring->coalesced_mmio[ring->first];

            cpu_physical_memory_write(ent->phys_addr, ent->data, ent->len);
            /* FIXME smp_wmb() */
            ring->first = (ring->first + 1) % KVM_COALESCED_MMIO_MAX;
        }
    }
#endif
}

void kvm_cpu_synchronize_state(CPUState *env)
{
    if (!env->kvm_state->regs_modified) {
        kvm_arch_get_registers(env);
        env->kvm_state->regs_modified = 1;
    }
}

int kvm_cpu_exec(CPUState *env)
{
    struct kvm_run *run = env->kvm_run;
    int ret;

    dprintf("kvm_cpu_exec()\n");

    do {
        if (env->exit_request) {
            dprintf("interrupt exit requested\n");
            ret = 0;
            break;
        }

        if (env->kvm_state->regs_modified) {
            kvm_arch_put_registers(env);
            env->kvm_state->regs_modified = 0;
        }

        kvm_arch_pre_run(env, run);
        qemu_mutex_unlock_iothread();
        ret = kvm_vcpu_ioctl(env, KVM_RUN, 0);
        qemu_mutex_lock_iothread();
        kvm_arch_post_run(env, run);

        if (ret == -EINTR || ret == -EAGAIN) {
            dprintf("io window exit\n");
            ret = 0;
            break;
        }

        if (ret < 0) {
            dprintf("kvm run failed %s\n", strerror(-ret));
            abort();
        }

        kvm_run_coalesced_mmio(env, run);

        ret = 0; /* exit loop */
        switch (run->exit_reason) {
        case KVM_EXIT_IO:
            dprintf("handle_io\n");
            ret = kvm_handle_io(run->io.port,
                                (uint8_t *)run + run->io.data_offset,
                                run->io.direction,
                                run->io.size,
                                run->io.count);
            break;
        case KVM_EXIT_MMIO:
            dprintf("handle_mmio\n");
            cpu_physical_memory_rw(run->mmio.phys_addr,
                                   run->mmio.data,
                                   run->mmio.len,
                                   run->mmio.is_write);
            ret = 1;
            break;
        case KVM_EXIT_IRQ_WINDOW_OPEN:
            dprintf("irq_window_open\n");
            break;
        case KVM_EXIT_SHUTDOWN:
            dprintf("shutdown\n");
            qemu_system_reset_request();
            ret = 1;
            break;
        case KVM_EXIT_UNKNOWN:
            dprintf("kvm_exit_unknown\n");
            break;
        case KVM_EXIT_FAIL_ENTRY:
            dprintf("kvm_exit_fail_entry\n");
            break;
        case KVM_EXIT_EXCEPTION:
            dprintf("kvm_exit_exception\n");
            break;
        case KVM_EXIT_DEBUG:
            dprintf("kvm_exit_debug\n");
#ifdef KVM_CAP_SET_GUEST_DEBUG
            if (kvm_arch_debug(&run->debug.arch)) {
                gdb_set_stop_cpu(env);
                vm_stop(EXCP_DEBUG);
                env->exception_index = EXCP_DEBUG;
                return 0;
            }
            /* re-enter, this exception was guest-internal */
            ret = 1;
#endif /* KVM_CAP_SET_GUEST_DEBUG */
            break;
        default:
            dprintf("kvm_arch_handle_exit\n");
            ret = kvm_arch_handle_exit(env, run);
            break;
        }
    } while (ret > 0);

    if (env->exit_request) {
        env->exit_request = 0;
        env->exception_index = EXCP_INTERRUPT;
    }

    return ret;
}

void kvm_set_phys_mem(target_phys_addr_t start_addr,
                      ram_addr_t size,
                      ram_addr_t phys_offset)
{
    KVMState *s = kvm_state;
    ram_addr_t flags = phys_offset & ~TARGET_PAGE_MASK;
    KVMSlot *mem, old;
    int err;

    if (start_addr & ~TARGET_PAGE_MASK) {
        if (flags >= IO_MEM_UNASSIGNED) {
            if (!kvm_lookup_overlapping_slot(s, start_addr,
                                             start_addr + size)) {
                return;
            }
            fprintf(stderr, "Unaligned split of a KVM memory slot\n");
        } else {
            fprintf(stderr, "Only page-aligned memory slots supported\n");
        }
        abort();
    }

    /* KVM does not support read-only slots */
    phys_offset &= ~IO_MEM_ROM;

    while (1) {
        mem = kvm_lookup_overlapping_slot(s, start_addr, start_addr + size);
        if (!mem) {
            break;
        }

        if (flags < IO_MEM_UNASSIGNED && start_addr >= mem->start_addr &&
            (start_addr + size <= mem->start_addr + mem->memory_size) &&
            (phys_offset - start_addr == mem->phys_offset - mem->start_addr)) {
            /* The new slot fits into the existing one and comes with
             * identical parameters - nothing to be done. */
            return;
        }

        old = *mem;

        /* unregister the overlapping slot */
        mem->memory_size = 0;
        err = kvm_set_user_memory_region(s, mem);
        if (err) {
            fprintf(stderr, "%s: error unregistering overlapping slot: %s\n",
                    __func__, strerror(-err));
            abort();
        }

        /* Workaround for older KVM versions: we can't join slots, even not by
         * unregistering the previous ones and then registering the larger
         * slot. We have to maintain the existing fragmentation. Sigh.
         *
         * This workaround assumes that the new slot starts at the same
         * address as the first existing one. If not or if some overlapping
         * slot comes around later, we will fail (not seen in practice so far)
         * - and actually require a recent KVM version. */
        if (s->broken_set_mem_region &&
            old.start_addr == start_addr && old.memory_size < size &&
            flags < IO_MEM_UNASSIGNED) {
            mem = kvm_alloc_slot(s);
            mem->memory_size = old.memory_size;
            mem->start_addr = old.start_addr;
            mem->phys_offset = old.phys_offset;
            mem->flags = 0;

            err = kvm_set_user_memory_region(s, mem);
            if (err) {
                fprintf(stderr, "%s: error updating slot: %s\n", __func__,
                        strerror(-err));
                abort();
            }

            start_addr += old.memory_size;
            phys_offset += old.memory_size;
            size -= old.memory_size;
            continue;
        }

        /* register prefix slot */
        if (old.start_addr < start_addr) {
            mem = kvm_alloc_slot(s);
            mem->memory_size = start_addr - old.start_addr;
            mem->start_addr = old.start_addr;
            mem->phys_offset = old.phys_offset;
            mem->flags = 0;

            err = kvm_set_user_memory_region(s, mem);
            if (err) {
                fprintf(stderr, "%s: error registering prefix slot: %s\n",
                        __func__, strerror(-err));
                abort();
            }
        }

        /* register suffix slot */
        if (old.start_addr + old.memory_size > start_addr + size) {
            ram_addr_t size_delta;

            mem = kvm_alloc_slot(s);
            mem->start_addr = start_addr + size;
            size_delta = mem->start_addr - old.start_addr;
            mem->memory_size = old.memory_size - size_delta;
            mem->phys_offset = old.phys_offset + size_delta;
            mem->flags = 0;

            err = kvm_set_user_memory_region(s, mem);
            if (err) {
                fprintf(stderr, "%s: error registering suffix slot: %s\n",
                        __func__, strerror(-err));
                abort();
            }
        }
    }

    /* in case the KVM bug workaround already "consumed" the new slot */
    if (!size)
        return;

    /* KVM does not need to know about this memory */
    if (flags >= IO_MEM_UNASSIGNED)
        return;

    mem = kvm_alloc_slot(s);
    mem->memory_size = size;
    mem->start_addr = start_addr;
    mem->phys_offset = phys_offset;
    mem->flags = 0;

    err = kvm_set_user_memory_region(s, mem);
    if (err) {
        fprintf(stderr, "%s: error registering slot: %s\n", __func__,
                strerror(-err));
        abort();
    }
}

#endif
int kvm_ioctl(KVMState *s, int type, ...)
{
    int ret;
    void *arg;
    va_list ap;

    va_start(ap, type);
    arg = va_arg(ap, void *);
    va_end(ap);

    ret = ioctl(s->fd, type, arg);
    if (ret == -1)
        ret = -errno;

    return ret;
}

int kvm_vm_ioctl(KVMState *s, int type, ...)
{
    int ret;
    void *arg;
    va_list ap;

    va_start(ap, type);
    arg = va_arg(ap, void *);
    va_end(ap);

    ret = ioctl(s->vmfd, type, arg);
    if (ret == -1)
        ret = -errno;

    return ret;
}

int kvm_vcpu_ioctl(CPUState *env, int type, ...)
{
    int ret;
    void *arg;
    va_list ap;

    va_start(ap, type);
    arg = va_arg(ap, void *);
    va_end(ap);

    ret = ioctl(env->kvm_fd, type, arg);
    if (ret == -1)
        ret = -errno;

    return ret;
}

int kvm_has_sync_mmu(void)
{
#ifdef KVM_CAP_SYNC_MMU
    KVMState *s = kvm_state;

    return kvm_check_extension(s, KVM_CAP_SYNC_MMU);
#else
    return 0;
#endif
}

<<<<<<< HEAD
#ifdef KVM_UPSTREAM
=======
int kvm_has_vcpu_events(void)
{
    return kvm_state->vcpu_events;
}

>>>>>>> a0fb002c
void kvm_setup_guest_memory(void *start, size_t size)
{
    if (!kvm_has_sync_mmu()) {
#ifdef MADV_DONTFORK
        int ret = madvise(start, size, MADV_DONTFORK);

        if (ret) {
            perror("madvice");
            exit(1);
        }
#else
        fprintf(stderr,
                "Need MADV_DONTFORK in absence of synchronous KVM MMU\n");
        exit(1);
#endif
    }
}

#endif /* KVM_UPSTREAM */

#ifdef KVM_CAP_SET_GUEST_DEBUG

#ifdef KVM_UPSTREAM
static void on_vcpu(CPUState *env, void (*func)(void *data), void *data)
{
#ifdef CONFIG_IOTHREAD
    if (env == cpu_single_env) {
        func(data);
        return;
    }
    abort();
#else
    func(data);
#endif
}
#endif /* KVM_UPSTREAM */

struct kvm_sw_breakpoint *kvm_find_sw_breakpoint(CPUState *env,
                                                 target_ulong pc)
{
    struct kvm_sw_breakpoint *bp;

    QTAILQ_FOREACH(bp, &env->kvm_state->kvm_sw_breakpoints, entry) {
        if (bp->pc == pc)
            return bp;
    }
    return NULL;
}

int kvm_sw_breakpoints_active(CPUState *env)
{
    return !QTAILQ_EMPTY(&env->kvm_state->kvm_sw_breakpoints);
}

#ifdef KVM_UPSTREAM

struct kvm_set_guest_debug_data {
    struct kvm_guest_debug dbg;
    CPUState *env;
    int err;
};

static void kvm_invoke_set_guest_debug(void *data)
{
    struct kvm_set_guest_debug_data *dbg_data = data;
    CPUState *env = dbg_data->env;

    if (env->kvm_state->regs_modified) {
        kvm_arch_put_registers(env);
        env->kvm_state->regs_modified = 0;
    }
    dbg_data->err = kvm_vcpu_ioctl(env, KVM_SET_GUEST_DEBUG, &dbg_data->dbg);
}

int kvm_update_guest_debug(CPUState *env, unsigned long reinject_trap)
{
    struct kvm_set_guest_debug_data data;

    data.dbg.control = 0;
    if (env->singlestep_enabled)
        data.dbg.control = KVM_GUESTDBG_ENABLE | KVM_GUESTDBG_SINGLESTEP;

    kvm_arch_update_guest_debug(env, &data.dbg);
    data.dbg.control |= reinject_trap;
    data.env = env;

    on_vcpu(env, kvm_invoke_set_guest_debug, &data);
    return data.err;
}
#endif

int kvm_insert_breakpoint(CPUState *current_env, target_ulong addr,
                          target_ulong len, int type)
{
    struct kvm_sw_breakpoint *bp;
    CPUState *env;
    int err;

    if (type == GDB_BREAKPOINT_SW) {
        bp = kvm_find_sw_breakpoint(current_env, addr);
        if (bp) {
            bp->use_count++;
            return 0;
        }

        bp = qemu_malloc(sizeof(struct kvm_sw_breakpoint));
        if (!bp)
            return -ENOMEM;

        bp->pc = addr;
        bp->use_count = 1;
        err = kvm_arch_insert_sw_breakpoint(current_env, bp);
        if (err) {
            free(bp);
            return err;
        }

        QTAILQ_INSERT_HEAD(&current_env->kvm_state->kvm_sw_breakpoints,
                          bp, entry);
    } else {
        err = kvm_arch_insert_hw_breakpoint(addr, len, type);
        if (err)
            return err;
    }

    for (env = first_cpu; env != NULL; env = env->next_cpu) {
        err = kvm_update_guest_debug(env, 0);
        if (err)
            return err;
    }
    return 0;
}

int kvm_remove_breakpoint(CPUState *current_env, target_ulong addr,
                          target_ulong len, int type)
{
    struct kvm_sw_breakpoint *bp;
    CPUState *env;
    int err;

    if (type == GDB_BREAKPOINT_SW) {
        bp = kvm_find_sw_breakpoint(current_env, addr);
        if (!bp)
            return -ENOENT;

        if (bp->use_count > 1) {
            bp->use_count--;
            return 0;
        }

        err = kvm_arch_remove_sw_breakpoint(current_env, bp);
        if (err)
            return err;

        QTAILQ_REMOVE(&current_env->kvm_state->kvm_sw_breakpoints, bp, entry);
        qemu_free(bp);
    } else {
        err = kvm_arch_remove_hw_breakpoint(addr, len, type);
        if (err)
            return err;
    }

    for (env = first_cpu; env != NULL; env = env->next_cpu) {
        err = kvm_update_guest_debug(env, 0);
        if (err)
            return err;
    }
    return 0;
}

void kvm_remove_all_breakpoints(CPUState *current_env)
{
    struct kvm_sw_breakpoint *bp, *next;
    KVMState *s = current_env->kvm_state;
    CPUState *env;

    QTAILQ_FOREACH_SAFE(bp, &s->kvm_sw_breakpoints, entry, next) {
        if (kvm_arch_remove_sw_breakpoint(current_env, bp) != 0) {
            /* Try harder to find a CPU that currently sees the breakpoint. */
            for (env = first_cpu; env != NULL; env = env->next_cpu) {
                if (kvm_arch_remove_sw_breakpoint(env, bp) == 0)
                    break;
            }
        }
    }
    kvm_arch_remove_all_hw_breakpoints();

    for (env = first_cpu; env != NULL; env = env->next_cpu)
        kvm_update_guest_debug(env, 0);
}

#else /* !KVM_CAP_SET_GUEST_DEBUG */

int kvm_update_guest_debug(CPUState *env, unsigned long reinject_trap)
{
    return -EINVAL;
}

int kvm_insert_breakpoint(CPUState *current_env, target_ulong addr,
                          target_ulong len, int type)
{
    return -EINVAL;
}

int kvm_remove_breakpoint(CPUState *current_env, target_ulong addr,
                          target_ulong len, int type)
{
    return -EINVAL;
}

void kvm_remove_all_breakpoints(CPUState *current_env)
{
}
#endif /* !KVM_CAP_SET_GUEST_DEBUG */

#include "qemu-kvm.c"<|MERGE_RESOLUTION|>--- conflicted
+++ resolved
@@ -881,15 +881,12 @@
 #endif
 }
 
-<<<<<<< HEAD
+int kvm_has_vcpu_events(void)
+{
+    return kvm_state->vcpu_events;
+}
+
 #ifdef KVM_UPSTREAM
-=======
-int kvm_has_vcpu_events(void)
-{
-    return kvm_state->vcpu_events;
-}
-
->>>>>>> a0fb002c
 void kvm_setup_guest_memory(void *start, size_t size)
 {
     if (!kvm_has_sync_mmu()) {
