/*
 * QEMU KVM support
 *
 * Copyright IBM, Corp. 2008
 *           Red Hat, Inc. 2008
 *
 * Authors:
 *  Anthony Liguori   <aliguori@us.ibm.com>
 *  Glauber Costa     <gcosta@redhat.com>
 *
 * This work is licensed under the terms of the GNU GPL, version 2 or later.
 * See the COPYING file in the top-level directory.
 *
 */

#include <sys/types.h>
#include <sys/ioctl.h>
#include <sys/mman.h>
#include <stdarg.h>

#include <linux/kvm.h>

#include "qemu-common.h"
#include "qemu-barrier.h"
#include "sysemu.h"
#include "hw/hw.h"
#include "gdbstub.h"
#include "kvm.h"
#include "bswap.h"

/* KVM uses PAGE_SIZE in it's definition of COALESCED_MMIO_MAX */
#define PAGE_SIZE TARGET_PAGE_SIZE

//#define DEBUG_KVM

#ifdef DEBUG_KVM
#define DPRINTF(fmt, ...) \
    do { fprintf(stderr, fmt, ## __VA_ARGS__); } while (0)
#else
#define DPRINTF(fmt, ...) \
    do { } while (0)
#endif

#ifdef KVM_UPSTREAM

typedef struct KVMSlot
{
    target_phys_addr_t start_addr;
    ram_addr_t memory_size;
    ram_addr_t phys_offset;
    int slot;
    int flags;
} KVMSlot;

typedef struct kvm_dirty_log KVMDirtyLog;

struct KVMState
{
    KVMSlot slots[32];
    int fd;
    int vmfd;
    int coalesced_mmio;
#ifdef KVM_CAP_COALESCED_MMIO
    struct kvm_coalesced_mmio_ring *coalesced_mmio_ring;
#endif
    int broken_set_mem_region;
    int migration_log;
    int vcpu_events;
    int robust_singlestep;
    int debugregs;
#ifdef KVM_CAP_SET_GUEST_DEBUG
    struct kvm_sw_breakpoint_head kvm_sw_breakpoints;
#endif
    int irqchip_in_kernel;
    int pit_in_kernel;
};

static KVMState *kvm_state;

#endif

static KVMSlot *kvm_alloc_slot(KVMState *s)
{
    int i;

    for (i = 0; i < ARRAY_SIZE(s->slots); i++) {
        /* KVM private memory slots */
        if (i >= 8 && i < 12)
            continue;
        if (s->slots[i].memory_size == 0)
            return &s->slots[i];
    }

    fprintf(stderr, "%s: no free slot available\n", __func__);
    abort();
}

static KVMSlot *kvm_lookup_matching_slot(KVMState *s,
                                         target_phys_addr_t start_addr,
                                         target_phys_addr_t end_addr)
{
    int i;

    for (i = 0; i < ARRAY_SIZE(s->slots); i++) {
        KVMSlot *mem = &s->slots[i];

        if (start_addr == mem->start_addr &&
            end_addr == mem->start_addr + mem->memory_size) {
            return mem;
        }
    }

    return NULL;
}

/*
 * Find overlapping slot with lowest start address
 */
static KVMSlot *kvm_lookup_overlapping_slot(KVMState *s,
                                            target_phys_addr_t start_addr,
                                            target_phys_addr_t end_addr)
{
    KVMSlot *found = NULL;
    int i;

    for (i = 0; i < ARRAY_SIZE(s->slots); i++) {
        KVMSlot *mem = &s->slots[i];

        if (mem->memory_size == 0 ||
            (found && found->start_addr < mem->start_addr)) {
            continue;
        }

        if (end_addr > mem->start_addr &&
            start_addr < mem->start_addr + mem->memory_size) {
            found = mem;
        }
    }

    return found;
}

static int kvm_set_user_memory_region(KVMState *s, KVMSlot *slot)
{
    struct kvm_userspace_memory_region mem;

    mem.slot = slot->slot;
    mem.guest_phys_addr = slot->start_addr;
    mem.memory_size = slot->memory_size;
    mem.userspace_addr = (unsigned long)qemu_get_ram_ptr(slot->phys_offset);
    mem.flags = slot->flags;
    if (s->migration_log) {
        mem.flags |= KVM_MEM_LOG_DIRTY_PAGES;
    }
    return kvm_vm_ioctl(s, KVM_SET_USER_MEMORY_REGION, &mem);
}

#ifdef KVM_UPSTREAM
static void kvm_reset_vcpu(void *opaque)
{
    CPUState *env = opaque;

    kvm_arch_reset_vcpu(env);
}
#endif

int kvm_irqchip_in_kernel(void)
{
    return kvm_state->irqchip_in_kernel;
}

int kvm_pit_in_kernel(void)
{
    return kvm_state->pit_in_kernel;
}


#ifdef KVM_UPSTREAM
int kvm_init_vcpu(CPUState *env)
{
    KVMState *s = kvm_state;
    long mmap_size;
    int ret;

    DPRINTF("kvm_init_vcpu\n");

    ret = kvm_vm_ioctl(s, KVM_CREATE_VCPU, env->cpu_index);
    if (ret < 0) {
        DPRINTF("kvm_create_vcpu failed\n");
        goto err;
    }

    env->kvm_fd = ret;
    env->kvm_state = s;

    mmap_size = kvm_ioctl(s, KVM_GET_VCPU_MMAP_SIZE, 0);
    if (mmap_size < 0) {
        DPRINTF("KVM_GET_VCPU_MMAP_SIZE failed\n");
        goto err;
    }

    env->kvm_run = mmap(NULL, mmap_size, PROT_READ | PROT_WRITE, MAP_SHARED,
                        env->kvm_fd, 0);
    if (env->kvm_run == MAP_FAILED) {
        ret = -errno;
        DPRINTF("mmap'ing vcpu state failed\n");
        goto err;
    }

#ifdef KVM_CAP_COALESCED_MMIO
    if (s->coalesced_mmio && !s->coalesced_mmio_ring)
        s->coalesced_mmio_ring = (void *) env->kvm_run +
		s->coalesced_mmio * PAGE_SIZE;
#endif

    ret = kvm_arch_init_vcpu(env);
    if (ret == 0) {
        qemu_register_reset(kvm_reset_vcpu, env);
        kvm_arch_reset_vcpu(env);
    }
err:
    return ret;
}
#endif

/*
 * dirty pages logging control
 */
static int kvm_dirty_pages_log_change(target_phys_addr_t phys_addr,
                                      ram_addr_t size, int flags, int mask)
{
    KVMState *s = kvm_state;
    KVMSlot *mem = kvm_lookup_matching_slot(s, phys_addr, phys_addr + size);
    int old_flags;

    if (mem == NULL)  {
            fprintf(stderr, "BUG: %s: invalid parameters " TARGET_FMT_plx "-"
                    TARGET_FMT_plx "\n", __func__, phys_addr,
                    (target_phys_addr_t)(phys_addr + size - 1));
            return -EINVAL;
    }

    old_flags = mem->flags;

    flags = (mem->flags & ~mask) | flags;
    mem->flags = flags;

    /* If nothing changed effectively, no need to issue ioctl */
    if (s->migration_log) {
        flags |= KVM_MEM_LOG_DIRTY_PAGES;
    }
    if (flags == old_flags) {
            return 0;
    }

    return kvm_set_user_memory_region(s, mem);
}

int kvm_log_start(target_phys_addr_t phys_addr, ram_addr_t size)
{
        return kvm_dirty_pages_log_change(phys_addr, size,
                                          KVM_MEM_LOG_DIRTY_PAGES,
                                          KVM_MEM_LOG_DIRTY_PAGES);
}

int kvm_log_stop(target_phys_addr_t phys_addr, ram_addr_t size)
{
        return kvm_dirty_pages_log_change(phys_addr, size,
                                          0,
                                          KVM_MEM_LOG_DIRTY_PAGES);
}

static int kvm_set_migration_log(int enable)
{
    KVMState *s = kvm_state;
    KVMSlot *mem;
    int i, err;

    s->migration_log = enable;

    for (i = 0; i < ARRAY_SIZE(s->slots); i++) {
        mem = &s->slots[i];

        if (!!(mem->flags & KVM_MEM_LOG_DIRTY_PAGES) == enable) {
            continue;
        }
        err = kvm_set_user_memory_region(s, mem);
        if (err) {
            return err;
        }
    }
    return 0;
}

/* get kvm's dirty pages bitmap and update qemu's */
static int kvm_get_dirty_pages_log_range(unsigned long start_addr,
                                         unsigned long *bitmap,
                                         unsigned long offset,
                                         unsigned long mem_size)
{
    unsigned int i, j;
    unsigned long page_number, addr, addr1, c;
    ram_addr_t ram_addr;
    unsigned int len = ((mem_size / TARGET_PAGE_SIZE) + HOST_LONG_BITS - 1) /
        HOST_LONG_BITS;

    /*
     * bitmap-traveling is faster than memory-traveling (for addr...)
     * especially when most of the memory is not dirty.
     */
    for (i = 0; i < len; i++) {
        if (bitmap[i] != 0) {
            c = leul_to_cpu(bitmap[i]);
            do {
                j = ffsl(c) - 1;
                c &= ~(1ul << j);
                page_number = i * HOST_LONG_BITS + j;
                addr1 = page_number * TARGET_PAGE_SIZE;
                addr = offset + addr1;
                ram_addr = cpu_get_physical_page_desc(addr);
                cpu_physical_memory_set_dirty(ram_addr);
            } while (c != 0);
        }
    }
    return 0;
}

#define ALIGN(x, y)  (((x)+(y)-1) & ~((y)-1))

/**
 * kvm_physical_sync_dirty_bitmap - Grab dirty bitmap from kernel space
 * This function updates qemu's dirty bitmap using cpu_physical_memory_set_dirty().
 * This means all bits are set to dirty.
 *
 * @start_add: start of logged region.
 * @end_addr: end of logged region.
 */
static int kvm_physical_sync_dirty_bitmap(target_phys_addr_t start_addr,
					  target_phys_addr_t end_addr)
{
    KVMState *s = kvm_state;
    unsigned long size, allocated_size = 0;
    KVMDirtyLog d;
    KVMSlot *mem;
    int ret = 0;

    d.dirty_bitmap = NULL;
    while (start_addr < end_addr) {
        mem = kvm_lookup_overlapping_slot(s, start_addr, end_addr);
        if (mem == NULL) {
            break;
        }

        size = ALIGN(((mem->memory_size) >> TARGET_PAGE_BITS), HOST_LONG_BITS) / 8;
        if (!d.dirty_bitmap) {
            d.dirty_bitmap = qemu_malloc(size);
        } else if (size > allocated_size) {
            d.dirty_bitmap = qemu_realloc(d.dirty_bitmap, size);
        }
        allocated_size = size;
        memset(d.dirty_bitmap, 0, allocated_size);

        d.slot = mem->slot;

        if (kvm_vm_ioctl(s, KVM_GET_DIRTY_LOG, &d) == -1) {
            DPRINTF("ioctl failed %d\n", errno);
            ret = -1;
            break;
        }

        kvm_get_dirty_pages_log_range(mem->start_addr, d.dirty_bitmap,
                                      mem->start_addr, mem->memory_size);
        start_addr = mem->start_addr + mem->memory_size;
    }
    qemu_free(d.dirty_bitmap);

    return ret;
}

int kvm_coalesce_mmio_region(target_phys_addr_t start, ram_addr_t size)
{
    int ret = -ENOSYS;
#ifdef KVM_CAP_COALESCED_MMIO
    KVMState *s = kvm_state;

    if (s->coalesced_mmio) {
        struct kvm_coalesced_mmio_zone zone;

        zone.addr = start;
        zone.size = size;

        ret = kvm_vm_ioctl(s, KVM_REGISTER_COALESCED_MMIO, &zone);
    }
#endif

    return ret;
}

int kvm_uncoalesce_mmio_region(target_phys_addr_t start, ram_addr_t size)
{
    int ret = -ENOSYS;
#ifdef KVM_CAP_COALESCED_MMIO
    KVMState *s = kvm_state;

    if (s->coalesced_mmio) {
        struct kvm_coalesced_mmio_zone zone;

        zone.addr = start;
        zone.size = size;

        ret = kvm_vm_ioctl(s, KVM_UNREGISTER_COALESCED_MMIO, &zone);
    }
#endif

    return ret;
}

int kvm_check_extension(KVMState *s, unsigned int extension)
{
    int ret;

    ret = kvm_ioctl(s, KVM_CHECK_EXTENSION, extension);
    if (ret < 0) {
        ret = 0;
    }

    return ret;
}

static void kvm_set_phys_mem(target_phys_addr_t start_addr,
			     ram_addr_t size,
			     ram_addr_t phys_offset)
{
    KVMState *s = kvm_state;
    ram_addr_t flags = phys_offset & ~TARGET_PAGE_MASK;
    KVMSlot *mem, old;
    int err;

    if (start_addr & ~TARGET_PAGE_MASK) {
        if (flags >= IO_MEM_UNASSIGNED) {
            if (!kvm_lookup_overlapping_slot(s, start_addr,
                                             start_addr + size)) {
                return;
            }
            fprintf(stderr, "Unaligned split of a KVM memory slot\n");
        } else {
            fprintf(stderr, "Only page-aligned memory slots supported\n");
        }
        abort();
    }

    /* KVM does not support read-only slots */
    phys_offset &= ~IO_MEM_ROM;

    while (1) {
        mem = kvm_lookup_overlapping_slot(s, start_addr, start_addr + size);
        if (!mem) {
            break;
        }

        if (flags < IO_MEM_UNASSIGNED && start_addr >= mem->start_addr &&
            (start_addr + size <= mem->start_addr + mem->memory_size) &&
            (phys_offset - start_addr == mem->phys_offset - mem->start_addr)) {
            /* The new slot fits into the existing one and comes with
             * identical parameters - nothing to be done. */
            return;
        }

        old = *mem;

        /* unregister the overlapping slot */
        mem->memory_size = 0;
        err = kvm_set_user_memory_region(s, mem);
        if (err) {
            fprintf(stderr, "%s: error unregistering overlapping slot: %s\n",
                    __func__, strerror(-err));
            abort();
        }

        /* Workaround for older KVM versions: we can't join slots, even not by
         * unregistering the previous ones and then registering the larger
         * slot. We have to maintain the existing fragmentation. Sigh.
         *
         * This workaround assumes that the new slot starts at the same
         * address as the first existing one. If not or if some overlapping
         * slot comes around later, we will fail (not seen in practice so far)
         * - and actually require a recent KVM version. */
        if (s->broken_set_mem_region &&
            old.start_addr == start_addr && old.memory_size < size &&
            flags < IO_MEM_UNASSIGNED) {
            mem = kvm_alloc_slot(s);
            mem->memory_size = old.memory_size;
            mem->start_addr = old.start_addr;
            mem->phys_offset = old.phys_offset;
            mem->flags = 0;

            err = kvm_set_user_memory_region(s, mem);
            if (err) {
                fprintf(stderr, "%s: error updating slot: %s\n", __func__,
                        strerror(-err));
                abort();
            }

            start_addr += old.memory_size;
            phys_offset += old.memory_size;
            size -= old.memory_size;
            continue;
        }

        /* register prefix slot */
        if (old.start_addr < start_addr) {
            mem = kvm_alloc_slot(s);
            mem->memory_size = start_addr - old.start_addr;
            mem->start_addr = old.start_addr;
            mem->phys_offset = old.phys_offset;
            mem->flags = 0;

            err = kvm_set_user_memory_region(s, mem);
            if (err) {
                fprintf(stderr, "%s: error registering prefix slot: %s\n",
                        __func__, strerror(-err));
                abort();
            }
        }

        /* register suffix slot */
        if (old.start_addr + old.memory_size > start_addr + size) {
            ram_addr_t size_delta;

            mem = kvm_alloc_slot(s);
            mem->start_addr = start_addr + size;
            size_delta = mem->start_addr - old.start_addr;
            mem->memory_size = old.memory_size - size_delta;
            mem->phys_offset = old.phys_offset + size_delta;
            mem->flags = 0;

            err = kvm_set_user_memory_region(s, mem);
            if (err) {
                fprintf(stderr, "%s: error registering suffix slot: %s\n",
                        __func__, strerror(-err));
                abort();
            }
        }
    }

    /* in case the KVM bug workaround already "consumed" the new slot */
    if (!size)
        return;

    /* KVM does not need to know about this memory */
    if (flags >= IO_MEM_UNASSIGNED)
        return;

    mem = kvm_alloc_slot(s);
    mem->memory_size = size;
    mem->start_addr = start_addr;
    mem->phys_offset = phys_offset;
    mem->flags = 0;

    err = kvm_set_user_memory_region(s, mem);
    if (err) {
        fprintf(stderr, "%s: error registering slot: %s\n", __func__,
                strerror(-err));
        abort();
    }
}

static void kvm_client_set_memory(struct CPUPhysMemoryClient *client,
				  target_phys_addr_t start_addr,
				  ram_addr_t size,
				  ram_addr_t phys_offset)
{
	kvm_set_phys_mem(start_addr, size, phys_offset);
}

static int kvm_client_sync_dirty_bitmap(struct CPUPhysMemoryClient *client,
					target_phys_addr_t start_addr,
					target_phys_addr_t end_addr)
{
	return kvm_physical_sync_dirty_bitmap(start_addr, end_addr);
}

static int kvm_client_migration_log(struct CPUPhysMemoryClient *client,
				    int enable)
{
	return kvm_set_migration_log(enable);
}

static CPUPhysMemoryClient kvm_cpu_phys_memory_client = {
	.set_memory = kvm_client_set_memory,
	.sync_dirty_bitmap = kvm_client_sync_dirty_bitmap,
	.migration_log = kvm_client_migration_log,
};


void kvm_cpu_register_phys_memory_client(void)
{
    cpu_register_phys_memory_client(&kvm_cpu_phys_memory_client);
}

#ifdef KVM_UPSTREAM

int kvm_init(int smp_cpus)
{
    static const char upgrade_note[] =
        "Please upgrade to at least kernel 2.6.29 or recent kvm-kmod\n"
        "(see http://sourceforge.net/projects/kvm).\n";
    KVMState *s;
    int ret;
    int i;

    s = qemu_mallocz(sizeof(KVMState));

#ifdef KVM_CAP_SET_GUEST_DEBUG
    QTAILQ_INIT(&s->kvm_sw_breakpoints);
#endif
    for (i = 0; i < ARRAY_SIZE(s->slots); i++)
        s->slots[i].slot = i;

    s->vmfd = -1;
    s->fd = qemu_open("/dev/kvm", O_RDWR);
    if (s->fd == -1) {
        fprintf(stderr, "Could not access KVM kernel module: %m\n");
        ret = -errno;
        goto err;
    }

    ret = kvm_ioctl(s, KVM_GET_API_VERSION, 0);
    if (ret < KVM_API_VERSION) {
        if (ret > 0)
            ret = -EINVAL;
        fprintf(stderr, "kvm version too old\n");
        goto err;
    }

    if (ret > KVM_API_VERSION) {
        ret = -EINVAL;
        fprintf(stderr, "kvm version not supported\n");
        goto err;
    }

    s->vmfd = kvm_ioctl(s, KVM_CREATE_VM, 0);
    if (s->vmfd < 0) {
#ifdef TARGET_S390X
        fprintf(stderr, "Please add the 'switch_amode' kernel parameter to "
                        "your host kernel command line\n");
#endif
        goto err;
    }

    /* initially, KVM allocated its own memory and we had to jump through
     * hooks to make phys_ram_base point to this.  Modern versions of KVM
     * just use a user allocated buffer so we can use regular pages
     * unmodified.  Make sure we have a sufficiently modern version of KVM.
     */
    if (!kvm_check_extension(s, KVM_CAP_USER_MEMORY)) {
        ret = -EINVAL;
        fprintf(stderr, "kvm does not support KVM_CAP_USER_MEMORY\n%s",
                upgrade_note);
        goto err;
    }

    /* There was a nasty bug in < kvm-80 that prevents memory slots from being
     * destroyed properly.  Since we rely on this capability, refuse to work
     * with any kernel without this capability. */
    if (!kvm_check_extension(s, KVM_CAP_DESTROY_MEMORY_REGION_WORKS)) {
        ret = -EINVAL;

        fprintf(stderr,
                "KVM kernel module broken (DESTROY_MEMORY_REGION).\n%s",
                upgrade_note);
        goto err;
    }

    s->coalesced_mmio = 0;
#ifdef KVM_CAP_COALESCED_MMIO
    s->coalesced_mmio = kvm_check_extension(s, KVM_CAP_COALESCED_MMIO);
    s->coalesced_mmio_ring = NULL;
#endif

    s->broken_set_mem_region = 1;
#ifdef KVM_CAP_JOIN_MEMORY_REGIONS_WORKS
    ret = kvm_ioctl(s, KVM_CHECK_EXTENSION, KVM_CAP_JOIN_MEMORY_REGIONS_WORKS);
    if (ret > 0) {
        s->broken_set_mem_region = 0;
    }
#endif

    s->vcpu_events = 0;
#ifdef KVM_CAP_VCPU_EVENTS
    s->vcpu_events = kvm_check_extension(s, KVM_CAP_VCPU_EVENTS);
#endif

    s->robust_singlestep = 0;
#ifdef KVM_CAP_X86_ROBUST_SINGLESTEP
    s->robust_singlestep =
        kvm_check_extension(s, KVM_CAP_X86_ROBUST_SINGLESTEP);
#endif

    s->debugregs = 0;
#ifdef KVM_CAP_DEBUGREGS
    s->debugregs = kvm_check_extension(s, KVM_CAP_DEBUGREGS);
#endif

    ret = kvm_arch_init(s, smp_cpus);
    if (ret < 0)
        goto err;

    kvm_state = s;
    cpu_register_phys_memory_client(&kvm_cpu_phys_memory_client);

    return 0;

err:
    if (s) {
        if (s->vmfd != -1)
            close(s->vmfd);
        if (s->fd != -1)
            close(s->fd);
    }
    qemu_free(s);

    return ret;
}
#endif

static int kvm_handle_io(uint16_t port, void *data, int direction, int size,
                         uint32_t count)
{
    int i;
    uint8_t *ptr = data;

    for (i = 0; i < count; i++) {
        if (direction == KVM_EXIT_IO_IN) {
            switch (size) {
            case 1:
                stb_p(ptr, cpu_inb(port));
                break;
            case 2:
                stw_p(ptr, cpu_inw(port));
                break;
            case 4:
                stl_p(ptr, cpu_inl(port));
                break;
            }
        } else {
            switch (size) {
            case 1:
                cpu_outb(port, ldub_p(ptr));
                break;
            case 2:
                cpu_outw(port, lduw_p(ptr));
                break;
            case 4:
                cpu_outl(port, ldl_p(ptr));
                break;
            }
        }

        ptr += size;
    }

    return 1;
}

#ifdef KVM_CAP_INTERNAL_ERROR_DATA
static void kvm_handle_internal_error(CPUState *env, struct kvm_run *run)
{

    if (kvm_check_extension(kvm_state, KVM_CAP_INTERNAL_ERROR_DATA)) {
        int i;

        fprintf(stderr, "KVM internal error. Suberror: %d\n",
                run->internal.suberror);

        for (i = 0; i < run->internal.ndata; ++i) {
            fprintf(stderr, "extra data[%d]: %"PRIx64"\n",
                    i, (uint64_t)run->internal.data[i]);
        }
    }
    cpu_dump_state(env, stderr, fprintf, 0);
    if (run->internal.suberror == KVM_INTERNAL_ERROR_EMULATION) {
        fprintf(stderr, "emulation failure\n");
        if (!kvm_arch_stop_on_emulation_error(env))
		return;
    }
    /* FIXME: Should trigger a qmp message to let management know
     * something went wrong.
     */
    vm_stop(0);
}
#endif

void kvm_flush_coalesced_mmio_buffer(void)
{
#ifdef KVM_CAP_COALESCED_MMIO
    KVMState *s = kvm_state;
    if (s->coalesced_mmio_ring) {
        struct kvm_coalesced_mmio_ring *ring = s->coalesced_mmio_ring;
        while (ring->first != ring->last) {
            struct kvm_coalesced_mmio *ent;

            ent = &ring->coalesced_mmio[ring->first];

            cpu_physical_memory_write(ent->phys_addr, ent->data, ent->len);
            smp_wmb();
            ring->first = (ring->first + 1) % KVM_COALESCED_MMIO_MAX;
        }
    }
#endif
}

#ifdef KVM_UPSTREAM

static void do_kvm_cpu_synchronize_state(void *_env)
{
    CPUState *env = _env;

    if (!env->kvm_vcpu_dirty) {
        kvm_arch_get_registers(env);
        env->kvm_vcpu_dirty = 1;
    }
}

void kvm_cpu_synchronize_state(CPUState *env)
{
    if (!env->kvm_vcpu_dirty)
        run_on_cpu(env, do_kvm_cpu_synchronize_state, env);
}

void kvm_cpu_synchronize_post_reset(CPUState *env)
{
    kvm_arch_put_registers(env, KVM_PUT_RESET_STATE);
    env->kvm_vcpu_dirty = 0;
}

void kvm_cpu_synchronize_post_init(CPUState *env)
{
    kvm_arch_put_registers(env, KVM_PUT_FULL_STATE);
    env->kvm_vcpu_dirty = 0;
}

int kvm_cpu_exec(CPUState *env)
{
    struct kvm_run *run = env->kvm_run;
    int ret;

    DPRINTF("kvm_cpu_exec()\n");

    do {
#ifndef CONFIG_IOTHREAD
        if (env->exit_request) {
            DPRINTF("interrupt exit requested\n");
            ret = 0;
            break;
        }
#endif

        if (kvm_arch_process_irqchip_events(env)) {
            ret = 0;
            break;
        }

        if (env->kvm_vcpu_dirty) {
            kvm_arch_put_registers(env, KVM_PUT_RUNTIME_STATE);
            env->kvm_vcpu_dirty = 0;
        }

        kvm_arch_pre_run(env, run);
        cpu_single_env = NULL;
        qemu_mutex_unlock_iothread();
        ret = kvm_vcpu_ioctl(env, KVM_RUN, 0);
        qemu_mutex_lock_iothread();
        cpu_single_env = env;
        kvm_arch_post_run(env, run);

        if (ret == -EINTR || ret == -EAGAIN) {
            cpu_exit(env);
            DPRINTF("io window exit\n");
            ret = 0;
            break;
        }

        if (ret < 0) {
            DPRINTF("kvm run failed %s\n", strerror(-ret));
            abort();
        }

        kvm_flush_coalesced_mmio_buffer();

        ret = 0; /* exit loop */
        switch (run->exit_reason) {
        case KVM_EXIT_IO:
            DPRINTF("handle_io\n");
            ret = kvm_handle_io(run->io.port,
                                (uint8_t *)run + run->io.data_offset,
                                run->io.direction,
                                run->io.size,
                                run->io.count);
            break;
        case KVM_EXIT_MMIO:
            DPRINTF("handle_mmio\n");
            cpu_physical_memory_rw(run->mmio.phys_addr,
                                   run->mmio.data,
                                   run->mmio.len,
                                   run->mmio.is_write);
            ret = 1;
            break;
        case KVM_EXIT_IRQ_WINDOW_OPEN:
            DPRINTF("irq_window_open\n");
            break;
        case KVM_EXIT_SHUTDOWN:
            DPRINTF("shutdown\n");
            qemu_system_reset_request();
            ret = 1;
            break;
        case KVM_EXIT_UNKNOWN:
            DPRINTF("kvm_exit_unknown\n");
            break;
        case KVM_EXIT_FAIL_ENTRY:
            DPRINTF("kvm_exit_fail_entry\n");
            break;
        case KVM_EXIT_EXCEPTION:
            DPRINTF("kvm_exit_exception\n");
            break;
#ifdef KVM_CAP_INTERNAL_ERROR_DATA
        case KVM_EXIT_INTERNAL_ERROR:
            kvm_handle_internal_error(env, run);
            break;
#endif
        case KVM_EXIT_DEBUG:
            DPRINTF("kvm_exit_debug\n");
#ifdef KVM_CAP_SET_GUEST_DEBUG
            if (kvm_arch_debug(&run->debug.arch)) {
                gdb_set_stop_cpu(env);
                vm_stop(EXCP_DEBUG);
                env->exception_index = EXCP_DEBUG;
                return 0;
            }
            /* re-enter, this exception was guest-internal */
            ret = 1;
#endif /* KVM_CAP_SET_GUEST_DEBUG */
            break;
        default:
            DPRINTF("kvm_arch_handle_exit\n");
            ret = kvm_arch_handle_exit(env, run);
            break;
        }
    } while (ret > 0);

    if (env->exit_request) {
        env->exit_request = 0;
        env->exception_index = EXCP_INTERRUPT;
    }

    return ret;
}

#endif
int kvm_ioctl(KVMState *s, int type, ...)
{
    int ret;
    void *arg;
    va_list ap;

    va_start(ap, type);
    arg = va_arg(ap, void *);
    va_end(ap);

    ret = ioctl(s->fd, type, arg);
    if (ret == -1)
        ret = -errno;

    return ret;
}

int kvm_vm_ioctl(KVMState *s, int type, ...)
{
    int ret;
    void *arg;
    va_list ap;

    va_start(ap, type);
    arg = va_arg(ap, void *);
    va_end(ap);

    ret = ioctl(s->vmfd, type, arg);
    if (ret == -1)
        ret = -errno;

    return ret;
}

int kvm_vcpu_ioctl(CPUState *env, int type, ...)
{
    int ret;
    void *arg;
    va_list ap;

    va_start(ap, type);
    arg = va_arg(ap, void *);
    va_end(ap);

    ret = ioctl(env->kvm_fd, type, arg);
    if (ret == -1)
        ret = -errno;

    return ret;
}

int kvm_has_sync_mmu(void)
{
#ifdef KVM_CAP_SYNC_MMU
    KVMState *s = kvm_state;

    return kvm_check_extension(s, KVM_CAP_SYNC_MMU);
#else
    return 0;
#endif
}

int kvm_has_vcpu_events(void)
{
    return kvm_state->vcpu_events;
}

int kvm_has_robust_singlestep(void)
{
    return kvm_state->robust_singlestep;
}

int kvm_has_debugregs(void)
{
    return kvm_state->debugregs;
}

void kvm_setup_guest_memory(void *start, size_t size)
{
    if (!kvm_has_sync_mmu()) {
#ifdef MADV_DONTFORK
        int ret = madvise(start, size, MADV_DONTFORK);

        if (ret) {
            perror("madvice");
            exit(1);
        }
#else
        fprintf(stderr,
                "Need MADV_DONTFORK in absence of synchronous KVM MMU\n");
        exit(1);
#endif
    }
}

#ifdef KVM_CAP_SET_GUEST_DEBUG
<<<<<<< HEAD

#ifdef KVM_UPSTREAM
static void on_vcpu(CPUState *env, void (*func)(void *data), void *data)
{
#ifdef CONFIG_IOTHREAD
    if (env != cpu_single_env) {
        abort();
    }
#endif
    func(data);
}
#else /* !KVM_UPSTREAM */
static void on_vcpu(CPUState *env, void (*func)(void *data), void *data);
#endif /* !KVM_UPSTREAM */

=======
>>>>>>> be41cbe0
struct kvm_sw_breakpoint *kvm_find_sw_breakpoint(CPUState *env,
                                                 target_ulong pc)
{
    struct kvm_sw_breakpoint *bp;

    QTAILQ_FOREACH(bp, &env->kvm_state->kvm_sw_breakpoints, entry) {
        if (bp->pc == pc)
            return bp;
    }
    return NULL;
}

int kvm_sw_breakpoints_active(CPUState *env)
{
    return !QTAILQ_EMPTY(&env->kvm_state->kvm_sw_breakpoints);
}

struct kvm_set_guest_debug_data {
    struct kvm_guest_debug dbg;
    CPUState *env;
    int err;
};

static void kvm_invoke_set_guest_debug(void *data)
{
    struct kvm_set_guest_debug_data *dbg_data = data;
    CPUState *env = dbg_data->env;

    dbg_data->err = kvm_vcpu_ioctl(env, KVM_SET_GUEST_DEBUG, &dbg_data->dbg);
}

int kvm_update_guest_debug(CPUState *env, unsigned long reinject_trap)
{
    struct kvm_set_guest_debug_data data;

    data.dbg.control = reinject_trap;

    if (env->singlestep_enabled) {
        data.dbg.control |= KVM_GUESTDBG_ENABLE | KVM_GUESTDBG_SINGLESTEP;
    }
    kvm_arch_update_guest_debug(env, &data.dbg);
    data.env = env;

    run_on_cpu(env, kvm_invoke_set_guest_debug, &data);
    return data.err;
}

int kvm_insert_breakpoint(CPUState *current_env, target_ulong addr,
                          target_ulong len, int type)
{
    struct kvm_sw_breakpoint *bp;
    CPUState *env;
    int err;

    if (type == GDB_BREAKPOINT_SW) {
        bp = kvm_find_sw_breakpoint(current_env, addr);
        if (bp) {
            bp->use_count++;
            return 0;
        }

        bp = qemu_malloc(sizeof(struct kvm_sw_breakpoint));
        if (!bp)
            return -ENOMEM;

        bp->pc = addr;
        bp->use_count = 1;
        err = kvm_arch_insert_sw_breakpoint(current_env, bp);
        if (err) {
            free(bp);
            return err;
        }

        QTAILQ_INSERT_HEAD(&current_env->kvm_state->kvm_sw_breakpoints,
                          bp, entry);
    } else {
        err = kvm_arch_insert_hw_breakpoint(addr, len, type);
        if (err)
            return err;
    }

    for (env = first_cpu; env != NULL; env = env->next_cpu) {
        err = kvm_update_guest_debug(env, 0);
        if (err)
            return err;
    }
    return 0;
}

int kvm_remove_breakpoint(CPUState *current_env, target_ulong addr,
                          target_ulong len, int type)
{
    struct kvm_sw_breakpoint *bp;
    CPUState *env;
    int err;

    if (type == GDB_BREAKPOINT_SW) {
        bp = kvm_find_sw_breakpoint(current_env, addr);
        if (!bp)
            return -ENOENT;

        if (bp->use_count > 1) {
            bp->use_count--;
            return 0;
        }

        err = kvm_arch_remove_sw_breakpoint(current_env, bp);
        if (err)
            return err;

        QTAILQ_REMOVE(&current_env->kvm_state->kvm_sw_breakpoints, bp, entry);
        qemu_free(bp);
    } else {
        err = kvm_arch_remove_hw_breakpoint(addr, len, type);
        if (err)
            return err;
    }

    for (env = first_cpu; env != NULL; env = env->next_cpu) {
        err = kvm_update_guest_debug(env, 0);
        if (err)
            return err;
    }
    return 0;
}

void kvm_remove_all_breakpoints(CPUState *current_env)
{
    struct kvm_sw_breakpoint *bp, *next;
    KVMState *s = current_env->kvm_state;
    CPUState *env;

    QTAILQ_FOREACH_SAFE(bp, &s->kvm_sw_breakpoints, entry, next) {
        if (kvm_arch_remove_sw_breakpoint(current_env, bp) != 0) {
            /* Try harder to find a CPU that currently sees the breakpoint. */
            for (env = first_cpu; env != NULL; env = env->next_cpu) {
                if (kvm_arch_remove_sw_breakpoint(env, bp) == 0)
                    break;
            }
        }
    }
    kvm_arch_remove_all_hw_breakpoints();

    for (env = first_cpu; env != NULL; env = env->next_cpu)
        kvm_update_guest_debug(env, 0);
}

#else /* !KVM_CAP_SET_GUEST_DEBUG */

int kvm_update_guest_debug(CPUState *env, unsigned long reinject_trap)
{
    return -EINVAL;
}

int kvm_insert_breakpoint(CPUState *current_env, target_ulong addr,
                          target_ulong len, int type)
{
    return -EINVAL;
}

int kvm_remove_breakpoint(CPUState *current_env, target_ulong addr,
                          target_ulong len, int type)
{
    return -EINVAL;
}

void kvm_remove_all_breakpoints(CPUState *current_env)
{
}
#endif /* !KVM_CAP_SET_GUEST_DEBUG */

int kvm_set_signal_mask(CPUState *env, const sigset_t *sigset)
{
    struct kvm_signal_mask *sigmask;
    int r;

    if (!sigset)
        return kvm_vcpu_ioctl(env, KVM_SET_SIGNAL_MASK, NULL);

    sigmask = qemu_malloc(sizeof(*sigmask) + sizeof(*sigset));

    sigmask->len = 8;
    memcpy(sigmask->sigset, sigset, sizeof(*sigset));
    r = kvm_vcpu_ioctl(env, KVM_SET_SIGNAL_MASK, sigmask);
    free(sigmask);

    return r;
}

int kvm_set_ioeventfd_pio_word(int fd, uint16_t addr, uint16_t val, bool assign)
{
#ifdef KVM_IOEVENTFD
    struct kvm_ioeventfd kick = {
        .datamatch = val,
        .addr = addr,
        .len = 2,
        .flags = KVM_IOEVENTFD_FLAG_DATAMATCH | KVM_IOEVENTFD_FLAG_PIO,
        .fd = fd,
    };
    int r;
    if (!kvm_enabled())
        return -ENOSYS;
    if (!assign)
        kick.flags |= KVM_IOEVENTFD_FLAG_DEASSIGN;
    r = kvm_vm_ioctl(kvm_state, KVM_IOEVENTFD, &kick);
    if (r < 0)
        return r;
    return 0;
#else
    return -ENOSYS;
#endif
}

#if defined(KVM_IRQFD)
int kvm_set_irqfd(int gsi, int fd, bool assigned)
{
    struct kvm_irqfd irqfd = {
        .fd = fd,
        .gsi = gsi,
        .flags = assigned ? 0 : KVM_IRQFD_FLAG_DEASSIGN,
    };
    int r;
    if (!kvm_enabled() || !kvm_irqchip_in_kernel())
        return -ENOSYS;

    r = kvm_vm_ioctl(kvm_state, KVM_IRQFD, &irqfd);
    if (r < 0)
        return r;
    return 0;
}
#endif

#undef PAGE_SIZE
#include "qemu-kvm.c"<|MERGE_RESOLUTION|>--- conflicted
+++ resolved
@@ -1053,24 +1053,11 @@
 }
 
 #ifdef KVM_CAP_SET_GUEST_DEBUG
-<<<<<<< HEAD
-
-#ifdef KVM_UPSTREAM
-static void on_vcpu(CPUState *env, void (*func)(void *data), void *data)
-{
-#ifdef CONFIG_IOTHREAD
-    if (env != cpu_single_env) {
-        abort();
-    }
-#endif
-    func(data);
-}
-#else /* !KVM_UPSTREAM */
+#ifndef KVM_UPSTREAM
+#define run_on_cpu on_vcpu
 static void on_vcpu(CPUState *env, void (*func)(void *data), void *data);
 #endif /* !KVM_UPSTREAM */
 
-=======
->>>>>>> be41cbe0
 struct kvm_sw_breakpoint *kvm_find_sw_breakpoint(CPUState *env,
                                                  target_ulong pc)
 {
