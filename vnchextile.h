--- conflicted
+++ resolved
@@ -9,15 +9,11 @@
 
 static void CONCAT(send_hextile_tile_, NAME)(VncState *vs,
                                              int x, int y, int w, int h,
-                                             void *last_bg_, 
+                                             void *last_bg_,
                                              void *last_fg_,
                                              int *has_bg, int *has_fg)
 {
-<<<<<<< HEAD
     uint8_t *row = (ds_get_data(vs->ds) + y * ds_get_linesize(vs->ds) + x * ds_get_bytes_per_pixel(vs->ds));
-=======
-    uint8_t *row = (ds_get_data(vs->ds) + y * ds_get_linesize(vs->ds) + x * ds_get_bytes_per_pixel(vs->ds));    
->>>>>>> f7dd59a4
     pixel_t *irow = (pixel_t *)row;
     int j, i;
     pixel_t *last_bg = (pixel_t *)last_bg_;
@@ -90,7 +86,7 @@
 	flags |= 0x08;
 
 	irow = (pixel_t *)row;
-	
+
 	for (j = 0; j < h; j++) {
 	    int min_x = -1;
 	    for (i = 0; i < w; i++) {
