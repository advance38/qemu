/*
 *  virtual page mapping and translated block handling
 *
 *  Copyright (c) 2003 Fabrice Bellard
 *
 * This library is free software; you can redistribute it and/or
 * modify it under the terms of the GNU Lesser General Public
 * License as published by the Free Software Foundation; either
 * version 2 of the License, or (at your option) any later version.
 *
 * This library is distributed in the hope that it will be useful,
 * but WITHOUT ANY WARRANTY; without even the implied warranty of
 * MERCHANTABILITY or FITNESS FOR A PARTICULAR PURPOSE.  See the GNU
 * Lesser General Public License for more details.
 *
 * You should have received a copy of the GNU Lesser General Public
 * License along with this library; if not, see <http://www.gnu.org/licenses/>.
 */
#include "config.h"
#ifdef _WIN32
#include <windows.h>
#else
#include <sys/types.h>
#include <sys/mman.h>
#endif
#include <stdlib.h>
#include <stdio.h>
#include <stdarg.h>
#include <string.h>
#include <errno.h>
#include <unistd.h>
#include <inttypes.h>

#include "cpu.h"
#include "exec-all.h"
#include "qemu-common.h"
#include "cache-utils.h"

#if !defined(TARGET_IA64)
#include "tcg.h"
#endif
#include "qemu-kvm.h"

#include "hw/hw.h"
#include "osdep.h"
#include "kvm.h"
#if defined(CONFIG_USER_ONLY)
#include <qemu.h>
#include <signal.h>
#endif

//#define DEBUG_TB_INVALIDATE
//#define DEBUG_FLUSH
//#define DEBUG_TLB
//#define DEBUG_UNASSIGNED

/* make various TB consistency checks */
//#define DEBUG_TB_CHECK
//#define DEBUG_TLB_CHECK

//#define DEBUG_IOPORT
//#define DEBUG_SUBPAGE

#if !defined(CONFIG_USER_ONLY)
/* TB consistency checks only implemented for usermode emulation.  */
#undef DEBUG_TB_CHECK
#endif

#define SMC_BITMAP_USE_THRESHOLD 10

#if defined(TARGET_SPARC64)
#define TARGET_PHYS_ADDR_SPACE_BITS 41
#elif defined(TARGET_SPARC)
#define TARGET_PHYS_ADDR_SPACE_BITS 36
#elif defined(TARGET_ALPHA)
#define TARGET_PHYS_ADDR_SPACE_BITS 42
#define TARGET_VIRT_ADDR_SPACE_BITS 42
#elif defined(TARGET_PPC64)
#define TARGET_PHYS_ADDR_SPACE_BITS 42
#elif defined(TARGET_X86_64)
#define TARGET_PHYS_ADDR_SPACE_BITS 42
#elif defined(TARGET_I386)
#define TARGET_PHYS_ADDR_SPACE_BITS 36
#elif defined(TARGET_IA64)
#define TARGET_PHYS_ADDR_SPACE_BITS 36
#else
#define TARGET_PHYS_ADDR_SPACE_BITS 32
#endif

static TranslationBlock *tbs;
int code_gen_max_blocks;
TranslationBlock *tb_phys_hash[CODE_GEN_PHYS_HASH_SIZE];
static int nb_tbs;
/* any access to the tbs or the page table must use this lock */
spinlock_t tb_lock = SPIN_LOCK_UNLOCKED;

#if defined(__arm__) || defined(__sparc_v9__)
/* The prologue must be reachable with a direct jump. ARM and Sparc64
 have limited branch ranges (possibly also PPC) so place it in a
 section close to code segment. */
#define code_gen_section                                \
    __attribute__((__section__(".gen_code")))           \
    __attribute__((aligned (32)))
#elif defined(_WIN32)
/* Maximum alignment for Win32 is 16. */
#define code_gen_section                                \
    __attribute__((aligned (16)))
#else
#define code_gen_section                                \
    __attribute__((aligned (32)))
#endif

uint8_t code_gen_prologue[1024] code_gen_section;
static uint8_t *code_gen_buffer;
static unsigned long code_gen_buffer_size;
/* threshold to flush the translated code buffer */
static unsigned long code_gen_buffer_max_size;
uint8_t *code_gen_ptr;

#if !defined(CONFIG_USER_ONLY)
int phys_ram_fd;
uint8_t *phys_ram_dirty;
uint8_t *bios_mem;
static int in_migration;

typedef struct RAMBlock {
    uint8_t *host;
    ram_addr_t offset;
    ram_addr_t length;
    struct RAMBlock *next;
} RAMBlock;

static RAMBlock *ram_blocks;
/* TODO: When we implement (and use) ram deallocation (e.g. for hotplug)
   then we can no longer assume contiguous ram offsets, and external uses
   of this variable will break.  */
ram_addr_t last_ram_offset;
#endif

CPUState *first_cpu;
/* current CPU in the current thread. It is only valid inside
   cpu_exec() */
CPUState *cpu_single_env;
/* 0 = Do not count executed instructions.
   1 = Precise instruction counting.
   2 = Adaptive rate instruction counting.  */
int use_icount = 0;
/* Current instruction counter.  While executing translated code this may
   include some instructions that have not yet been executed.  */
int64_t qemu_icount;

typedef struct PageDesc {
    /* list of TBs intersecting this ram page */
    TranslationBlock *first_tb;
    /* in order to optimize self modifying code, we count the number
       of lookups we do to a given page to use a bitmap */
    unsigned int code_write_count;
    uint8_t *code_bitmap;
#if defined(CONFIG_USER_ONLY)
    unsigned long flags;
#endif
} PageDesc;

typedef struct PhysPageDesc {
    /* offset in host memory of the page + io_index in the low bits */
    ram_addr_t phys_offset;
    ram_addr_t region_offset;
} PhysPageDesc;

#define L2_BITS 10
#if defined(CONFIG_USER_ONLY) && defined(TARGET_VIRT_ADDR_SPACE_BITS)
/* XXX: this is a temporary hack for alpha target.
 *      In the future, this is to be replaced by a multi-level table
 *      to actually be able to handle the complete 64 bits address space.
 */
#define L1_BITS (TARGET_VIRT_ADDR_SPACE_BITS - L2_BITS - TARGET_PAGE_BITS)
#else
#define L1_BITS (32 - L2_BITS - TARGET_PAGE_BITS)
#endif

#define L1_SIZE (1 << L1_BITS)
#define L2_SIZE (1 << L2_BITS)

unsigned long qemu_real_host_page_size;
unsigned long qemu_host_page_bits;
unsigned long qemu_host_page_size;
unsigned long qemu_host_page_mask;

/* XXX: for system emulation, it could just be an array */
static PageDesc *l1_map[L1_SIZE];
static PhysPageDesc **l1_phys_map;

#if !defined(CONFIG_USER_ONLY)
static void io_mem_init(void);

/* io memory support */
CPUWriteMemoryFunc *io_mem_write[IO_MEM_NB_ENTRIES][4];
CPUReadMemoryFunc *io_mem_read[IO_MEM_NB_ENTRIES][4];
void *io_mem_opaque[IO_MEM_NB_ENTRIES];
static char io_mem_used[IO_MEM_NB_ENTRIES];
static int io_mem_watch;
#endif

/* log support */
#ifdef WIN32
static const char *logfilename = "qemu.log";
#else
static const char *logfilename = "/tmp/qemu.log";
#endif
FILE *logfile;
int loglevel;
static int log_append = 0;

/* statistics */
static int tlb_flush_count;
static int tb_flush_count;
static int tb_phys_invalidate_count;

#define SUBPAGE_IDX(addr) ((addr) & ~TARGET_PAGE_MASK)
typedef struct subpage_t {
    target_phys_addr_t base;
    CPUReadMemoryFunc * const *mem_read[TARGET_PAGE_SIZE][4];
    CPUWriteMemoryFunc * const *mem_write[TARGET_PAGE_SIZE][4];
    void *opaque[TARGET_PAGE_SIZE][2][4];
    ram_addr_t region_offset[TARGET_PAGE_SIZE][2][4];
} subpage_t;

#ifdef _WIN32
static void map_exec(void *addr, long size)
{
    DWORD old_protect;
    VirtualProtect(addr, size,
                   PAGE_EXECUTE_READWRITE, &old_protect);
    
}
#else
static void map_exec(void *addr, long size)
{
    unsigned long start, end, page_size;
    
    page_size = getpagesize();
    start = (unsigned long)addr;
    start &= ~(page_size - 1);
    
    end = (unsigned long)addr + size;
    end += page_size - 1;
    end &= ~(page_size - 1);
    
    mprotect((void *)start, end - start,
             PROT_READ | PROT_WRITE | PROT_EXEC);
}
#endif

static void page_init(void)
{
    /* NOTE: we can always suppose that qemu_host_page_size >=
       TARGET_PAGE_SIZE */
#ifdef _WIN32
    {
        SYSTEM_INFO system_info;

        GetSystemInfo(&system_info);
        qemu_real_host_page_size = system_info.dwPageSize;
    }
#else
    qemu_real_host_page_size = getpagesize();
#endif
    if (qemu_host_page_size == 0)
        qemu_host_page_size = qemu_real_host_page_size;
    if (qemu_host_page_size < TARGET_PAGE_SIZE)
        qemu_host_page_size = TARGET_PAGE_SIZE;
    qemu_host_page_bits = 0;
    while ((1 << qemu_host_page_bits) < qemu_host_page_size)
        qemu_host_page_bits++;
    qemu_host_page_mask = ~(qemu_host_page_size - 1);
    l1_phys_map = qemu_vmalloc(L1_SIZE * sizeof(void *));
    memset(l1_phys_map, 0, L1_SIZE * sizeof(void *));

#if !defined(_WIN32) && defined(CONFIG_USER_ONLY)
    {
        long long startaddr, endaddr;
        FILE *f;
        int n;

        mmap_lock();
        last_brk = (unsigned long)sbrk(0);
        f = fopen("/proc/self/maps", "r");
        if (f) {
            do {
                n = fscanf (f, "%llx-%llx %*[^\n]\n", &startaddr, &endaddr);
                if (n == 2) {
                    startaddr = MIN(startaddr,
                                    (1ULL << TARGET_PHYS_ADDR_SPACE_BITS) - 1);
                    endaddr = MIN(endaddr,
                                    (1ULL << TARGET_PHYS_ADDR_SPACE_BITS) - 1);
                    page_set_flags(startaddr & TARGET_PAGE_MASK,
                                   TARGET_PAGE_ALIGN(endaddr),
                                   PAGE_RESERVED); 
                }
            } while (!feof(f));
            fclose(f);
        }
        mmap_unlock();
    }
#endif
}

static inline PageDesc **page_l1_map(target_ulong index)
{
#if TARGET_LONG_BITS > 32
    /* Host memory outside guest VM.  For 32-bit targets we have already
       excluded high addresses.  */
    if (index > ((target_ulong)L2_SIZE * L1_SIZE))
        return NULL;
#endif
    return &l1_map[index >> L2_BITS];
}

static inline PageDesc *page_find_alloc(target_ulong index)
{
    PageDesc **lp, *p;
    lp = page_l1_map(index);
    if (!lp)
        return NULL;

    p = *lp;
    if (!p) {
        /* allocate if not found */
#if defined(CONFIG_USER_ONLY)
        size_t len = sizeof(PageDesc) * L2_SIZE;
        /* Don't use qemu_malloc because it may recurse.  */
        p = mmap(NULL, len, PROT_READ | PROT_WRITE,
                 MAP_PRIVATE | MAP_ANONYMOUS, -1, 0);
        *lp = p;
        if (h2g_valid(p)) {
            unsigned long addr = h2g(p);
            page_set_flags(addr & TARGET_PAGE_MASK,
                           TARGET_PAGE_ALIGN(addr + len),
                           PAGE_RESERVED); 
        }
#else
        p = qemu_mallocz(sizeof(PageDesc) * L2_SIZE);
        *lp = p;
#endif
    }
    return p + (index & (L2_SIZE - 1));
}

static inline PageDesc *page_find(target_ulong index)
{
    PageDesc **lp, *p;
    lp = page_l1_map(index);
    if (!lp)
        return NULL;

    p = *lp;
    if (!p) {
        return NULL;
    }
    return p + (index & (L2_SIZE - 1));
}

static PhysPageDesc *phys_page_find_alloc(target_phys_addr_t index, int alloc)
{
    void **lp, **p;
    PhysPageDesc *pd;

    p = (void **)l1_phys_map;
#if TARGET_PHYS_ADDR_SPACE_BITS > 32

#if TARGET_PHYS_ADDR_SPACE_BITS > (32 + L1_BITS)
#error unsupported TARGET_PHYS_ADDR_SPACE_BITS
#endif
    lp = p + ((index >> (L1_BITS + L2_BITS)) & (L1_SIZE - 1));
    p = *lp;
    if (!p) {
        /* allocate if not found */
        if (!alloc)
            return NULL;
        p = qemu_vmalloc(sizeof(void *) * L1_SIZE);
        memset(p, 0, sizeof(void *) * L1_SIZE);
        *lp = p;
    }
#endif
    lp = p + ((index >> L2_BITS) & (L1_SIZE - 1));
    pd = *lp;
    if (!pd) {
        int i;
        /* allocate if not found */
        if (!alloc)
            return NULL;
        pd = qemu_vmalloc(sizeof(PhysPageDesc) * L2_SIZE);
        *lp = pd;
        for (i = 0; i < L2_SIZE; i++) {
          pd[i].phys_offset = IO_MEM_UNASSIGNED;
          pd[i].region_offset = (index + i) << TARGET_PAGE_BITS;
        }
    }
    return ((PhysPageDesc *)pd) + (index & (L2_SIZE - 1));
}

static inline PhysPageDesc *phys_page_find(target_phys_addr_t index)
{
    return phys_page_find_alloc(index, 0);
}

#if !defined(CONFIG_USER_ONLY)
static void tlb_protect_code(ram_addr_t ram_addr);
static void tlb_unprotect_code_phys(CPUState *env, ram_addr_t ram_addr,
                                    target_ulong vaddr);
#define mmap_lock() do { } while(0)
#define mmap_unlock() do { } while(0)
#endif

#define DEFAULT_CODE_GEN_BUFFER_SIZE (32 * 1024 * 1024)

#if defined(CONFIG_USER_ONLY)
/* Currently it is not recommended to allocate big chunks of data in
   user mode. It will change when a dedicated libc will be used */
#define USE_STATIC_CODE_GEN_BUFFER
#endif

#ifdef USE_STATIC_CODE_GEN_BUFFER
static uint8_t static_code_gen_buffer[DEFAULT_CODE_GEN_BUFFER_SIZE];
#endif

static void code_gen_alloc(unsigned long tb_size)
{
    if (kvm_enabled())
        return;

#ifdef USE_STATIC_CODE_GEN_BUFFER
    code_gen_buffer = static_code_gen_buffer;
    code_gen_buffer_size = DEFAULT_CODE_GEN_BUFFER_SIZE;
    map_exec(code_gen_buffer, code_gen_buffer_size);
#else
    code_gen_buffer_size = tb_size;
    if (code_gen_buffer_size == 0) {
#if defined(CONFIG_USER_ONLY)
        /* in user mode, phys_ram_size is not meaningful */
        code_gen_buffer_size = DEFAULT_CODE_GEN_BUFFER_SIZE;
#else
        /* XXX: needs adjustments */
        code_gen_buffer_size = (unsigned long)(ram_size / 4);
#endif
    }
    if (code_gen_buffer_size < MIN_CODE_GEN_BUFFER_SIZE)
        code_gen_buffer_size = MIN_CODE_GEN_BUFFER_SIZE;
    /* The code gen buffer location may have constraints depending on
       the host cpu and OS */
#if defined(__linux__) 
    {
        int flags;
        void *start = NULL;

        flags = MAP_PRIVATE | MAP_ANONYMOUS;
#if defined(__x86_64__)
        flags |= MAP_32BIT;
        /* Cannot map more than that */
        if (code_gen_buffer_size > (800 * 1024 * 1024))
            code_gen_buffer_size = (800 * 1024 * 1024);
#elif defined(__sparc_v9__)
        // Map the buffer below 2G, so we can use direct calls and branches
        flags |= MAP_FIXED;
        start = (void *) 0x60000000UL;
        if (code_gen_buffer_size > (512 * 1024 * 1024))
            code_gen_buffer_size = (512 * 1024 * 1024);
#elif defined(__arm__)
        /* Map the buffer below 32M, so we can use direct calls and branches */
        flags |= MAP_FIXED;
        start = (void *) 0x01000000UL;
        if (code_gen_buffer_size > 16 * 1024 * 1024)
            code_gen_buffer_size = 16 * 1024 * 1024;
#endif
        code_gen_buffer = mmap(start, code_gen_buffer_size,
                               PROT_WRITE | PROT_READ | PROT_EXEC,
                               flags, -1, 0);
        if (code_gen_buffer == MAP_FAILED) {
            fprintf(stderr, "Could not allocate dynamic translator buffer\n");
            exit(1);
        }
    }
#elif defined(__FreeBSD__) || defined(__FreeBSD_kernel__) || defined(__DragonFly__)
    {
        int flags;
        void *addr = NULL;
        flags = MAP_PRIVATE | MAP_ANONYMOUS;
#if defined(__x86_64__)
        /* FreeBSD doesn't have MAP_32BIT, use MAP_FIXED and assume
         * 0x40000000 is free */
        flags |= MAP_FIXED;
        addr = (void *)0x40000000;
        /* Cannot map more than that */
        if (code_gen_buffer_size > (800 * 1024 * 1024))
            code_gen_buffer_size = (800 * 1024 * 1024);
#endif
        code_gen_buffer = mmap(addr, code_gen_buffer_size,
                               PROT_WRITE | PROT_READ | PROT_EXEC, 
                               flags, -1, 0);
        if (code_gen_buffer == MAP_FAILED) {
            fprintf(stderr, "Could not allocate dynamic translator buffer\n");
            exit(1);
        }
    }
#else
    code_gen_buffer = qemu_malloc(code_gen_buffer_size);
    map_exec(code_gen_buffer, code_gen_buffer_size);
#endif
#endif /* !USE_STATIC_CODE_GEN_BUFFER */
    map_exec(code_gen_prologue, sizeof(code_gen_prologue));
    code_gen_buffer_max_size = code_gen_buffer_size - 
        code_gen_max_block_size();
    code_gen_max_blocks = code_gen_buffer_size / CODE_GEN_AVG_BLOCK_SIZE;
    tbs = qemu_malloc(code_gen_max_blocks * sizeof(TranslationBlock));
}

/* Must be called before using the QEMU cpus. 'tb_size' is the size
   (in bytes) allocated to the translation buffer. Zero means default
   size. */
void cpu_exec_init_all(unsigned long tb_size)
{
    cpu_gen_init();
    code_gen_alloc(tb_size);
    code_gen_ptr = code_gen_buffer;
    page_init();
#if !defined(CONFIG_USER_ONLY)
    io_mem_init();
#endif
}

#if defined(CPU_SAVE_VERSION) && !defined(CONFIG_USER_ONLY)

static void cpu_common_pre_save(void *opaque)
{
    CPUState *env = opaque;

    cpu_synchronize_state(env);
}

static int cpu_common_pre_load(void *opaque)
{
    CPUState *env = opaque;

    cpu_synchronize_state(env);
    return 0;
}

static int cpu_common_post_load(void *opaque, int version_id)
{
    CPUState *env = opaque;

    /* 0x01 was CPU_INTERRUPT_EXIT. This line can be removed when the
       version_id is increased. */
    env->interrupt_request &= ~0x01;
    tlb_flush(env, 1);

    return 0;
}

static const VMStateDescription vmstate_cpu_common = {
    .name = "cpu_common",
    .version_id = 1,
    .minimum_version_id = 1,
    .minimum_version_id_old = 1,
    .pre_save = cpu_common_pre_save,
    .pre_load = cpu_common_pre_load,
    .post_load = cpu_common_post_load,
    .fields      = (VMStateField []) {
        VMSTATE_UINT32(halted, CPUState),
        VMSTATE_UINT32(interrupt_request, CPUState),
        VMSTATE_END_OF_LIST()
    }
};
#endif

CPUState *qemu_get_cpu(int cpu)
{
    CPUState *env = first_cpu;

    while (env) {
        if (env->cpu_index == cpu)
            break;
        env = env->next_cpu;
    }

    return env;
}

void cpu_exec_init(CPUState *env)
{
    CPUState **penv;
    int cpu_index;

#if defined(CONFIG_USER_ONLY)
    cpu_list_lock();
#endif
    env->next_cpu = NULL;
    penv = &first_cpu;
    cpu_index = 0;
    while (*penv != NULL) {
        penv = &(*penv)->next_cpu;
        cpu_index++;
    }
    env->cpu_index = cpu_index;
    env->numa_node = 0;
    QTAILQ_INIT(&env->breakpoints);
    QTAILQ_INIT(&env->watchpoints);
#ifdef __WIN32
    env->thread_id = GetCurrentProcessId();
#else
    env->thread_id = getpid();
#endif
    *penv = env;
#if defined(CONFIG_USER_ONLY)
    cpu_list_unlock();
#endif
#if defined(CPU_SAVE_VERSION) && !defined(CONFIG_USER_ONLY)
    vmstate_register(cpu_index, &vmstate_cpu_common, env);
    register_savevm("cpu", cpu_index, CPU_SAVE_VERSION,
                    cpu_save, cpu_load, env);
#endif
}

static inline void invalidate_page_bitmap(PageDesc *p)
{
    if (p->code_bitmap) {
        qemu_free(p->code_bitmap);
        p->code_bitmap = NULL;
    }
    p->code_write_count = 0;
}

/* set to NULL all the 'first_tb' fields in all PageDescs */
static void page_flush_tb(void)
{
    int i, j;
    PageDesc *p;

    for(i = 0; i < L1_SIZE; i++) {
        p = l1_map[i];
        if (p) {
            for(j = 0; j < L2_SIZE; j++) {
                p->first_tb = NULL;
                invalidate_page_bitmap(p);
                p++;
            }
        }
    }
}

/* flush all the translation blocks */
/* XXX: tb_flush is currently not thread safe */
void tb_flush(CPUState *env1)
{
    CPUState *env;
#if defined(DEBUG_FLUSH)
    printf("qemu: flush code_size=%ld nb_tbs=%d avg_tb_size=%ld\n",
           (unsigned long)(code_gen_ptr - code_gen_buffer),
           nb_tbs, nb_tbs > 0 ?
           ((unsigned long)(code_gen_ptr - code_gen_buffer)) / nb_tbs : 0);
#endif
    if ((unsigned long)(code_gen_ptr - code_gen_buffer) > code_gen_buffer_size)
        cpu_abort(env1, "Internal error: code buffer overflow\n");

    nb_tbs = 0;

    for(env = first_cpu; env != NULL; env = env->next_cpu) {
        memset (env->tb_jmp_cache, 0, TB_JMP_CACHE_SIZE * sizeof (void *));
    }

    memset (tb_phys_hash, 0, CODE_GEN_PHYS_HASH_SIZE * sizeof (void *));
    page_flush_tb();

    code_gen_ptr = code_gen_buffer;
    /* XXX: flush processor icache at this point if cache flush is
       expensive */
    tb_flush_count++;
}

#ifdef DEBUG_TB_CHECK

static void tb_invalidate_check(target_ulong address)
{
    TranslationBlock *tb;
    int i;
    address &= TARGET_PAGE_MASK;
    for(i = 0;i < CODE_GEN_PHYS_HASH_SIZE; i++) {
        for(tb = tb_phys_hash[i]; tb != NULL; tb = tb->phys_hash_next) {
            if (!(address + TARGET_PAGE_SIZE <= tb->pc ||
                  address >= tb->pc + tb->size)) {
                printf("ERROR invalidate: address=" TARGET_FMT_lx
                       " PC=%08lx size=%04x\n",
                       address, (long)tb->pc, tb->size);
            }
        }
    }
}

/* verify that all the pages have correct rights for code */
static void tb_page_check(void)
{
    TranslationBlock *tb;
    int i, flags1, flags2;

    for(i = 0;i < CODE_GEN_PHYS_HASH_SIZE; i++) {
        for(tb = tb_phys_hash[i]; tb != NULL; tb = tb->phys_hash_next) {
            flags1 = page_get_flags(tb->pc);
            flags2 = page_get_flags(tb->pc + tb->size - 1);
            if ((flags1 & PAGE_WRITE) || (flags2 & PAGE_WRITE)) {
                printf("ERROR page flags: PC=%08lx size=%04x f1=%x f2=%x\n",
                       (long)tb->pc, tb->size, flags1, flags2);
            }
        }
    }
}

#endif

/* invalidate one TB */
static inline void tb_remove(TranslationBlock **ptb, TranslationBlock *tb,
                             int next_offset)
{
    TranslationBlock *tb1;
    for(;;) {
        tb1 = *ptb;
        if (tb1 == tb) {
            *ptb = *(TranslationBlock **)((char *)tb1 + next_offset);
            break;
        }
        ptb = (TranslationBlock **)((char *)tb1 + next_offset);
    }
}

static inline void tb_page_remove(TranslationBlock **ptb, TranslationBlock *tb)
{
    TranslationBlock *tb1;
    unsigned int n1;

    for(;;) {
        tb1 = *ptb;
        n1 = (long)tb1 & 3;
        tb1 = (TranslationBlock *)((long)tb1 & ~3);
        if (tb1 == tb) {
            *ptb = tb1->page_next[n1];
            break;
        }
        ptb = &tb1->page_next[n1];
    }
}

static inline void tb_jmp_remove(TranslationBlock *tb, int n)
{
    TranslationBlock *tb1, **ptb;
    unsigned int n1;

    ptb = &tb->jmp_next[n];
    tb1 = *ptb;
    if (tb1) {
        /* find tb(n) in circular list */
        for(;;) {
            tb1 = *ptb;
            n1 = (long)tb1 & 3;
            tb1 = (TranslationBlock *)((long)tb1 & ~3);
            if (n1 == n && tb1 == tb)
                break;
            if (n1 == 2) {
                ptb = &tb1->jmp_first;
            } else {
                ptb = &tb1->jmp_next[n1];
            }
        }
        /* now we can suppress tb(n) from the list */
        *ptb = tb->jmp_next[n];

        tb->jmp_next[n] = NULL;
    }
}

/* reset the jump entry 'n' of a TB so that it is not chained to
   another TB */
static inline void tb_reset_jump(TranslationBlock *tb, int n)
{
    tb_set_jmp_target(tb, n, (unsigned long)(tb->tc_ptr + tb->tb_next_offset[n]));
}

void tb_phys_invalidate(TranslationBlock *tb, target_ulong page_addr)
{
    CPUState *env;
    PageDesc *p;
    unsigned int h, n1;
    target_phys_addr_t phys_pc;
    TranslationBlock *tb1, *tb2;

    /* remove the TB from the hash list */
    phys_pc = tb->page_addr[0] + (tb->pc & ~TARGET_PAGE_MASK);
    h = tb_phys_hash_func(phys_pc);
    tb_remove(&tb_phys_hash[h], tb,
              offsetof(TranslationBlock, phys_hash_next));

    /* remove the TB from the page list */
    if (tb->page_addr[0] != page_addr) {
        p = page_find(tb->page_addr[0] >> TARGET_PAGE_BITS);
        tb_page_remove(&p->first_tb, tb);
        invalidate_page_bitmap(p);
    }
    if (tb->page_addr[1] != -1 && tb->page_addr[1] != page_addr) {
        p = page_find(tb->page_addr[1] >> TARGET_PAGE_BITS);
        tb_page_remove(&p->first_tb, tb);
        invalidate_page_bitmap(p);
    }

    tb_invalidated_flag = 1;

    /* remove the TB from the hash list */
    h = tb_jmp_cache_hash_func(tb->pc);
    for(env = first_cpu; env != NULL; env = env->next_cpu) {
        if (env->tb_jmp_cache[h] == tb)
            env->tb_jmp_cache[h] = NULL;
    }

    /* suppress this TB from the two jump lists */
    tb_jmp_remove(tb, 0);
    tb_jmp_remove(tb, 1);

    /* suppress any remaining jumps to this TB */
    tb1 = tb->jmp_first;
    for(;;) {
        n1 = (long)tb1 & 3;
        if (n1 == 2)
            break;
        tb1 = (TranslationBlock *)((long)tb1 & ~3);
        tb2 = tb1->jmp_next[n1];
        tb_reset_jump(tb1, n1);
        tb1->jmp_next[n1] = NULL;
        tb1 = tb2;
    }
    tb->jmp_first = (TranslationBlock *)((long)tb | 2); /* fail safe */

    tb_phys_invalidate_count++;
}

static inline void set_bits(uint8_t *tab, int start, int len)
{
    int end, mask, end1;

    end = start + len;
    tab += start >> 3;
    mask = 0xff << (start & 7);
    if ((start & ~7) == (end & ~7)) {
        if (start < end) {
            mask &= ~(0xff << (end & 7));
            *tab |= mask;
        }
    } else {
        *tab++ |= mask;
        start = (start + 8) & ~7;
        end1 = end & ~7;
        while (start < end1) {
            *tab++ = 0xff;
            start += 8;
        }
        if (start < end) {
            mask = ~(0xff << (end & 7));
            *tab |= mask;
        }
    }
}

static void build_page_bitmap(PageDesc *p)
{
    int n, tb_start, tb_end;
    TranslationBlock *tb;

    p->code_bitmap = qemu_mallocz(TARGET_PAGE_SIZE / 8);

    tb = p->first_tb;
    while (tb != NULL) {
        n = (long)tb & 3;
        tb = (TranslationBlock *)((long)tb & ~3);
        /* NOTE: this is subtle as a TB may span two physical pages */
        if (n == 0) {
            /* NOTE: tb_end may be after the end of the page, but
               it is not a problem */
            tb_start = tb->pc & ~TARGET_PAGE_MASK;
            tb_end = tb_start + tb->size;
            if (tb_end > TARGET_PAGE_SIZE)
                tb_end = TARGET_PAGE_SIZE;
        } else {
            tb_start = 0;
            tb_end = ((tb->pc + tb->size) & ~TARGET_PAGE_MASK);
        }
        set_bits(p->code_bitmap, tb_start, tb_end - tb_start);
        tb = tb->page_next[n];
    }
}

TranslationBlock *tb_gen_code(CPUState *env,
                              target_ulong pc, target_ulong cs_base,
                              int flags, int cflags)
{
    TranslationBlock *tb;
    uint8_t *tc_ptr;
    target_ulong phys_pc, phys_page2, virt_page2;
    int code_gen_size;

    phys_pc = get_phys_addr_code(env, pc);
    tb = tb_alloc(pc);
    if (!tb) {
        /* flush must be done */
        tb_flush(env);
        /* cannot fail at this point */
        tb = tb_alloc(pc);
        /* Don't forget to invalidate previous TB info.  */
        tb_invalidated_flag = 1;
    }
    tc_ptr = code_gen_ptr;
    tb->tc_ptr = tc_ptr;
    tb->cs_base = cs_base;
    tb->flags = flags;
    tb->cflags = cflags;
    cpu_gen_code(env, tb, &code_gen_size);
    code_gen_ptr = (void *)(((unsigned long)code_gen_ptr + code_gen_size + CODE_GEN_ALIGN - 1) & ~(CODE_GEN_ALIGN - 1));

    /* check next page if needed */
    virt_page2 = (pc + tb->size - 1) & TARGET_PAGE_MASK;
    phys_page2 = -1;
    if ((pc & TARGET_PAGE_MASK) != virt_page2) {
        phys_page2 = get_phys_addr_code(env, virt_page2);
    }
    tb_link_phys(tb, phys_pc, phys_page2);
    return tb;
}

/* invalidate all TBs which intersect with the target physical page
   starting in range [start;end[. NOTE: start and end must refer to
   the same physical page. 'is_cpu_write_access' should be true if called
   from a real cpu write access: the virtual CPU will exit the current
   TB if code is modified inside this TB. */
void tb_invalidate_phys_page_range(target_phys_addr_t start, target_phys_addr_t end,
                                   int is_cpu_write_access)
{
    TranslationBlock *tb, *tb_next, *saved_tb;
    CPUState *env = cpu_single_env;
    target_ulong tb_start, tb_end;
    PageDesc *p;
    int n;
#ifdef TARGET_HAS_PRECISE_SMC
    int current_tb_not_found = is_cpu_write_access;
    TranslationBlock *current_tb = NULL;
    int current_tb_modified = 0;
    target_ulong current_pc = 0;
    target_ulong current_cs_base = 0;
    int current_flags = 0;
#endif /* TARGET_HAS_PRECISE_SMC */

    p = page_find(start >> TARGET_PAGE_BITS);
    if (!p)
        return;
    if (!p->code_bitmap &&
        ++p->code_write_count >= SMC_BITMAP_USE_THRESHOLD &&
        is_cpu_write_access) {
        /* build code bitmap */
        build_page_bitmap(p);
    }

    /* we remove all the TBs in the range [start, end[ */
    /* XXX: see if in some cases it could be faster to invalidate all the code */
    tb = p->first_tb;
    while (tb != NULL) {
        n = (long)tb & 3;
        tb = (TranslationBlock *)((long)tb & ~3);
        tb_next = tb->page_next[n];
        /* NOTE: this is subtle as a TB may span two physical pages */
        if (n == 0) {
            /* NOTE: tb_end may be after the end of the page, but
               it is not a problem */
            tb_start = tb->page_addr[0] + (tb->pc & ~TARGET_PAGE_MASK);
            tb_end = tb_start + tb->size;
        } else {
            tb_start = tb->page_addr[1];
            tb_end = tb_start + ((tb->pc + tb->size) & ~TARGET_PAGE_MASK);
        }
        if (!(tb_end <= start || tb_start >= end)) {
#ifdef TARGET_HAS_PRECISE_SMC
            if (current_tb_not_found) {
                current_tb_not_found = 0;
                current_tb = NULL;
                if (env->mem_io_pc) {
                    /* now we have a real cpu fault */
                    current_tb = tb_find_pc(env->mem_io_pc);
                }
            }
            if (current_tb == tb &&
                (current_tb->cflags & CF_COUNT_MASK) != 1) {
                /* If we are modifying the current TB, we must stop
                its execution. We could be more precise by checking
                that the modification is after the current PC, but it
                would require a specialized function to partially
                restore the CPU state */

                current_tb_modified = 1;
                cpu_restore_state(current_tb, env,
                                  env->mem_io_pc, NULL);
                cpu_get_tb_cpu_state(env, &current_pc, &current_cs_base,
                                     &current_flags);
            }
#endif /* TARGET_HAS_PRECISE_SMC */
            /* we need to do that to handle the case where a signal
               occurs while doing tb_phys_invalidate() */
            saved_tb = NULL;
            if (env) {
                saved_tb = env->current_tb;
                env->current_tb = NULL;
            }
            tb_phys_invalidate(tb, -1);
            if (env) {
                env->current_tb = saved_tb;
                if (env->interrupt_request && env->current_tb)
                    cpu_interrupt(env, env->interrupt_request);
            }
        }
        tb = tb_next;
    }
#if !defined(CONFIG_USER_ONLY)
    /* if no code remaining, no need to continue to use slow writes */
    if (!p->first_tb) {
        invalidate_page_bitmap(p);
        if (is_cpu_write_access) {
            tlb_unprotect_code_phys(env, start, env->mem_io_vaddr);
        }
    }
#endif
#ifdef TARGET_HAS_PRECISE_SMC
    if (current_tb_modified) {
        /* we generate a block containing just the instruction
           modifying the memory. It will ensure that it cannot modify
           itself */
        env->current_tb = NULL;
        tb_gen_code(env, current_pc, current_cs_base, current_flags, 1);
        cpu_resume_from_signal(env, NULL);
    }
#endif
}

/* len must be <= 8 and start must be a multiple of len */
static inline void tb_invalidate_phys_page_fast(target_phys_addr_t start, int len)
{
    PageDesc *p;
    int offset, b;
#if 0
    if (1) {
        qemu_log("modifying code at 0x%x size=%d EIP=%x PC=%08x\n",
                  cpu_single_env->mem_io_vaddr, len,
                  cpu_single_env->eip,
                  cpu_single_env->eip + (long)cpu_single_env->segs[R_CS].base);
    }
#endif
    p = page_find(start >> TARGET_PAGE_BITS);
    if (!p)
        return;
    if (p->code_bitmap) {
        offset = start & ~TARGET_PAGE_MASK;
        b = p->code_bitmap[offset >> 3] >> (offset & 7);
        if (b & ((1 << len) - 1))
            goto do_invalidate;
    } else {
    do_invalidate:
        tb_invalidate_phys_page_range(start, start + len, 1);
    }
}

#if !defined(CONFIG_SOFTMMU)
static void tb_invalidate_phys_page(target_phys_addr_t addr,
                                    unsigned long pc, void *puc)
{
    TranslationBlock *tb;
    PageDesc *p;
    int n;
#ifdef TARGET_HAS_PRECISE_SMC
    TranslationBlock *current_tb = NULL;
    CPUState *env = cpu_single_env;
    int current_tb_modified = 0;
    target_ulong current_pc = 0;
    target_ulong current_cs_base = 0;
    int current_flags = 0;
#endif

    addr &= TARGET_PAGE_MASK;
    p = page_find(addr >> TARGET_PAGE_BITS);
    if (!p)
        return;
    tb = p->first_tb;
#ifdef TARGET_HAS_PRECISE_SMC
    if (tb && pc != 0) {
        current_tb = tb_find_pc(pc);
    }
#endif
    while (tb != NULL) {
        n = (long)tb & 3;
        tb = (TranslationBlock *)((long)tb & ~3);
#ifdef TARGET_HAS_PRECISE_SMC
        if (current_tb == tb &&
            (current_tb->cflags & CF_COUNT_MASK) != 1) {
                /* If we are modifying the current TB, we must stop
                   its execution. We could be more precise by checking
                   that the modification is after the current PC, but it
                   would require a specialized function to partially
                   restore the CPU state */

            current_tb_modified = 1;
            cpu_restore_state(current_tb, env, pc, puc);
            cpu_get_tb_cpu_state(env, &current_pc, &current_cs_base,
                                 &current_flags);
        }
#endif /* TARGET_HAS_PRECISE_SMC */
        tb_phys_invalidate(tb, addr);
        tb = tb->page_next[n];
    }
    p->first_tb = NULL;
#ifdef TARGET_HAS_PRECISE_SMC
    if (current_tb_modified) {
        /* we generate a block containing just the instruction
           modifying the memory. It will ensure that it cannot modify
           itself */
        env->current_tb = NULL;
        tb_gen_code(env, current_pc, current_cs_base, current_flags, 1);
        cpu_resume_from_signal(env, puc);
    }
#endif
}
#endif

/* add the tb in the target page and protect it if necessary */
static inline void tb_alloc_page(TranslationBlock *tb,
                                 unsigned int n, target_ulong page_addr)
{
    PageDesc *p;
    TranslationBlock *last_first_tb;

    tb->page_addr[n] = page_addr;
    p = page_find_alloc(page_addr >> TARGET_PAGE_BITS);
    tb->page_next[n] = p->first_tb;
    last_first_tb = p->first_tb;
    p->first_tb = (TranslationBlock *)((long)tb | n);
    invalidate_page_bitmap(p);

#if defined(TARGET_HAS_SMC) || 1

#if defined(CONFIG_USER_ONLY)
    if (p->flags & PAGE_WRITE) {
        target_ulong addr;
        PageDesc *p2;
        int prot;

        /* force the host page as non writable (writes will have a
           page fault + mprotect overhead) */
        page_addr &= qemu_host_page_mask;
        prot = 0;
        for(addr = page_addr; addr < page_addr + qemu_host_page_size;
            addr += TARGET_PAGE_SIZE) {

            p2 = page_find (addr >> TARGET_PAGE_BITS);
            if (!p2)
                continue;
            prot |= p2->flags;
            p2->flags &= ~PAGE_WRITE;
            page_get_flags(addr);
          }
        mprotect(g2h(page_addr), qemu_host_page_size,
                 (prot & PAGE_BITS) & ~PAGE_WRITE);
#ifdef DEBUG_TB_INVALIDATE
        printf("protecting code page: 0x" TARGET_FMT_lx "\n",
               page_addr);
#endif
    }
#else
    /* if some code is already present, then the pages are already
       protected. So we handle the case where only the first TB is
       allocated in a physical page */
    if (!last_first_tb) {
        tlb_protect_code(page_addr);
    }
#endif

#endif /* TARGET_HAS_SMC */
}

/* Allocate a new translation block. Flush the translation buffer if
   too many translation blocks or too much generated code. */
TranslationBlock *tb_alloc(target_ulong pc)
{
    TranslationBlock *tb;

    if (nb_tbs >= code_gen_max_blocks ||
        (code_gen_ptr - code_gen_buffer) >= code_gen_buffer_max_size)
        return NULL;
    tb = &tbs[nb_tbs++];
    tb->pc = pc;
    tb->cflags = 0;
    return tb;
}

void tb_free(TranslationBlock *tb)
{
    /* In practice this is mostly used for single use temporary TB
       Ignore the hard cases and just back up if this TB happens to
       be the last one generated.  */
    if (nb_tbs > 0 && tb == &tbs[nb_tbs - 1]) {
        code_gen_ptr = tb->tc_ptr;
        nb_tbs--;
    }
}

/* add a new TB and link it to the physical page tables. phys_page2 is
   (-1) to indicate that only one page contains the TB. */
void tb_link_phys(TranslationBlock *tb,
                  target_ulong phys_pc, target_ulong phys_page2)
{
    unsigned int h;
    TranslationBlock **ptb;

    /* Grab the mmap lock to stop another thread invalidating this TB
       before we are done.  */
    mmap_lock();
    /* add in the physical hash table */
    h = tb_phys_hash_func(phys_pc);
    ptb = &tb_phys_hash[h];
    tb->phys_hash_next = *ptb;
    *ptb = tb;

    /* add in the page list */
    tb_alloc_page(tb, 0, phys_pc & TARGET_PAGE_MASK);
    if (phys_page2 != -1)
        tb_alloc_page(tb, 1, phys_page2);
    else
        tb->page_addr[1] = -1;

    tb->jmp_first = (TranslationBlock *)((long)tb | 2);
    tb->jmp_next[0] = NULL;
    tb->jmp_next[1] = NULL;

    /* init original jump addresses */
    if (tb->tb_next_offset[0] != 0xffff)
        tb_reset_jump(tb, 0);
    if (tb->tb_next_offset[1] != 0xffff)
        tb_reset_jump(tb, 1);

#ifdef DEBUG_TB_CHECK
    tb_page_check();
#endif
    mmap_unlock();
}

/* find the TB 'tb' such that tb[0].tc_ptr <= tc_ptr <
   tb[1].tc_ptr. Return NULL if not found */
TranslationBlock *tb_find_pc(unsigned long tc_ptr)
{
    int m_min, m_max, m;
    unsigned long v;
    TranslationBlock *tb;

    if (nb_tbs <= 0)
        return NULL;
    if (tc_ptr < (unsigned long)code_gen_buffer ||
        tc_ptr >= (unsigned long)code_gen_ptr)
        return NULL;
    /* binary search (cf Knuth) */
    m_min = 0;
    m_max = nb_tbs - 1;
    while (m_min <= m_max) {
        m = (m_min + m_max) >> 1;
        tb = &tbs[m];
        v = (unsigned long)tb->tc_ptr;
        if (v == tc_ptr)
            return tb;
        else if (tc_ptr < v) {
            m_max = m - 1;
        } else {
            m_min = m + 1;
        }
    }
    return &tbs[m_max];
}

static void tb_reset_jump_recursive(TranslationBlock *tb);

static inline void tb_reset_jump_recursive2(TranslationBlock *tb, int n)
{
    TranslationBlock *tb1, *tb_next, **ptb;
    unsigned int n1;

    tb1 = tb->jmp_next[n];
    if (tb1 != NULL) {
        /* find head of list */
        for(;;) {
            n1 = (long)tb1 & 3;
            tb1 = (TranslationBlock *)((long)tb1 & ~3);
            if (n1 == 2)
                break;
            tb1 = tb1->jmp_next[n1];
        }
        /* we are now sure now that tb jumps to tb1 */
        tb_next = tb1;

        /* remove tb from the jmp_first list */
        ptb = &tb_next->jmp_first;
        for(;;) {
            tb1 = *ptb;
            n1 = (long)tb1 & 3;
            tb1 = (TranslationBlock *)((long)tb1 & ~3);
            if (n1 == n && tb1 == tb)
                break;
            ptb = &tb1->jmp_next[n1];
        }
        *ptb = tb->jmp_next[n];
        tb->jmp_next[n] = NULL;

        /* suppress the jump to next tb in generated code */
        tb_reset_jump(tb, n);

        /* suppress jumps in the tb on which we could have jumped */
        tb_reset_jump_recursive(tb_next);
    }
}

static void tb_reset_jump_recursive(TranslationBlock *tb)
{
    tb_reset_jump_recursive2(tb, 0);
    tb_reset_jump_recursive2(tb, 1);
}

#if defined(TARGET_HAS_ICE)
static void breakpoint_invalidate(CPUState *env, target_ulong pc)
{
    target_phys_addr_t addr;
    target_ulong pd;
    ram_addr_t ram_addr;
    PhysPageDesc *p;

    addr = cpu_get_phys_page_debug(env, pc);
    p = phys_page_find(addr >> TARGET_PAGE_BITS);
    if (!p) {
        pd = IO_MEM_UNASSIGNED;
    } else {
        pd = p->phys_offset;
    }
    ram_addr = (pd & TARGET_PAGE_MASK) | (pc & ~TARGET_PAGE_MASK);
    tb_invalidate_phys_page_range(ram_addr, ram_addr + 1, 0);
}
#endif

/* Add a watchpoint.  */
int cpu_watchpoint_insert(CPUState *env, target_ulong addr, target_ulong len,
                          int flags, CPUWatchpoint **watchpoint)
{
    target_ulong len_mask = ~(len - 1);
    CPUWatchpoint *wp;

    /* sanity checks: allow power-of-2 lengths, deny unaligned watchpoints */
    if ((len != 1 && len != 2 && len != 4 && len != 8) || (addr & ~len_mask)) {
        fprintf(stderr, "qemu: tried to set invalid watchpoint at "
                TARGET_FMT_lx ", len=" TARGET_FMT_lu "\n", addr, len);
        return -EINVAL;
    }
    wp = qemu_malloc(sizeof(*wp));

    wp->vaddr = addr;
    wp->len_mask = len_mask;
    wp->flags = flags;

    /* keep all GDB-injected watchpoints in front */
    if (flags & BP_GDB)
        QTAILQ_INSERT_HEAD(&env->watchpoints, wp, entry);
    else
        QTAILQ_INSERT_TAIL(&env->watchpoints, wp, entry);

    tlb_flush_page(env, addr);

    if (watchpoint)
        *watchpoint = wp;
    return 0;
}

/* Remove a specific watchpoint.  */
int cpu_watchpoint_remove(CPUState *env, target_ulong addr, target_ulong len,
                          int flags)
{
    target_ulong len_mask = ~(len - 1);
    CPUWatchpoint *wp;

    QTAILQ_FOREACH(wp, &env->watchpoints, entry) {
        if (addr == wp->vaddr && len_mask == wp->len_mask
                && flags == (wp->flags & ~BP_WATCHPOINT_HIT)) {
            cpu_watchpoint_remove_by_ref(env, wp);
            return 0;
        }
    }
    return -ENOENT;
}

/* Remove a specific watchpoint by reference.  */
void cpu_watchpoint_remove_by_ref(CPUState *env, CPUWatchpoint *watchpoint)
{
    QTAILQ_REMOVE(&env->watchpoints, watchpoint, entry);

    tlb_flush_page(env, watchpoint->vaddr);

    qemu_free(watchpoint);
}

/* Remove all matching watchpoints.  */
void cpu_watchpoint_remove_all(CPUState *env, int mask)
{
    CPUWatchpoint *wp, *next;

    QTAILQ_FOREACH_SAFE(wp, &env->watchpoints, entry, next) {
        if (wp->flags & mask)
            cpu_watchpoint_remove_by_ref(env, wp);
    }
}

/* Add a breakpoint.  */
int cpu_breakpoint_insert(CPUState *env, target_ulong pc, int flags,
                          CPUBreakpoint **breakpoint)
{
#if defined(TARGET_HAS_ICE)
    CPUBreakpoint *bp;

    bp = qemu_malloc(sizeof(*bp));

    bp->pc = pc;
    bp->flags = flags;

    /* keep all GDB-injected breakpoints in front */
    if (flags & BP_GDB)
        QTAILQ_INSERT_HEAD(&env->breakpoints, bp, entry);
    else
        QTAILQ_INSERT_TAIL(&env->breakpoints, bp, entry);

    breakpoint_invalidate(env, pc);

    if (breakpoint)
        *breakpoint = bp;
    return 0;
#else
    return -ENOSYS;
#endif
}

/* Remove a specific breakpoint.  */
int cpu_breakpoint_remove(CPUState *env, target_ulong pc, int flags)
{
#if defined(TARGET_HAS_ICE)
    CPUBreakpoint *bp;

    QTAILQ_FOREACH(bp, &env->breakpoints, entry) {
        if (bp->pc == pc && bp->flags == flags) {
            cpu_breakpoint_remove_by_ref(env, bp);
            return 0;
        }
    }
    return -ENOENT;
#else
    return -ENOSYS;
#endif
}

/* Remove a specific breakpoint by reference.  */
void cpu_breakpoint_remove_by_ref(CPUState *env, CPUBreakpoint *breakpoint)
{
#if defined(TARGET_HAS_ICE)
    QTAILQ_REMOVE(&env->breakpoints, breakpoint, entry);

    breakpoint_invalidate(env, breakpoint->pc);

    qemu_free(breakpoint);
#endif
}

/* Remove all matching breakpoints. */
void cpu_breakpoint_remove_all(CPUState *env, int mask)
{
#if defined(TARGET_HAS_ICE)
    CPUBreakpoint *bp, *next;

    QTAILQ_FOREACH_SAFE(bp, &env->breakpoints, entry, next) {
        if (bp->flags & mask)
            cpu_breakpoint_remove_by_ref(env, bp);
    }
#endif
}

/* enable or disable single step mode. EXCP_DEBUG is returned by the
   CPU loop after each instruction */
void cpu_single_step(CPUState *env, int enabled)
{
#if defined(TARGET_HAS_ICE)
    if (env->singlestep_enabled != enabled) {
        env->singlestep_enabled = enabled;
        if (kvm_enabled())
            kvm_update_guest_debug(env, 0);
        else {
            /* must flush all the translated code to avoid inconsistencies */
            /* XXX: only flush what is necessary */
            tb_flush(env);
        }
    }
#endif
}

/* enable or disable low levels log */
void cpu_set_log(int log_flags)
{
    loglevel = log_flags;
    if (loglevel && !logfile) {
        logfile = fopen(logfilename, log_append ? "a" : "w");
        if (!logfile) {
            perror(logfilename);
            _exit(1);
        }
#if !defined(CONFIG_SOFTMMU)
        /* must avoid mmap() usage of glibc by setting a buffer "by hand" */
        {
            static char logfile_buf[4096];
            setvbuf(logfile, logfile_buf, _IOLBF, sizeof(logfile_buf));
        }
#elif !defined(_WIN32)
        /* Win32 doesn't support line-buffering and requires size >= 2 */
        setvbuf(logfile, NULL, _IOLBF, 0);
#endif
        log_append = 1;
    }
    if (!loglevel && logfile) {
        fclose(logfile);
        logfile = NULL;
    }
}

void cpu_set_log_filename(const char *filename)
{
    logfilename = strdup(filename);
    if (logfile) {
        fclose(logfile);
        logfile = NULL;
    }
    cpu_set_log(loglevel);
}

static void cpu_unlink_tb(CPUState *env)
{
    /* FIXME: TB unchaining isn't SMP safe.  For now just ignore the
       problem and hope the cpu will stop of its own accord.  For userspace
       emulation this often isn't actually as bad as it sounds.  Often
       signals are used primarily to interrupt blocking syscalls.  */
    TranslationBlock *tb;
    static spinlock_t interrupt_lock = SPIN_LOCK_UNLOCKED;

    spin_lock(&interrupt_lock);
    tb = env->current_tb;
    /* if the cpu is currently executing code, we must unlink it and
       all the potentially executing TB */
    if (tb) {
        env->current_tb = NULL;
        tb_reset_jump_recursive(tb);
    }
    spin_unlock(&interrupt_lock);
}

/* mask must never be zero, except for A20 change call */
void cpu_interrupt(CPUState *env, int mask)
{
    int old_mask;

    old_mask = env->interrupt_request;
    env->interrupt_request |= mask;
    if (kvm_enabled() && !kvm_irqchip_in_kernel())
	kvm_update_interrupt_request(env);

#ifndef CONFIG_USER_ONLY
    /*
     * If called from iothread context, wake the target cpu in
     * case its halted.
     */
    if (!qemu_cpu_self(env)) {
        qemu_cpu_kick(env);
        return;
    }
#endif

    if (use_icount) {
        env->icount_decr.u16.high = 0xffff;
#ifndef CONFIG_USER_ONLY
        if (!can_do_io(env)
            && (mask & ~old_mask) != 0) {
            cpu_abort(env, "Raised interrupt while not in I/O function");
        }
#endif
    } else {
        cpu_unlink_tb(env);
    }
}

void cpu_reset_interrupt(CPUState *env, int mask)
{
    env->interrupt_request &= ~mask;
}

void cpu_exit(CPUState *env)
{
    env->exit_request = 1;
    cpu_unlink_tb(env);
}

const CPULogItem cpu_log_items[] = {
    { CPU_LOG_TB_OUT_ASM, "out_asm",
      "show generated host assembly code for each compiled TB" },
    { CPU_LOG_TB_IN_ASM, "in_asm",
      "show target assembly code for each compiled TB" },
    { CPU_LOG_TB_OP, "op",
      "show micro ops for each compiled TB" },
    { CPU_LOG_TB_OP_OPT, "op_opt",
      "show micro ops "
#ifdef TARGET_I386
      "before eflags optimization and "
#endif
      "after liveness analysis" },
    { CPU_LOG_INT, "int",
      "show interrupts/exceptions in short format" },
    { CPU_LOG_EXEC, "exec",
      "show trace before each executed TB (lots of logs)" },
    { CPU_LOG_TB_CPU, "cpu",
      "show CPU state before block translation" },
#ifdef TARGET_I386
    { CPU_LOG_PCALL, "pcall",
      "show protected mode far calls/returns/exceptions" },
    { CPU_LOG_RESET, "cpu_reset",
      "show CPU state before CPU resets" },
#endif
#ifdef DEBUG_IOPORT
    { CPU_LOG_IOPORT, "ioport",
      "show all i/o ports accesses" },
#endif
    { 0, NULL, NULL },
};

#ifndef CONFIG_USER_ONLY
static QLIST_HEAD(memory_client_list, CPUPhysMemoryClient) memory_client_list
    = QLIST_HEAD_INITIALIZER(memory_client_list);

static void cpu_notify_set_memory(target_phys_addr_t start_addr,
				  ram_addr_t size,
				  ram_addr_t phys_offset)
{
    CPUPhysMemoryClient *client;
    QLIST_FOREACH(client, &memory_client_list, list) {
        client->set_memory(client, start_addr, size, phys_offset);
    }
}

static int cpu_notify_sync_dirty_bitmap(target_phys_addr_t start,
					target_phys_addr_t end)
{
    CPUPhysMemoryClient *client;
    QLIST_FOREACH(client, &memory_client_list, list) {
        int r = client->sync_dirty_bitmap(client, start, end);
        if (r < 0)
            return r;
    }
    return 0;
}

static int cpu_notify_migration_log(int enable)
{
    CPUPhysMemoryClient *client;
    QLIST_FOREACH(client, &memory_client_list, list) {
        int r = client->migration_log(client, enable);
        if (r < 0)
            return r;
    }
    return 0;
}

static void phys_page_for_each_in_l1_map(PhysPageDesc **phys_map,
                                         CPUPhysMemoryClient *client)
{
    PhysPageDesc *pd;
    int l1, l2;

    for (l1 = 0; l1 < L1_SIZE; ++l1) {
        pd = phys_map[l1];
        if (!pd) {
            continue;
        }
        for (l2 = 0; l2 < L2_SIZE; ++l2) {
            if (pd[l2].phys_offset == IO_MEM_UNASSIGNED) {
                continue;
            }
            client->set_memory(client, pd[l2].region_offset,
                               TARGET_PAGE_SIZE, pd[l2].phys_offset);
        }
    }
}

static void phys_page_for_each(CPUPhysMemoryClient *client)
{
#if TARGET_PHYS_ADDR_SPACE_BITS > 32

#if TARGET_PHYS_ADDR_SPACE_BITS > (32 + L1_BITS)
#error unsupported TARGET_PHYS_ADDR_SPACE_BITS
#endif
    void **phys_map = (void **)l1_phys_map;
    int l1;
    if (!l1_phys_map) {
        return;
    }
    for (l1 = 0; l1 < L1_SIZE; ++l1) {
        if (phys_map[l1]) {
            phys_page_for_each_in_l1_map(phys_map[l1], client);
        }
    }
#else
    if (!l1_phys_map) {
        return;
    }
    phys_page_for_each_in_l1_map(l1_phys_map, client);
#endif
}

void cpu_register_phys_memory_client(CPUPhysMemoryClient *client)
{
    QLIST_INSERT_HEAD(&memory_client_list, client, list);
    phys_page_for_each(client);
}

void cpu_unregister_phys_memory_client(CPUPhysMemoryClient *client)
{
    QLIST_REMOVE(client, list);
}
#endif

static int cmp1(const char *s1, int n, const char *s2)
{
    if (strlen(s2) != n)
        return 0;
    return memcmp(s1, s2, n) == 0;
}

/* takes a comma separated list of log masks. Return 0 if error. */
int cpu_str_to_log_mask(const char *str)
{
    const CPULogItem *item;
    int mask;
    const char *p, *p1;

    p = str;
    mask = 0;
    for(;;) {
        p1 = strchr(p, ',');
        if (!p1)
            p1 = p + strlen(p);
	if(cmp1(p,p1-p,"all")) {
		for(item = cpu_log_items; item->mask != 0; item++) {
			mask |= item->mask;
		}
	} else {
        for(item = cpu_log_items; item->mask != 0; item++) {
            if (cmp1(p, p1 - p, item->name))
                goto found;
        }
        return 0;
	}
    found:
        mask |= item->mask;
        if (*p1 != ',')
            break;
        p = p1 + 1;
    }
    return mask;
}

void cpu_abort(CPUState *env, const char *fmt, ...)
{
    va_list ap;
    va_list ap2;

    va_start(ap, fmt);
    va_copy(ap2, ap);
    fprintf(stderr, "qemu: fatal: ");
    vfprintf(stderr, fmt, ap);
    fprintf(stderr, "\n");
#ifdef TARGET_I386
    cpu_dump_state(env, stderr, fprintf, X86_DUMP_FPU | X86_DUMP_CCOP);
#else
    cpu_dump_state(env, stderr, fprintf, 0);
#endif
    if (qemu_log_enabled()) {
        qemu_log("qemu: fatal: ");
        qemu_log_vprintf(fmt, ap2);
        qemu_log("\n");
#ifdef TARGET_I386
        log_cpu_state(env, X86_DUMP_FPU | X86_DUMP_CCOP);
#else
        log_cpu_state(env, 0);
#endif
        qemu_log_flush();
        qemu_log_close();
    }
    va_end(ap2);
    va_end(ap);
#if defined(CONFIG_USER_ONLY)
    {
        struct sigaction act;
        sigfillset(&act.sa_mask);
        act.sa_handler = SIG_DFL;
        sigaction(SIGABRT, &act, NULL);
    }
#endif
    abort();
}

CPUState *cpu_copy(CPUState *env)
{
    CPUState *new_env = cpu_init(env->cpu_model_str);
    CPUState *next_cpu = new_env->next_cpu;
    int cpu_index = new_env->cpu_index;
#if defined(TARGET_HAS_ICE)
    CPUBreakpoint *bp;
    CPUWatchpoint *wp;
#endif

    memcpy(new_env, env, sizeof(CPUState));

    /* Preserve chaining and index. */
    new_env->next_cpu = next_cpu;
    new_env->cpu_index = cpu_index;

    /* Clone all break/watchpoints.
       Note: Once we support ptrace with hw-debug register access, make sure
       BP_CPU break/watchpoints are handled correctly on clone. */
    QTAILQ_INIT(&env->breakpoints);
    QTAILQ_INIT(&env->watchpoints);
#if defined(TARGET_HAS_ICE)
    QTAILQ_FOREACH(bp, &env->breakpoints, entry) {
        cpu_breakpoint_insert(new_env, bp->pc, bp->flags, NULL);
    }
    QTAILQ_FOREACH(wp, &env->watchpoints, entry) {
        cpu_watchpoint_insert(new_env, wp->vaddr, (~wp->len_mask) + 1,
                              wp->flags, NULL);
    }
#endif

    return new_env;
}

#if !defined(CONFIG_USER_ONLY)

static inline void tlb_flush_jmp_cache(CPUState *env, target_ulong addr)
{
    unsigned int i;

    /* Discard jump cache entries for any tb which might potentially
       overlap the flushed page.  */
    i = tb_jmp_cache_hash_page(addr - TARGET_PAGE_SIZE);
    memset (&env->tb_jmp_cache[i], 0, 
	    TB_JMP_PAGE_SIZE * sizeof(TranslationBlock *));

    i = tb_jmp_cache_hash_page(addr);
    memset (&env->tb_jmp_cache[i], 0, 
	    TB_JMP_PAGE_SIZE * sizeof(TranslationBlock *));
}

static CPUTLBEntry s_cputlb_empty_entry = {
    .addr_read  = -1,
    .addr_write = -1,
    .addr_code  = -1,
    .addend     = -1,
};

/* NOTE: if flush_global is true, also flush global entries (not
   implemented yet) */
void tlb_flush(CPUState *env, int flush_global)
{
    int i;

#if defined(DEBUG_TLB)
    printf("tlb_flush:\n");
#endif
    /* must reset current TB so that interrupts cannot modify the
       links while we are modifying them */
    env->current_tb = NULL;

    for(i = 0; i < CPU_TLB_SIZE; i++) {
        int mmu_idx;
        for (mmu_idx = 0; mmu_idx < NB_MMU_MODES; mmu_idx++) {
            env->tlb_table[mmu_idx][i] = s_cputlb_empty_entry;
        }
    }

    memset (env->tb_jmp_cache, 0, TB_JMP_CACHE_SIZE * sizeof (void *));

    tlb_flush_count++;
}

static inline void tlb_flush_entry(CPUTLBEntry *tlb_entry, target_ulong addr)
{
    if (addr == (tlb_entry->addr_read &
                 (TARGET_PAGE_MASK | TLB_INVALID_MASK)) ||
        addr == (tlb_entry->addr_write &
                 (TARGET_PAGE_MASK | TLB_INVALID_MASK)) ||
        addr == (tlb_entry->addr_code &
                 (TARGET_PAGE_MASK | TLB_INVALID_MASK))) {
        *tlb_entry = s_cputlb_empty_entry;
    }
}

void tlb_flush_page(CPUState *env, target_ulong addr)
{
    int i;
    int mmu_idx;

#if defined(DEBUG_TLB)
    printf("tlb_flush_page: " TARGET_FMT_lx "\n", addr);
#endif
    /* must reset current TB so that interrupts cannot modify the
       links while we are modifying them */
    env->current_tb = NULL;

    addr &= TARGET_PAGE_MASK;
    i = (addr >> TARGET_PAGE_BITS) & (CPU_TLB_SIZE - 1);
    for (mmu_idx = 0; mmu_idx < NB_MMU_MODES; mmu_idx++)
        tlb_flush_entry(&env->tlb_table[mmu_idx][i], addr);

    tlb_flush_jmp_cache(env, addr);
}

/* update the TLBs so that writes to code in the virtual page 'addr'
   can be detected */
static void tlb_protect_code(ram_addr_t ram_addr)
{
    cpu_physical_memory_reset_dirty(ram_addr,
                                    ram_addr + TARGET_PAGE_SIZE,
                                    CODE_DIRTY_FLAG);
}

/* update the TLB so that writes in physical page 'phys_addr' are no longer
   tested for self modifying code */
static void tlb_unprotect_code_phys(CPUState *env, ram_addr_t ram_addr,
                                    target_ulong vaddr)
{
    phys_ram_dirty[ram_addr >> TARGET_PAGE_BITS] |= CODE_DIRTY_FLAG;
}

static inline void tlb_reset_dirty_range(CPUTLBEntry *tlb_entry,
                                         unsigned long start, unsigned long length)
{
    unsigned long addr;
    if ((tlb_entry->addr_write & ~TARGET_PAGE_MASK) == IO_MEM_RAM) {
        addr = (tlb_entry->addr_write & TARGET_PAGE_MASK) + tlb_entry->addend;
        if ((addr - start) < length) {
            tlb_entry->addr_write = (tlb_entry->addr_write & TARGET_PAGE_MASK) | TLB_NOTDIRTY;
        }
    }
}

/* Note: start and end must be within the same ram block.  */
void cpu_physical_memory_reset_dirty(ram_addr_t start, ram_addr_t end,
                                     int dirty_flags)
{
    CPUState *env;
    unsigned long length, start1;
    int i, mask, len;
    uint8_t *p;

    start &= TARGET_PAGE_MASK;
    end = TARGET_PAGE_ALIGN(end);

    length = end - start;
    if (length == 0)
        return;
    len = length >> TARGET_PAGE_BITS;
    mask = ~dirty_flags;
    p = phys_ram_dirty + (start >> TARGET_PAGE_BITS);
    for(i = 0; i < len; i++)
        p[i] &= mask;

    /* we modify the TLB cache so that the dirty bit will be set again
       when accessing the range */
    start1 = (unsigned long)qemu_get_ram_ptr(start);
    /* Chek that we don't span multiple blocks - this breaks the
       address comparisons below.  */
    if ((unsigned long)qemu_get_ram_ptr(end - 1) - start1
            != (end - 1) - start) {
        abort();
    }

    for(env = first_cpu; env != NULL; env = env->next_cpu) {
        int mmu_idx;
        for (mmu_idx = 0; mmu_idx < NB_MMU_MODES; mmu_idx++) {
            for(i = 0; i < CPU_TLB_SIZE; i++)
                tlb_reset_dirty_range(&env->tlb_table[mmu_idx][i],
                                      start1, length);
        }
    }
}

int cpu_physical_memory_set_dirty_tracking(int enable)
{
<<<<<<< HEAD
=======
    int ret = 0;
    in_migration = enable;
>>>>>>> f6f3fbca
    if (kvm_enabled()) {
        ret = kvm_set_migration_log(enable);
    }
    if (ret < 0) {
        return ret;
    }
    ret = cpu_notify_migration_log(!!enable);
    return ret;
}

int cpu_physical_memory_get_dirty_tracking(void)
{
    return in_migration;
}

int cpu_physical_sync_dirty_bitmap(target_phys_addr_t start_addr,
                                   target_phys_addr_t end_addr)
{
    int ret = 0;

    if (kvm_enabled()) {
        ret = kvm_physical_sync_dirty_bitmap(start_addr, end_addr);
    }
    if (ret < 0) {
        return ret;
    }
    ret = cpu_notify_sync_dirty_bitmap(start_addr, end_addr);
    return ret;
}

static inline void tlb_update_dirty(CPUTLBEntry *tlb_entry)
{
    ram_addr_t ram_addr;
    void *p;

    if ((tlb_entry->addr_write & ~TARGET_PAGE_MASK) == IO_MEM_RAM) {
        p = (void *)(unsigned long)((tlb_entry->addr_write & TARGET_PAGE_MASK)
            + tlb_entry->addend);
        ram_addr = qemu_ram_addr_from_host(p);
        if (!cpu_physical_memory_is_dirty(ram_addr)) {
            tlb_entry->addr_write |= TLB_NOTDIRTY;
        }
    }
}

/* update the TLB according to the current state of the dirty bits */
void cpu_tlb_update_dirty(CPUState *env)
{
    int i;
    int mmu_idx;
    for (mmu_idx = 0; mmu_idx < NB_MMU_MODES; mmu_idx++) {
        for(i = 0; i < CPU_TLB_SIZE; i++)
            tlb_update_dirty(&env->tlb_table[mmu_idx][i]);
    }
}

static inline void tlb_set_dirty1(CPUTLBEntry *tlb_entry, target_ulong vaddr)
{
    if (tlb_entry->addr_write == (vaddr | TLB_NOTDIRTY))
        tlb_entry->addr_write = vaddr;
}

/* update the TLB corresponding to virtual page vaddr
   so that it is no longer dirty */
static inline void tlb_set_dirty(CPUState *env, target_ulong vaddr)
{
    int i;
    int mmu_idx;

    vaddr &= TARGET_PAGE_MASK;
    i = (vaddr >> TARGET_PAGE_BITS) & (CPU_TLB_SIZE - 1);
    for (mmu_idx = 0; mmu_idx < NB_MMU_MODES; mmu_idx++)
        tlb_set_dirty1(&env->tlb_table[mmu_idx][i], vaddr);
}

/* add a new TLB entry. At most one entry for a given virtual address
   is permitted. Return 0 if OK or 2 if the page could not be mapped
   (can only happen in non SOFTMMU mode for I/O pages or pages
   conflicting with the host address space). */
int tlb_set_page_exec(CPUState *env, target_ulong vaddr,
                      target_phys_addr_t paddr, int prot,
                      int mmu_idx, int is_softmmu)
{
    PhysPageDesc *p;
    unsigned long pd;
    unsigned int index;
    target_ulong address;
    target_ulong code_address;
    target_phys_addr_t addend;
    int ret;
    CPUTLBEntry *te;
    CPUWatchpoint *wp;
    target_phys_addr_t iotlb;

    p = phys_page_find(paddr >> TARGET_PAGE_BITS);
    if (!p) {
        pd = IO_MEM_UNASSIGNED;
    } else {
        pd = p->phys_offset;
    }
#if defined(DEBUG_TLB)
    printf("tlb_set_page: vaddr=" TARGET_FMT_lx " paddr=0x%08x prot=%x idx=%d smmu=%d pd=0x%08lx\n",
           vaddr, (int)paddr, prot, mmu_idx, is_softmmu, pd);
#endif

    ret = 0;
    address = vaddr;
    if ((pd & ~TARGET_PAGE_MASK) > IO_MEM_ROM && !(pd & IO_MEM_ROMD)) {
        /* IO memory case (romd handled later) */
        address |= TLB_MMIO;
    }
    addend = (unsigned long)qemu_get_ram_ptr(pd & TARGET_PAGE_MASK);
    if ((pd & ~TARGET_PAGE_MASK) <= IO_MEM_ROM) {
        /* Normal RAM.  */
        iotlb = pd & TARGET_PAGE_MASK;
        if ((pd & ~TARGET_PAGE_MASK) == IO_MEM_RAM)
            iotlb |= IO_MEM_NOTDIRTY;
        else
            iotlb |= IO_MEM_ROM;
    } else {
        /* IO handlers are currently passed a physical address.
           It would be nice to pass an offset from the base address
           of that region.  This would avoid having to special case RAM,
           and avoid full address decoding in every device.
           We can't use the high bits of pd for this because
           IO_MEM_ROMD uses these as a ram address.  */
        iotlb = (pd & ~TARGET_PAGE_MASK);
        if (p) {
            iotlb += p->region_offset;
        } else {
            iotlb += paddr;
        }
    }

    code_address = address;
    /* Make accesses to pages with watchpoints go via the
       watchpoint trap routines.  */
    QTAILQ_FOREACH(wp, &env->watchpoints, entry) {
        if (vaddr == (wp->vaddr & TARGET_PAGE_MASK)) {
            iotlb = io_mem_watch + paddr;
            /* TODO: The memory case can be optimized by not trapping
               reads of pages with a write breakpoint.  */
            address |= TLB_MMIO;
        }
    }

    index = (vaddr >> TARGET_PAGE_BITS) & (CPU_TLB_SIZE - 1);
    env->iotlb[mmu_idx][index] = iotlb - vaddr;
    te = &env->tlb_table[mmu_idx][index];
    te->addend = addend - vaddr;
    if (prot & PAGE_READ) {
        te->addr_read = address;
    } else {
        te->addr_read = -1;
    }

    if (prot & PAGE_EXEC) {
        te->addr_code = code_address;
    } else {
        te->addr_code = -1;
    }
    if (prot & PAGE_WRITE) {
        if ((pd & ~TARGET_PAGE_MASK) == IO_MEM_ROM ||
            (pd & IO_MEM_ROMD)) {
            /* Write access calls the I/O callback.  */
            te->addr_write = address | TLB_MMIO;
        } else if ((pd & ~TARGET_PAGE_MASK) == IO_MEM_RAM &&
                   !cpu_physical_memory_is_dirty(pd)) {
            te->addr_write = address | TLB_NOTDIRTY;
        } else {
            te->addr_write = address;
        }
    } else {
        te->addr_write = -1;
    }
    return ret;
}

#else

void tlb_flush(CPUState *env, int flush_global)
{
}

void tlb_flush_page(CPUState *env, target_ulong addr)
{
}

int tlb_set_page_exec(CPUState *env, target_ulong vaddr,
                      target_phys_addr_t paddr, int prot,
                      int mmu_idx, int is_softmmu)
{
    return 0;
}

/*
 * Walks guest process memory "regions" one by one
 * and calls callback function 'fn' for each region.
 */
int walk_memory_regions(void *priv,
    int (*fn)(void *, unsigned long, unsigned long, unsigned long))
{
    unsigned long start, end;
    PageDesc *p = NULL;
    int i, j, prot, prot1;
    int rc = 0;

    start = end = -1;
    prot = 0;

    for (i = 0; i <= L1_SIZE; i++) {
        p = (i < L1_SIZE) ? l1_map[i] : NULL;
        for (j = 0; j < L2_SIZE; j++) {
            prot1 = (p == NULL) ? 0 : p[j].flags;
            /*
             * "region" is one continuous chunk of memory
             * that has same protection flags set.
             */
            if (prot1 != prot) {
                end = (i << (32 - L1_BITS)) | (j << TARGET_PAGE_BITS);
                if (start != -1) {
                    rc = (*fn)(priv, start, end, prot);
                    /* callback can stop iteration by returning != 0 */
                    if (rc != 0)
                        return (rc);
                }
                if (prot1 != 0)
                    start = end;
                else
                    start = -1;
                prot = prot1;
            }
            if (p == NULL)
                break;
        }
    }
    return (rc);
}

static int dump_region(void *priv, unsigned long start,
    unsigned long end, unsigned long prot)
{
    FILE *f = (FILE *)priv;

    (void) fprintf(f, "%08lx-%08lx %08lx %c%c%c\n",
        start, end, end - start,
        ((prot & PAGE_READ) ? 'r' : '-'),
        ((prot & PAGE_WRITE) ? 'w' : '-'),
        ((prot & PAGE_EXEC) ? 'x' : '-'));

    return (0);
}

/* dump memory mappings */
void page_dump(FILE *f)
{
    (void) fprintf(f, "%-8s %-8s %-8s %s\n",
            "start", "end", "size", "prot");
    walk_memory_regions(f, dump_region);
}

int page_get_flags(target_ulong address)
{
    PageDesc *p;

    p = page_find(address >> TARGET_PAGE_BITS);
    if (!p)
        return 0;
    return p->flags;
}

/* modify the flags of a page and invalidate the code if
   necessary. The flag PAGE_WRITE_ORG is positioned automatically
   depending on PAGE_WRITE */
void page_set_flags(target_ulong start, target_ulong end, int flags)
{
    PageDesc *p;
    target_ulong addr;

    /* mmap_lock should already be held.  */
    start = start & TARGET_PAGE_MASK;
    end = TARGET_PAGE_ALIGN(end);
    if (flags & PAGE_WRITE)
        flags |= PAGE_WRITE_ORG;
    for(addr = start; addr < end; addr += TARGET_PAGE_SIZE) {
        p = page_find_alloc(addr >> TARGET_PAGE_BITS);
        /* We may be called for host regions that are outside guest
           address space.  */
        if (!p)
            return;
        /* if the write protection is set, then we invalidate the code
           inside */
        if (!(p->flags & PAGE_WRITE) &&
            (flags & PAGE_WRITE) &&
            p->first_tb) {
            tb_invalidate_phys_page(addr, 0, NULL);
        }
        p->flags = flags;
    }
}

int page_check_range(target_ulong start, target_ulong len, int flags)
{
    PageDesc *p;
    target_ulong end;
    target_ulong addr;

    if (start + len < start)
        /* we've wrapped around */
        return -1;

    end = TARGET_PAGE_ALIGN(start+len); /* must do before we loose bits in the next step */
    start = start & TARGET_PAGE_MASK;

    for(addr = start; addr < end; addr += TARGET_PAGE_SIZE) {
        p = page_find(addr >> TARGET_PAGE_BITS);
        if( !p )
            return -1;
        if( !(p->flags & PAGE_VALID) )
            return -1;

        if ((flags & PAGE_READ) && !(p->flags & PAGE_READ))
            return -1;
        if (flags & PAGE_WRITE) {
            if (!(p->flags & PAGE_WRITE_ORG))
                return -1;
            /* unprotect the page if it was put read-only because it
               contains translated code */
            if (!(p->flags & PAGE_WRITE)) {
                if (!page_unprotect(addr, 0, NULL))
                    return -1;
            }
            return 0;
        }
    }
    return 0;
}

/* called from signal handler: invalidate the code and unprotect the
   page. Return TRUE if the fault was successfully handled. */
int page_unprotect(target_ulong address, unsigned long pc, void *puc)
{
    unsigned int page_index, prot, pindex;
    PageDesc *p, *p1;
    target_ulong host_start, host_end, addr;

    /* Technically this isn't safe inside a signal handler.  However we
       know this only ever happens in a synchronous SEGV handler, so in
       practice it seems to be ok.  */
    mmap_lock();

    host_start = address & qemu_host_page_mask;
    page_index = host_start >> TARGET_PAGE_BITS;
    p1 = page_find(page_index);
    if (!p1) {
        mmap_unlock();
        return 0;
    }
    host_end = host_start + qemu_host_page_size;
    p = p1;
    prot = 0;
    for(addr = host_start;addr < host_end; addr += TARGET_PAGE_SIZE) {
        prot |= p->flags;
        p++;
    }
    /* if the page was really writable, then we change its
       protection back to writable */
    if (prot & PAGE_WRITE_ORG) {
        pindex = (address - host_start) >> TARGET_PAGE_BITS;
        if (!(p1[pindex].flags & PAGE_WRITE)) {
            mprotect((void *)g2h(host_start), qemu_host_page_size,
                     (prot & PAGE_BITS) | PAGE_WRITE);
            p1[pindex].flags |= PAGE_WRITE;
            /* and since the content will be modified, we must invalidate
               the corresponding translated code. */
            tb_invalidate_phys_page(address, pc, puc);
#ifdef DEBUG_TB_CHECK
            tb_invalidate_check(address);
#endif
            mmap_unlock();
            return 1;
        }
    }
    mmap_unlock();
    return 0;
}

static inline void tlb_set_dirty(CPUState *env,
                                 unsigned long addr, target_ulong vaddr)
{
}
#endif /* defined(CONFIG_USER_ONLY) */

#if !defined(CONFIG_USER_ONLY)

static int subpage_register (subpage_t *mmio, uint32_t start, uint32_t end,
                             ram_addr_t memory, ram_addr_t region_offset);
static void *subpage_init (target_phys_addr_t base, ram_addr_t *phys,
                           ram_addr_t orig_memory, ram_addr_t region_offset);
#define CHECK_SUBPAGE(addr, start_addr, start_addr2, end_addr, end_addr2, \
                      need_subpage)                                     \
    do {                                                                \
        if (addr > start_addr)                                          \
            start_addr2 = 0;                                            \
        else {                                                          \
            start_addr2 = start_addr & ~TARGET_PAGE_MASK;               \
            if (start_addr2 > 0)                                        \
                need_subpage = 1;                                       \
        }                                                               \
                                                                        \
        if ((start_addr + orig_size) - addr >= TARGET_PAGE_SIZE)        \
            end_addr2 = TARGET_PAGE_SIZE - 1;                           \
        else {                                                          \
            end_addr2 = (start_addr + orig_size - 1) & ~TARGET_PAGE_MASK; \
            if (end_addr2 < TARGET_PAGE_SIZE - 1)                       \
                need_subpage = 1;                                       \
        }                                                               \
    } while (0)

/* register physical memory.
   For RAM, 'size' must be a multiple of the target page size.
   If (phys_offset & ~TARGET_PAGE_MASK) != 0, then it is an
   io memory page.  The address used when calling the IO function is
   the offset from the start of the region, plus region_offset.  Both
   start_addr and region_offset are rounded down to a page boundary
   before calculating this offset.  This should not be a problem unless
   the low bits of start_addr and region_offset differ.  */
void cpu_register_physical_memory_offset(target_phys_addr_t start_addr,
                                         ram_addr_t size,
                                         ram_addr_t phys_offset,
                                         ram_addr_t region_offset)
{
    target_phys_addr_t addr, end_addr;
    PhysPageDesc *p;
    CPUState *env;
    ram_addr_t orig_size = size;
    void *subpage;

    if (kvm_enabled())
        kvm_set_phys_mem(start_addr, size, phys_offset);

    cpu_notify_set_memory(start_addr, size, phys_offset);

    if (phys_offset == IO_MEM_UNASSIGNED) {
        region_offset = start_addr;
    }
    region_offset &= TARGET_PAGE_MASK;
    size = (size + TARGET_PAGE_SIZE - 1) & TARGET_PAGE_MASK;
    end_addr = start_addr + (target_phys_addr_t)size;
    for(addr = start_addr; addr != end_addr; addr += TARGET_PAGE_SIZE) {
        p = phys_page_find(addr >> TARGET_PAGE_BITS);
        if (p && p->phys_offset != IO_MEM_UNASSIGNED) {
            ram_addr_t orig_memory = p->phys_offset;
            target_phys_addr_t start_addr2, end_addr2;
            int need_subpage = 0;

            CHECK_SUBPAGE(addr, start_addr, start_addr2, end_addr, end_addr2,
                          need_subpage);
            if (need_subpage || phys_offset & IO_MEM_SUBWIDTH) {
                if (!(orig_memory & IO_MEM_SUBPAGE)) {
                    subpage = subpage_init((addr & TARGET_PAGE_MASK),
                                           &p->phys_offset, orig_memory,
                                           p->region_offset);
                } else {
                    subpage = io_mem_opaque[(orig_memory & ~TARGET_PAGE_MASK)
                                            >> IO_MEM_SHIFT];
                }
                subpage_register(subpage, start_addr2, end_addr2, phys_offset,
                                 region_offset);
                p->region_offset = 0;
            } else {
                p->phys_offset = phys_offset;
                if ((phys_offset & ~TARGET_PAGE_MASK) <= IO_MEM_ROM ||
                    (phys_offset & IO_MEM_ROMD))
                    phys_offset += TARGET_PAGE_SIZE;
            }
        } else {
            p = phys_page_find_alloc(addr >> TARGET_PAGE_BITS, 1);
            p->phys_offset = phys_offset;
            p->region_offset = region_offset;
            if ((phys_offset & ~TARGET_PAGE_MASK) <= IO_MEM_ROM ||
                (phys_offset & IO_MEM_ROMD)) {
                phys_offset += TARGET_PAGE_SIZE;
            } else {
                target_phys_addr_t start_addr2, end_addr2;
                int need_subpage = 0;

                CHECK_SUBPAGE(addr, start_addr, start_addr2, end_addr,
                              end_addr2, need_subpage);

                if (need_subpage || phys_offset & IO_MEM_SUBWIDTH) {
                    subpage = subpage_init((addr & TARGET_PAGE_MASK),
                                           &p->phys_offset, IO_MEM_UNASSIGNED,
                                           addr & TARGET_PAGE_MASK);
                    subpage_register(subpage, start_addr2, end_addr2,
                                     phys_offset, region_offset);
                    p->region_offset = 0;
                }
            }
        }
        region_offset += TARGET_PAGE_SIZE;
    }

    /* since each CPU stores ram addresses in its TLB cache, we must
       reset the modified entries */
    /* XXX: slow ! */
    for(env = first_cpu; env != NULL; env = env->next_cpu) {
        tlb_flush(env, 1);
    }
}

/* XXX: temporary until new memory mapping API */
ram_addr_t cpu_get_physical_page_desc(target_phys_addr_t addr)
{
    PhysPageDesc *p;

    p = phys_page_find(addr >> TARGET_PAGE_BITS);
    if (!p)
        return IO_MEM_UNASSIGNED;
    return p->phys_offset;
}

void qemu_register_coalesced_mmio(target_phys_addr_t addr, ram_addr_t size)
{
    if (kvm_enabled())
        kvm_coalesce_mmio_region(addr, size);
}

void qemu_unregister_coalesced_mmio(target_phys_addr_t addr, ram_addr_t size)
{
    if (kvm_enabled())
        kvm_uncoalesce_mmio_region(addr, size);
}

void qemu_flush_coalesced_mmio_buffer(void)
{
    if (kvm_enabled())
        kvm_flush_coalesced_mmio_buffer();
}

<<<<<<< HEAD
#ifdef __linux__

#include <sys/vfs.h>

#define HUGETLBFS_MAGIC       0x958458f6

static long gethugepagesize(const char *path)
{
    struct statfs fs;
    int ret;

    do {
	    ret = statfs(path, &fs);
    } while (ret != 0 && errno == EINTR);

    if (ret != 0) {
	    perror("statfs");
	    return 0;
    }

    if (fs.f_type != HUGETLBFS_MAGIC)
	    fprintf(stderr, "Warning: path not on HugeTLBFS: %s\n", path);

    return fs.f_bsize;
}

static void *file_ram_alloc(ram_addr_t memory, const char *path)
{
    char *filename;
    void *area;
    int fd;
#ifdef MAP_POPULATE
    int flags;
#endif
    unsigned long hpagesize;
    extern int mem_prealloc;

    if (!path) {
        return NULL;
    }

    hpagesize = gethugepagesize(path);
    if (!hpagesize) {
	return NULL;
    }

    if (memory < hpagesize) {
        return NULL;
    }

    if (kvm_enabled() && !kvm_has_sync_mmu()) {
        fprintf(stderr, "host lacks mmu notifiers, disabling --mem-path\n");
        return NULL;
    }

    if (asprintf(&filename, "%s/kvm.XXXXXX", path) == -1) {
	return NULL;
    }

    fd = mkstemp(filename);
    if (fd < 0) {
	perror("mkstemp");
	free(filename);
	return NULL;
    }
    unlink(filename);
    free(filename);

    memory = (memory+hpagesize-1) & ~(hpagesize-1);

    /*
     * ftruncate is not supported by hugetlbfs in older
     * hosts, so don't bother checking for errors.
     * If anything goes wrong with it under other filesystems,
     * mmap will fail.
     */
    if (ftruncate(fd, memory))
	perror("ftruncate");

#ifdef MAP_POPULATE
    /* NB: MAP_POPULATE won't exhaustively alloc all phys pages in the case
     * MAP_PRIVATE is requested.  For mem_prealloc we mmap as MAP_SHARED
     * to sidestep this quirk.
     */
    flags = mem_prealloc ? MAP_POPULATE|MAP_SHARED : MAP_PRIVATE;
    area = mmap(0, memory, PROT_READ|PROT_WRITE, flags, fd, 0);
#else
    area = mmap(0, memory, PROT_READ|PROT_WRITE, MAP_PRIVATE, fd, 0);
#endif
    if (area == MAP_FAILED) {
	perror("alloc_mem_area: can't mmap hugetlbfs pages");
	close(fd);
	return (NULL);
    }
    return area;
}

#else

static void *file_ram_alloc(ram_addr_t memory, const char *path)
{
    return NULL;
}

#endif

extern const char *mem_path;

=======
>>>>>>> f6f3fbca
ram_addr_t qemu_ram_alloc(ram_addr_t size)
{
    RAMBlock *new_block;

    size = TARGET_PAGE_ALIGN(size);
    new_block = qemu_malloc(sizeof(*new_block));

    new_block->host = file_ram_alloc(size, mem_path);
    if (!new_block->host) {
#if defined(TARGET_S390X) && defined(CONFIG_KVM)
    /* XXX S390 KVM requires the topmost vma of the RAM to be < 256GB */
        new_block->host = mmap((void*)0x1000000, size,
                               PROT_EXEC|PROT_READ|PROT_WRITE,
                               MAP_SHARED | MAP_ANONYMOUS, -1, 0);
#else
        new_block->host = qemu_vmalloc(size);
#endif
#ifdef MADV_MERGEABLE
        madvise(new_block->host, size, MADV_MERGEABLE);
#endif
    }
    new_block->offset = last_ram_offset;
    new_block->length = size;

    new_block->next = ram_blocks;
    ram_blocks = new_block;

    phys_ram_dirty = qemu_realloc(phys_ram_dirty,
        (last_ram_offset + size) >> TARGET_PAGE_BITS);
    memset(phys_ram_dirty + (last_ram_offset >> TARGET_PAGE_BITS),
           0xff, size >> TARGET_PAGE_BITS);

    last_ram_offset += size;

    if (kvm_enabled())
        kvm_setup_guest_memory(new_block->host, size);

    return new_block->offset;
}

void qemu_ram_free(ram_addr_t addr)
{
    /* TODO: implement this.  */
}

/* Return a host pointer to ram allocated with qemu_ram_alloc.
   With the exception of the softmmu code in this file, this should
   only be used for local memory (e.g. video ram) that the device owns,
   and knows it isn't going to access beyond the end of the block.

   It should not be used for general purpose DMA.
   Use cpu_physical_memory_map/cpu_physical_memory_rw instead.
 */
void *qemu_get_ram_ptr(ram_addr_t addr)
{
    RAMBlock *prev;
    RAMBlock **prevp;
    RAMBlock *block;

    prev = NULL;
    prevp = &ram_blocks;
    block = ram_blocks;
    while (block && (block->offset > addr
                     || block->offset + block->length <= addr)) {
        if (prev)
          prevp = &prev->next;
        prev = block;
        block = block->next;
    }
    if (!block) {
        fprintf(stderr, "Bad ram offset %" PRIx64 "\n", (uint64_t)addr);
        abort();
    }
    /* Move this entry to to start of the list.  */
    if (prev) {
        prev->next = block->next;
        block->next = *prevp;
        *prevp = block;
    }
    return block->host + (addr - block->offset);
}

int do_qemu_ram_addr_from_host(void *ptr, ram_addr_t *ram_addr)
{
    RAMBlock *prev;
    RAMBlock *block;
    uint8_t *host = ptr;

    prev = NULL;
    block = ram_blocks;
    while (block && (block->host > host
                     || block->host + block->length <= host)) {
        prev = block;
        block = block->next;
    }
    if (!block)
        return -1;
    *ram_addr = block->offset + (host - block->host);
    return 0;
}

/* Some of the softmmu routines need to translate from a host pointer
   (typically a TLB entry) back to a ram offset.  */
ram_addr_t qemu_ram_addr_from_host(void *ptr)
{
    ram_addr_t ram_addr;

    if (do_qemu_ram_addr_from_host(ptr, &ram_addr)) {
        fprintf(stderr, "Bad ram pointer %p\n", ptr);
        abort();
    }
    return ram_addr;
}

static uint32_t unassigned_mem_readb(void *opaque, target_phys_addr_t addr)
{
#ifdef DEBUG_UNASSIGNED
    printf("Unassigned mem read " TARGET_FMT_plx "\n", addr);
#endif
#if defined(TARGET_SPARC) || defined(TARGET_MICROBLAZE)
    do_unassigned_access(addr, 0, 0, 0, 1);
#endif
    return 0;
}

static uint32_t unassigned_mem_readw(void *opaque, target_phys_addr_t addr)
{
#ifdef DEBUG_UNASSIGNED
    printf("Unassigned mem read " TARGET_FMT_plx "\n", addr);
#endif
#if defined(TARGET_SPARC) || defined(TARGET_MICROBLAZE)
    do_unassigned_access(addr, 0, 0, 0, 2);
#endif
    return 0;
}

static uint32_t unassigned_mem_readl(void *opaque, target_phys_addr_t addr)
{
#ifdef DEBUG_UNASSIGNED
    printf("Unassigned mem read " TARGET_FMT_plx "\n", addr);
#endif
#if defined(TARGET_SPARC) || defined(TARGET_MICROBLAZE)
    do_unassigned_access(addr, 0, 0, 0, 4);
#endif
    return 0;
}

static void unassigned_mem_writeb(void *opaque, target_phys_addr_t addr, uint32_t val)
{
#ifdef DEBUG_UNASSIGNED
    printf("Unassigned mem write " TARGET_FMT_plx " = 0x%x\n", addr, val);
#endif
#if defined(TARGET_SPARC) || defined(TARGET_MICROBLAZE)
    do_unassigned_access(addr, 1, 0, 0, 1);
#endif
}

static void unassigned_mem_writew(void *opaque, target_phys_addr_t addr, uint32_t val)
{
#ifdef DEBUG_UNASSIGNED
    printf("Unassigned mem write " TARGET_FMT_plx " = 0x%x\n", addr, val);
#endif
#if defined(TARGET_SPARC) || defined(TARGET_MICROBLAZE)
    do_unassigned_access(addr, 1, 0, 0, 2);
#endif
}

static void unassigned_mem_writel(void *opaque, target_phys_addr_t addr, uint32_t val)
{
#ifdef DEBUG_UNASSIGNED
    printf("Unassigned mem write " TARGET_FMT_plx " = 0x%x\n", addr, val);
#endif
#if defined(TARGET_SPARC) || defined(TARGET_MICROBLAZE)
    do_unassigned_access(addr, 1, 0, 0, 4);
#endif
}

static CPUReadMemoryFunc * const unassigned_mem_read[3] = {
    unassigned_mem_readb,
    unassigned_mem_readw,
    unassigned_mem_readl,
};

static CPUWriteMemoryFunc * const unassigned_mem_write[3] = {
    unassigned_mem_writeb,
    unassigned_mem_writew,
    unassigned_mem_writel,
};

static void notdirty_mem_writeb(void *opaque, target_phys_addr_t ram_addr,
                                uint32_t val)
{
    int dirty_flags;
    dirty_flags = phys_ram_dirty[ram_addr >> TARGET_PAGE_BITS];
    if (!(dirty_flags & CODE_DIRTY_FLAG)) {
#if !defined(CONFIG_USER_ONLY)
        tb_invalidate_phys_page_fast(ram_addr, 1);
        dirty_flags = phys_ram_dirty[ram_addr >> TARGET_PAGE_BITS];
#endif
    }
    stb_p(qemu_get_ram_ptr(ram_addr), val);
    dirty_flags |= (0xff & ~CODE_DIRTY_FLAG);
    phys_ram_dirty[ram_addr >> TARGET_PAGE_BITS] = dirty_flags;
    /* we remove the notdirty callback only if the code has been
       flushed */
    if (dirty_flags == 0xff)
        tlb_set_dirty(cpu_single_env, cpu_single_env->mem_io_vaddr);
}

static void notdirty_mem_writew(void *opaque, target_phys_addr_t ram_addr,
                                uint32_t val)
{
    int dirty_flags;
    dirty_flags = phys_ram_dirty[ram_addr >> TARGET_PAGE_BITS];
    if (!(dirty_flags & CODE_DIRTY_FLAG)) {
#if !defined(CONFIG_USER_ONLY)
        tb_invalidate_phys_page_fast(ram_addr, 2);
        dirty_flags = phys_ram_dirty[ram_addr >> TARGET_PAGE_BITS];
#endif
    }
    stw_p(qemu_get_ram_ptr(ram_addr), val);
    dirty_flags |= (0xff & ~CODE_DIRTY_FLAG);
    phys_ram_dirty[ram_addr >> TARGET_PAGE_BITS] = dirty_flags;
    /* we remove the notdirty callback only if the code has been
       flushed */
    if (dirty_flags == 0xff)
        tlb_set_dirty(cpu_single_env, cpu_single_env->mem_io_vaddr);
}

static void notdirty_mem_writel(void *opaque, target_phys_addr_t ram_addr,
                                uint32_t val)
{
    int dirty_flags;
    dirty_flags = phys_ram_dirty[ram_addr >> TARGET_PAGE_BITS];
    if (!(dirty_flags & CODE_DIRTY_FLAG)) {
#if !defined(CONFIG_USER_ONLY)
        tb_invalidate_phys_page_fast(ram_addr, 4);
        dirty_flags = phys_ram_dirty[ram_addr >> TARGET_PAGE_BITS];
#endif
    }
    stl_p(qemu_get_ram_ptr(ram_addr), val);
    dirty_flags |= (0xff & ~CODE_DIRTY_FLAG);
    phys_ram_dirty[ram_addr >> TARGET_PAGE_BITS] = dirty_flags;
    /* we remove the notdirty callback only if the code has been
       flushed */
    if (dirty_flags == 0xff)
        tlb_set_dirty(cpu_single_env, cpu_single_env->mem_io_vaddr);
}

static CPUReadMemoryFunc * const error_mem_read[3] = {
    NULL, /* never used */
    NULL, /* never used */
    NULL, /* never used */
};

static CPUWriteMemoryFunc * const notdirty_mem_write[3] = {
    notdirty_mem_writeb,
    notdirty_mem_writew,
    notdirty_mem_writel,
};

/* Generate a debug exception if a watchpoint has been hit.  */
static void check_watchpoint(int offset, int len_mask, int flags)
{
    CPUState *env = cpu_single_env;
    target_ulong pc, cs_base;
    TranslationBlock *tb;
    target_ulong vaddr;
    CPUWatchpoint *wp;
    int cpu_flags;

    if (env->watchpoint_hit) {
        /* We re-entered the check after replacing the TB. Now raise
         * the debug interrupt so that is will trigger after the
         * current instruction. */
        cpu_interrupt(env, CPU_INTERRUPT_DEBUG);
        return;
    }
    vaddr = (env->mem_io_vaddr & TARGET_PAGE_MASK) + offset;
    QTAILQ_FOREACH(wp, &env->watchpoints, entry) {
        if ((vaddr == (wp->vaddr & len_mask) ||
             (vaddr & wp->len_mask) == wp->vaddr) && (wp->flags & flags)) {
            wp->flags |= BP_WATCHPOINT_HIT;
            if (!env->watchpoint_hit) {
                env->watchpoint_hit = wp;
                tb = tb_find_pc(env->mem_io_pc);
                if (!tb) {
                    cpu_abort(env, "check_watchpoint: could not find TB for "
                              "pc=%p", (void *)env->mem_io_pc);
                }
                cpu_restore_state(tb, env, env->mem_io_pc, NULL);
                tb_phys_invalidate(tb, -1);
                if (wp->flags & BP_STOP_BEFORE_ACCESS) {
                    env->exception_index = EXCP_DEBUG;
                } else {
                    cpu_get_tb_cpu_state(env, &pc, &cs_base, &cpu_flags);
                    tb_gen_code(env, pc, cs_base, cpu_flags, 1);
                }
                cpu_resume_from_signal(env, NULL);
            }
        } else {
            wp->flags &= ~BP_WATCHPOINT_HIT;
        }
    }
}

/* Watchpoint access routines.  Watchpoints are inserted using TLB tricks,
   so these check for a hit then pass through to the normal out-of-line
   phys routines.  */
static uint32_t watch_mem_readb(void *opaque, target_phys_addr_t addr)
{
    check_watchpoint(addr & ~TARGET_PAGE_MASK, ~0x0, BP_MEM_READ);
    return ldub_phys(addr);
}

static uint32_t watch_mem_readw(void *opaque, target_phys_addr_t addr)
{
    check_watchpoint(addr & ~TARGET_PAGE_MASK, ~0x1, BP_MEM_READ);
    return lduw_phys(addr);
}

static uint32_t watch_mem_readl(void *opaque, target_phys_addr_t addr)
{
    check_watchpoint(addr & ~TARGET_PAGE_MASK, ~0x3, BP_MEM_READ);
    return ldl_phys(addr);
}

static void watch_mem_writeb(void *opaque, target_phys_addr_t addr,
                             uint32_t val)
{
    check_watchpoint(addr & ~TARGET_PAGE_MASK, ~0x0, BP_MEM_WRITE);
    stb_phys(addr, val);
}

static void watch_mem_writew(void *opaque, target_phys_addr_t addr,
                             uint32_t val)
{
    check_watchpoint(addr & ~TARGET_PAGE_MASK, ~0x1, BP_MEM_WRITE);
    stw_phys(addr, val);
}

static void watch_mem_writel(void *opaque, target_phys_addr_t addr,
                             uint32_t val)
{
    check_watchpoint(addr & ~TARGET_PAGE_MASK, ~0x3, BP_MEM_WRITE);
    stl_phys(addr, val);
}

static CPUReadMemoryFunc * const watch_mem_read[3] = {
    watch_mem_readb,
    watch_mem_readw,
    watch_mem_readl,
};

static CPUWriteMemoryFunc * const watch_mem_write[3] = {
    watch_mem_writeb,
    watch_mem_writew,
    watch_mem_writel,
};

static inline uint32_t subpage_readlen (subpage_t *mmio, target_phys_addr_t addr,
                                 unsigned int len)
{
    uint32_t ret;
    unsigned int idx;

    idx = SUBPAGE_IDX(addr);
#if defined(DEBUG_SUBPAGE)
    printf("%s: subpage %p len %d addr " TARGET_FMT_plx " idx %d\n", __func__,
           mmio, len, addr, idx);
#endif
    ret = (**mmio->mem_read[idx][len])(mmio->opaque[idx][0][len],
                                       addr + mmio->region_offset[idx][0][len]);

    return ret;
}

static inline void subpage_writelen (subpage_t *mmio, target_phys_addr_t addr,
                              uint32_t value, unsigned int len)
{
    unsigned int idx;

    idx = SUBPAGE_IDX(addr);
#if defined(DEBUG_SUBPAGE)
    printf("%s: subpage %p len %d addr " TARGET_FMT_plx " idx %d value %08x\n", __func__,
           mmio, len, addr, idx, value);
#endif
    (**mmio->mem_write[idx][len])(mmio->opaque[idx][1][len],
                                  addr + mmio->region_offset[idx][1][len],
                                  value);
}

static uint32_t subpage_readb (void *opaque, target_phys_addr_t addr)
{
#if defined(DEBUG_SUBPAGE)
    printf("%s: addr " TARGET_FMT_plx "\n", __func__, addr);
#endif

    return subpage_readlen(opaque, addr, 0);
}

static void subpage_writeb (void *opaque, target_phys_addr_t addr,
                            uint32_t value)
{
#if defined(DEBUG_SUBPAGE)
    printf("%s: addr " TARGET_FMT_plx " val %08x\n", __func__, addr, value);
#endif
    subpage_writelen(opaque, addr, value, 0);
}

static uint32_t subpage_readw (void *opaque, target_phys_addr_t addr)
{
#if defined(DEBUG_SUBPAGE)
    printf("%s: addr " TARGET_FMT_plx "\n", __func__, addr);
#endif

    return subpage_readlen(opaque, addr, 1);
}

static void subpage_writew (void *opaque, target_phys_addr_t addr,
                            uint32_t value)
{
#if defined(DEBUG_SUBPAGE)
    printf("%s: addr " TARGET_FMT_plx " val %08x\n", __func__, addr, value);
#endif
    subpage_writelen(opaque, addr, value, 1);
}

static uint32_t subpage_readl (void *opaque, target_phys_addr_t addr)
{
#if defined(DEBUG_SUBPAGE)
    printf("%s: addr " TARGET_FMT_plx "\n", __func__, addr);
#endif

    return subpage_readlen(opaque, addr, 2);
}

static void subpage_writel (void *opaque,
                         target_phys_addr_t addr, uint32_t value)
{
#if defined(DEBUG_SUBPAGE)
    printf("%s: addr " TARGET_FMT_plx " val %08x\n", __func__, addr, value);
#endif
    subpage_writelen(opaque, addr, value, 2);
}

static CPUReadMemoryFunc * const subpage_read[] = {
    &subpage_readb,
    &subpage_readw,
    &subpage_readl,
};

static CPUWriteMemoryFunc * const subpage_write[] = {
    &subpage_writeb,
    &subpage_writew,
    &subpage_writel,
};

static int subpage_register (subpage_t *mmio, uint32_t start, uint32_t end,
                             ram_addr_t memory, ram_addr_t region_offset)
{
    int idx, eidx;
    unsigned int i;

    if (start >= TARGET_PAGE_SIZE || end >= TARGET_PAGE_SIZE)
        return -1;
    idx = SUBPAGE_IDX(start);
    eidx = SUBPAGE_IDX(end);
#if defined(DEBUG_SUBPAGE)
    printf("%s: %p start %08x end %08x idx %08x eidx %08x mem %ld\n", __func__,
           mmio, start, end, idx, eidx, memory);
#endif
    memory >>= IO_MEM_SHIFT;
    for (; idx <= eidx; idx++) {
        for (i = 0; i < 4; i++) {
            if (io_mem_read[memory][i]) {
                mmio->mem_read[idx][i] = &io_mem_read[memory][i];
                mmio->opaque[idx][0][i] = io_mem_opaque[memory];
                mmio->region_offset[idx][0][i] = region_offset;
            }
            if (io_mem_write[memory][i]) {
                mmio->mem_write[idx][i] = &io_mem_write[memory][i];
                mmio->opaque[idx][1][i] = io_mem_opaque[memory];
                mmio->region_offset[idx][1][i] = region_offset;
            }
        }
    }

    return 0;
}

static void *subpage_init (target_phys_addr_t base, ram_addr_t *phys,
                           ram_addr_t orig_memory, ram_addr_t region_offset)
{
    subpage_t *mmio;
    int subpage_memory;

    mmio = qemu_mallocz(sizeof(subpage_t));

    mmio->base = base;
    subpage_memory = cpu_register_io_memory(subpage_read, subpage_write, mmio);
#if defined(DEBUG_SUBPAGE)
    printf("%s: %p base " TARGET_FMT_plx " len %08x %d\n", __func__,
           mmio, base, TARGET_PAGE_SIZE, subpage_memory);
#endif
    *phys = subpage_memory | IO_MEM_SUBPAGE;
    subpage_register(mmio, 0, TARGET_PAGE_SIZE - 1, orig_memory,
                         region_offset);

    return mmio;
}

static int get_free_io_mem_idx(void)
{
    int i;

    for (i = 0; i<IO_MEM_NB_ENTRIES; i++)
        if (!io_mem_used[i]) {
            io_mem_used[i] = 1;
            return i;
        }
    fprintf(stderr, "RAN out out io_mem_idx, max %d !\n", IO_MEM_NB_ENTRIES);
    return -1;
}

/* mem_read and mem_write are arrays of functions containing the
   function to access byte (index 0), word (index 1) and dword (index
   2). Functions can be omitted with a NULL function pointer.
   If io_index is non zero, the corresponding io zone is
   modified. If it is zero, a new io zone is allocated. The return
   value can be used with cpu_register_physical_memory(). (-1) is
   returned if error. */
static int cpu_register_io_memory_fixed(int io_index,
                                        CPUReadMemoryFunc * const *mem_read,
                                        CPUWriteMemoryFunc * const *mem_write,
                                        void *opaque)
{
    int i, subwidth = 0;

    if (io_index <= 0) {
        io_index = get_free_io_mem_idx();
        if (io_index == -1)
            return io_index;
    } else {
        io_index >>= IO_MEM_SHIFT;
        if (io_index >= IO_MEM_NB_ENTRIES)
            return -1;
    }

    for(i = 0;i < 3; i++) {
        if (!mem_read[i] || !mem_write[i])
            subwidth = IO_MEM_SUBWIDTH;
        io_mem_read[io_index][i] = mem_read[i];
        io_mem_write[io_index][i] = mem_write[i];
    }
    io_mem_opaque[io_index] = opaque;
    return (io_index << IO_MEM_SHIFT) | subwidth;
}

int cpu_register_io_memory(CPUReadMemoryFunc * const *mem_read,
                           CPUWriteMemoryFunc * const *mem_write,
                           void *opaque)
{
    return cpu_register_io_memory_fixed(0, mem_read, mem_write, opaque);
}

void cpu_unregister_io_memory(int io_table_address)
{
    int i;
    int io_index = io_table_address >> IO_MEM_SHIFT;

    for (i=0;i < 3; i++) {
        io_mem_read[io_index][i] = unassigned_mem_read[i];
        io_mem_write[io_index][i] = unassigned_mem_write[i];
    }
    io_mem_opaque[io_index] = NULL;
    io_mem_used[io_index] = 0;
}

static void io_mem_init(void)
{
    int i;

    cpu_register_io_memory_fixed(IO_MEM_ROM, error_mem_read, unassigned_mem_write, NULL);
    cpu_register_io_memory_fixed(IO_MEM_UNASSIGNED, unassigned_mem_read, unassigned_mem_write, NULL);
    cpu_register_io_memory_fixed(IO_MEM_NOTDIRTY, error_mem_read, notdirty_mem_write, NULL);
    for (i=0; i<5; i++)
        io_mem_used[i] = 1;

    io_mem_watch = cpu_register_io_memory(watch_mem_read,
                                          watch_mem_write, NULL);
}

#endif /* !defined(CONFIG_USER_ONLY) */

/* physical memory access (slow version, mainly for debug) */
#if defined(CONFIG_USER_ONLY)
void cpu_physical_memory_rw(target_phys_addr_t addr, uint8_t *buf,
                            int len, int is_write)
{
    int l, flags;
    target_ulong page;
    void * p;

    while (len > 0) {
        page = addr & TARGET_PAGE_MASK;
        l = (page + TARGET_PAGE_SIZE) - addr;
        if (l > len)
            l = len;
        flags = page_get_flags(page);
        if (!(flags & PAGE_VALID))
            return;
        if (is_write) {
            if (!(flags & PAGE_WRITE))
                return;
            /* XXX: this code should not depend on lock_user */
            if (!(p = lock_user(VERIFY_WRITE, addr, l, 0)))
                /* FIXME - should this return an error rather than just fail? */
                return;
            memcpy(p, buf, l);
            unlock_user(p, addr, l);
        } else {
            if (!(flags & PAGE_READ))
                return;
            /* XXX: this code should not depend on lock_user */
            if (!(p = lock_user(VERIFY_READ, addr, l, 1)))
                /* FIXME - should this return an error rather than just fail? */
                return;
            memcpy(buf, p, l);
            unlock_user(p, addr, 0);
        }
        len -= l;
        buf += l;
        addr += l;
    }
}

#else
void cpu_physical_memory_rw(target_phys_addr_t addr, uint8_t *buf,
                            int len, int is_write)
{
    int l, io_index;
    uint8_t *ptr;
    uint32_t val;
    target_phys_addr_t page;
    unsigned long pd;
    PhysPageDesc *p;

    while (len > 0) {
        page = addr & TARGET_PAGE_MASK;
        l = (page + TARGET_PAGE_SIZE) - addr;
        if (l > len)
            l = len;
        p = phys_page_find(page >> TARGET_PAGE_BITS);
        if (!p) {
            pd = IO_MEM_UNASSIGNED;
        } else {
            pd = p->phys_offset;
        }

        if (is_write) {
            if ((pd & ~TARGET_PAGE_MASK) != IO_MEM_RAM) {
                target_phys_addr_t addr1 = addr;
                io_index = (pd >> IO_MEM_SHIFT) & (IO_MEM_NB_ENTRIES - 1);
                if (p)
                    addr1 = (addr & ~TARGET_PAGE_MASK) + p->region_offset;
                /* XXX: could force cpu_single_env to NULL to avoid
                   potential bugs */
                if (l >= 4 && ((addr1 & 3) == 0)) {
                    /* 32 bit write access */
                    val = ldl_p(buf);
                    io_mem_write[io_index][2](io_mem_opaque[io_index], addr1, val);
                    l = 4;
                } else if (l >= 2 && ((addr1 & 1) == 0)) {
                    /* 16 bit write access */
                    val = lduw_p(buf);
                    io_mem_write[io_index][1](io_mem_opaque[io_index], addr1, val);
                    l = 2;
                } else {
                    /* 8 bit write access */
                    val = ldub_p(buf);
                    io_mem_write[io_index][0](io_mem_opaque[io_index], addr1, val);
                    l = 1;
                }
            } else {
                unsigned long addr1;
                addr1 = (pd & TARGET_PAGE_MASK) + (addr & ~TARGET_PAGE_MASK);
                /* RAM case */
                ptr = qemu_get_ram_ptr(addr1);
                memcpy(ptr, buf, l);
                if (!cpu_physical_memory_is_dirty(addr1)) {
                    /* invalidate code */
                    tb_invalidate_phys_page_range(addr1, addr1 + l, 0);
                    /* set dirty bit */
                    phys_ram_dirty[addr1 >> TARGET_PAGE_BITS] |=
                        (0xff & ~CODE_DIRTY_FLAG);
                }
		/* qemu doesn't execute guest code directly, but kvm does
		   therefore flush instruction caches */
		if (kvm_enabled())
		    flush_icache_range((unsigned long)ptr,
				       ((unsigned long)ptr)+l);
            }
        } else {
            if ((pd & ~TARGET_PAGE_MASK) > IO_MEM_ROM &&
                !(pd & IO_MEM_ROMD)) {
                target_phys_addr_t addr1 = addr;
                /* I/O case */
                io_index = (pd >> IO_MEM_SHIFT) & (IO_MEM_NB_ENTRIES - 1);
                if (p)
                    addr1 = (addr & ~TARGET_PAGE_MASK) + p->region_offset;
                if (l >= 4 && ((addr1 & 3) == 0)) {
                    /* 32 bit read access */
                    val = io_mem_read[io_index][2](io_mem_opaque[io_index], addr1);
                    stl_p(buf, val);
                    l = 4;
                } else if (l >= 2 && ((addr1 & 1) == 0)) {
                    /* 16 bit read access */
                    val = io_mem_read[io_index][1](io_mem_opaque[io_index], addr1);
                    stw_p(buf, val);
                    l = 2;
                } else {
                    /* 8 bit read access */
                    val = io_mem_read[io_index][0](io_mem_opaque[io_index], addr1);
                    stb_p(buf, val);
                    l = 1;
                }
            } else {
                /* RAM case */
                ptr = qemu_get_ram_ptr(pd & TARGET_PAGE_MASK) +
                    (addr & ~TARGET_PAGE_MASK);
                memcpy(buf, ptr, l);
            }
        }
        len -= l;
        buf += l;
        addr += l;
    }
}

/* used for ROM loading : can write in RAM and ROM */
void cpu_physical_memory_write_rom(target_phys_addr_t addr,
                                   const uint8_t *buf, int len)
{
    int l;
    uint8_t *ptr;
    target_phys_addr_t page;
    unsigned long pd;
    PhysPageDesc *p;

    while (len > 0) {
        page = addr & TARGET_PAGE_MASK;
        l = (page + TARGET_PAGE_SIZE) - addr;
        if (l > len)
            l = len;
        p = phys_page_find(page >> TARGET_PAGE_BITS);
        if (!p) {
            pd = IO_MEM_UNASSIGNED;
        } else {
            pd = p->phys_offset;
        }

        if ((pd & ~TARGET_PAGE_MASK) != IO_MEM_RAM &&
            (pd & ~TARGET_PAGE_MASK) != IO_MEM_ROM &&
            !(pd & IO_MEM_ROMD)) {
            /* do nothing */
        } else {
            unsigned long addr1;
            addr1 = (pd & TARGET_PAGE_MASK) + (addr & ~TARGET_PAGE_MASK);
            /* ROM/RAM case */
            ptr = qemu_get_ram_ptr(addr1);
            memcpy(ptr, buf, l);
        }
        len -= l;
        buf += l;
        addr += l;
    }
}

typedef struct {
    void *buffer;
    target_phys_addr_t addr;
    target_phys_addr_t len;
} BounceBuffer;

static BounceBuffer bounce;

typedef struct MapClient {
    void *opaque;
    void (*callback)(void *opaque);
    QLIST_ENTRY(MapClient) link;
} MapClient;

static QLIST_HEAD(map_client_list, MapClient) map_client_list
    = QLIST_HEAD_INITIALIZER(map_client_list);

void *cpu_register_map_client(void *opaque, void (*callback)(void *opaque))
{
    MapClient *client = qemu_malloc(sizeof(*client));

    client->opaque = opaque;
    client->callback = callback;
    QLIST_INSERT_HEAD(&map_client_list, client, link);
    return client;
}

void cpu_unregister_map_client(void *_client)
{
    MapClient *client = (MapClient *)_client;

    QLIST_REMOVE(client, link);
    qemu_free(client);
}

static void cpu_notify_map_clients(void)
{
    MapClient *client;

    while (!QLIST_EMPTY(&map_client_list)) {
        client = QLIST_FIRST(&map_client_list);
        client->callback(client->opaque);
        cpu_unregister_map_client(client);
    }
}

/* Map a physical memory region into a host virtual address.
 * May map a subset of the requested range, given by and returned in *plen.
 * May return NULL if resources needed to perform the mapping are exhausted.
 * Use only for reads OR writes - not for read-modify-write operations.
 * Use cpu_register_map_client() to know when retrying the map operation is
 * likely to succeed.
 */
void *cpu_physical_memory_map(target_phys_addr_t addr,
                              target_phys_addr_t *plen,
                              int is_write)
{
    target_phys_addr_t len = *plen;
    target_phys_addr_t done = 0;
    int l;
    uint8_t *ret = NULL;
    uint8_t *ptr;
    target_phys_addr_t page;
    unsigned long pd;
    PhysPageDesc *p;
    unsigned long addr1;

    while (len > 0) {
        page = addr & TARGET_PAGE_MASK;
        l = (page + TARGET_PAGE_SIZE) - addr;
        if (l > len)
            l = len;
        p = phys_page_find(page >> TARGET_PAGE_BITS);
        if (!p) {
            pd = IO_MEM_UNASSIGNED;
        } else {
            pd = p->phys_offset;
        }

        if ((pd & ~TARGET_PAGE_MASK) != IO_MEM_RAM) {
            if (done || bounce.buffer) {
                break;
            }
            bounce.buffer = qemu_memalign(TARGET_PAGE_SIZE, TARGET_PAGE_SIZE);
            bounce.addr = addr;
            bounce.len = l;
            if (!is_write) {
                cpu_physical_memory_rw(addr, bounce.buffer, l, 0);
            }
            ptr = bounce.buffer;
        } else {
            addr1 = (pd & TARGET_PAGE_MASK) + (addr & ~TARGET_PAGE_MASK);
            ptr = qemu_get_ram_ptr(addr1);
        }
        if (!done) {
            ret = ptr;
        } else if (ret + done != ptr) {
            break;
        }

        len -= l;
        addr += l;
        done += l;
    }
    *plen = done;
    return ret;
}

/* Unmaps a memory region previously mapped by cpu_physical_memory_map().
 * Will also mark the memory as dirty if is_write == 1.  access_len gives
 * the amount of memory that was actually read or written by the caller.
 */
void cpu_physical_memory_unmap(void *buffer, target_phys_addr_t len,
                               int is_write, target_phys_addr_t access_len)
{
    unsigned long flush_len = (unsigned long)access_len;

    if (buffer != bounce.buffer) {
        if (is_write) {
            ram_addr_t addr1 = qemu_ram_addr_from_host(buffer);
            while (access_len) {
                unsigned l;
                l = TARGET_PAGE_SIZE;
                if (l > access_len)
                    l = access_len;
                if (!cpu_physical_memory_is_dirty(addr1)) {
                    /* invalidate code */
                    tb_invalidate_phys_page_range(addr1, addr1 + l, 0);
                    /* set dirty bit */
                    phys_ram_dirty[addr1 >> TARGET_PAGE_BITS] |=
                        (0xff & ~CODE_DIRTY_FLAG);
                }
                addr1 += l;
                access_len -= l;
	    }
	    dma_flush_range((unsigned long)buffer,
			    (unsigned long)buffer + flush_len);
        }
        return;
    }
    if (is_write) {
        cpu_physical_memory_write(bounce.addr, bounce.buffer, access_len);
    }
    qemu_vfree(bounce.buffer);
    bounce.buffer = NULL;
    cpu_notify_map_clients();
}

/* warning: addr must be aligned */
uint32_t ldl_phys(target_phys_addr_t addr)
{
    int io_index;
    uint8_t *ptr;
    uint32_t val;
    unsigned long pd;
    PhysPageDesc *p;

    p = phys_page_find(addr >> TARGET_PAGE_BITS);
    if (!p) {
        pd = IO_MEM_UNASSIGNED;
    } else {
        pd = p->phys_offset;
    }

    if ((pd & ~TARGET_PAGE_MASK) > IO_MEM_ROM &&
        !(pd & IO_MEM_ROMD)) {
        /* I/O case */
        io_index = (pd >> IO_MEM_SHIFT) & (IO_MEM_NB_ENTRIES - 1);
        if (p)
            addr = (addr & ~TARGET_PAGE_MASK) + p->region_offset;
        val = io_mem_read[io_index][2](io_mem_opaque[io_index], addr);
    } else {
        /* RAM case */
        ptr = qemu_get_ram_ptr(pd & TARGET_PAGE_MASK) +
            (addr & ~TARGET_PAGE_MASK);
        val = ldl_p(ptr);
    }
    return val;
}

/* warning: addr must be aligned */
uint64_t ldq_phys(target_phys_addr_t addr)
{
    int io_index;
    uint8_t *ptr;
    uint64_t val;
    unsigned long pd;
    PhysPageDesc *p;

    p = phys_page_find(addr >> TARGET_PAGE_BITS);
    if (!p) {
        pd = IO_MEM_UNASSIGNED;
    } else {
        pd = p->phys_offset;
    }

    if ((pd & ~TARGET_PAGE_MASK) > IO_MEM_ROM &&
        !(pd & IO_MEM_ROMD)) {
        /* I/O case */
        io_index = (pd >> IO_MEM_SHIFT) & (IO_MEM_NB_ENTRIES - 1);
        if (p)
            addr = (addr & ~TARGET_PAGE_MASK) + p->region_offset;
#ifdef TARGET_WORDS_BIGENDIAN
        val = (uint64_t)io_mem_read[io_index][2](io_mem_opaque[io_index], addr) << 32;
        val |= io_mem_read[io_index][2](io_mem_opaque[io_index], addr + 4);
#else
        val = io_mem_read[io_index][2](io_mem_opaque[io_index], addr);
        val |= (uint64_t)io_mem_read[io_index][2](io_mem_opaque[io_index], addr + 4) << 32;
#endif
    } else {
        /* RAM case */
        ptr = qemu_get_ram_ptr(pd & TARGET_PAGE_MASK) +
            (addr & ~TARGET_PAGE_MASK);
        val = ldq_p(ptr);
    }
    return val;
}

/* XXX: optimize */
uint32_t ldub_phys(target_phys_addr_t addr)
{
    uint8_t val;
    cpu_physical_memory_read(addr, &val, 1);
    return val;
}

/* XXX: optimize */
uint32_t lduw_phys(target_phys_addr_t addr)
{
    uint16_t val;
    cpu_physical_memory_read(addr, (uint8_t *)&val, 2);
    return tswap16(val);
}

/* warning: addr must be aligned. The ram page is not masked as dirty
   and the code inside is not invalidated. It is useful if the dirty
   bits are used to track modified PTEs */
void stl_phys_notdirty(target_phys_addr_t addr, uint32_t val)
{
    int io_index;
    uint8_t *ptr;
    unsigned long pd;
    PhysPageDesc *p;

    p = phys_page_find(addr >> TARGET_PAGE_BITS);
    if (!p) {
        pd = IO_MEM_UNASSIGNED;
    } else {
        pd = p->phys_offset;
    }

    if ((pd & ~TARGET_PAGE_MASK) != IO_MEM_RAM) {
        io_index = (pd >> IO_MEM_SHIFT) & (IO_MEM_NB_ENTRIES - 1);
        if (p)
            addr = (addr & ~TARGET_PAGE_MASK) + p->region_offset;
        io_mem_write[io_index][2](io_mem_opaque[io_index], addr, val);
    } else {
        unsigned long addr1 = (pd & TARGET_PAGE_MASK) + (addr & ~TARGET_PAGE_MASK);
        ptr = qemu_get_ram_ptr(addr1);
        stl_p(ptr, val);

        if (unlikely(in_migration)) {
            if (!cpu_physical_memory_is_dirty(addr1)) {
                /* invalidate code */
                tb_invalidate_phys_page_range(addr1, addr1 + 4, 0);
                /* set dirty bit */
                phys_ram_dirty[addr1 >> TARGET_PAGE_BITS] |=
                    (0xff & ~CODE_DIRTY_FLAG);
            }
        }
    }
}

void stq_phys_notdirty(target_phys_addr_t addr, uint64_t val)
{
    int io_index;
    uint8_t *ptr;
    unsigned long pd;
    PhysPageDesc *p;

    p = phys_page_find(addr >> TARGET_PAGE_BITS);
    if (!p) {
        pd = IO_MEM_UNASSIGNED;
    } else {
        pd = p->phys_offset;
    }

    if ((pd & ~TARGET_PAGE_MASK) != IO_MEM_RAM) {
        io_index = (pd >> IO_MEM_SHIFT) & (IO_MEM_NB_ENTRIES - 1);
        if (p)
            addr = (addr & ~TARGET_PAGE_MASK) + p->region_offset;
#ifdef TARGET_WORDS_BIGENDIAN
        io_mem_write[io_index][2](io_mem_opaque[io_index], addr, val >> 32);
        io_mem_write[io_index][2](io_mem_opaque[io_index], addr + 4, val);
#else
        io_mem_write[io_index][2](io_mem_opaque[io_index], addr, val);
        io_mem_write[io_index][2](io_mem_opaque[io_index], addr + 4, val >> 32);
#endif
    } else {
        ptr = qemu_get_ram_ptr(pd & TARGET_PAGE_MASK) +
            (addr & ~TARGET_PAGE_MASK);
        stq_p(ptr, val);
    }
}

/* warning: addr must be aligned */
void stl_phys(target_phys_addr_t addr, uint32_t val)
{
    int io_index;
    uint8_t *ptr;
    unsigned long pd;
    PhysPageDesc *p;

    p = phys_page_find(addr >> TARGET_PAGE_BITS);
    if (!p) {
        pd = IO_MEM_UNASSIGNED;
    } else {
        pd = p->phys_offset;
    }

    if ((pd & ~TARGET_PAGE_MASK) != IO_MEM_RAM) {
        io_index = (pd >> IO_MEM_SHIFT) & (IO_MEM_NB_ENTRIES - 1);
        if (p)
            addr = (addr & ~TARGET_PAGE_MASK) + p->region_offset;
        io_mem_write[io_index][2](io_mem_opaque[io_index], addr, val);
    } else {
        unsigned long addr1;
        addr1 = (pd & TARGET_PAGE_MASK) + (addr & ~TARGET_PAGE_MASK);
        /* RAM case */
        ptr = qemu_get_ram_ptr(addr1);
        stl_p(ptr, val);
        if (!cpu_physical_memory_is_dirty(addr1)) {
            /* invalidate code */
            tb_invalidate_phys_page_range(addr1, addr1 + 4, 0);
            /* set dirty bit */
            phys_ram_dirty[addr1 >> TARGET_PAGE_BITS] |=
                (0xff & ~CODE_DIRTY_FLAG);
        }
    }
}

/* XXX: optimize */
void stb_phys(target_phys_addr_t addr, uint32_t val)
{
    uint8_t v = val;
    cpu_physical_memory_write(addr, &v, 1);
}

/* XXX: optimize */
void stw_phys(target_phys_addr_t addr, uint32_t val)
{
    uint16_t v = tswap16(val);
    cpu_physical_memory_write(addr, (const uint8_t *)&v, 2);
}

/* XXX: optimize */
void stq_phys(target_phys_addr_t addr, uint64_t val)
{
    val = tswap64(val);
    cpu_physical_memory_write(addr, (const uint8_t *)&val, 8);
}

#endif

/* virtual memory access for debug (includes writing to ROM) */
int cpu_memory_rw_debug(CPUState *env, target_ulong addr,
                        uint8_t *buf, int len, int is_write)
{
    int l;
    target_phys_addr_t phys_addr;
    target_ulong page;

    while (len > 0) {
        page = addr & TARGET_PAGE_MASK;
        phys_addr = cpu_get_phys_page_debug(env, page);
        /* if no physical page mapped, return an error */
        if (phys_addr == -1)
            return -1;
        l = (page + TARGET_PAGE_SIZE) - addr;
        if (l > len)
            l = len;
        phys_addr += (addr & ~TARGET_PAGE_MASK);
#if !defined(CONFIG_USER_ONLY)
        if (is_write)
            cpu_physical_memory_write_rom(phys_addr, buf, l);
        else
#endif
            cpu_physical_memory_rw(phys_addr, buf, l, is_write);
        len -= l;
        buf += l;
        addr += l;
    }
    return 0;
}

/* in deterministic execution mode, instructions doing device I/Os
   must be at the end of the TB */
void cpu_io_recompile(CPUState *env, void *retaddr)
{
    TranslationBlock *tb;
    uint32_t n, cflags;
    target_ulong pc, cs_base;
    uint64_t flags;

    tb = tb_find_pc((unsigned long)retaddr);
    if (!tb) {
        cpu_abort(env, "cpu_io_recompile: could not find TB for pc=%p", 
                  retaddr);
    }
    n = env->icount_decr.u16.low + tb->icount;
    cpu_restore_state(tb, env, (unsigned long)retaddr, NULL);
    /* Calculate how many instructions had been executed before the fault
       occurred.  */
    n = n - env->icount_decr.u16.low;
    /* Generate a new TB ending on the I/O insn.  */
    n++;
    /* On MIPS and SH, delay slot instructions can only be restarted if
       they were already the first instruction in the TB.  If this is not
       the first instruction in a TB then re-execute the preceding
       branch.  */
#if defined(TARGET_MIPS)
    if ((env->hflags & MIPS_HFLAG_BMASK) != 0 && n > 1) {
        env->active_tc.PC -= 4;
        env->icount_decr.u16.low++;
        env->hflags &= ~MIPS_HFLAG_BMASK;
    }
#elif defined(TARGET_SH4)
    if ((env->flags & ((DELAY_SLOT | DELAY_SLOT_CONDITIONAL))) != 0
            && n > 1) {
        env->pc -= 2;
        env->icount_decr.u16.low++;
        env->flags &= ~(DELAY_SLOT | DELAY_SLOT_CONDITIONAL);
    }
#endif
    /* This should never happen.  */
    if (n > CF_COUNT_MASK)
        cpu_abort(env, "TB too big during recompile");

    cflags = n | CF_LAST_IO;
    pc = tb->pc;
    cs_base = tb->cs_base;
    flags = tb->flags;
    tb_phys_invalidate(tb, -1);
    /* FIXME: In theory this could raise an exception.  In practice
       we have already translated the block once so it's probably ok.  */
    tb_gen_code(env, pc, cs_base, flags, cflags);
    /* TODO: If env->pc != tb->pc (i.e. the faulting instruction was not
       the first in the TB) then we end up generating a whole new TB and
       repeating the fault, which is horribly inefficient.
       Better would be to execute just this insn uncached, or generate a
       second new TB.  */
    cpu_resume_from_signal(env, NULL);
}

void dump_exec_info(FILE *f,
                    int (*cpu_fprintf)(FILE *f, const char *fmt, ...))
{
    int i, target_code_size, max_target_code_size;
    int direct_jmp_count, direct_jmp2_count, cross_page;
    TranslationBlock *tb;

    target_code_size = 0;
    max_target_code_size = 0;
    cross_page = 0;
    direct_jmp_count = 0;
    direct_jmp2_count = 0;
    for(i = 0; i < nb_tbs; i++) {
        tb = &tbs[i];
        target_code_size += tb->size;
        if (tb->size > max_target_code_size)
            max_target_code_size = tb->size;
        if (tb->page_addr[1] != -1)
            cross_page++;
        if (tb->tb_next_offset[0] != 0xffff) {
            direct_jmp_count++;
            if (tb->tb_next_offset[1] != 0xffff) {
                direct_jmp2_count++;
            }
        }
    }
    /* XXX: avoid using doubles ? */
    cpu_fprintf(f, "Translation buffer state:\n");
    cpu_fprintf(f, "gen code size       %ld/%ld\n",
                code_gen_ptr - code_gen_buffer, code_gen_buffer_max_size);
    cpu_fprintf(f, "TB count            %d/%d\n", 
                nb_tbs, code_gen_max_blocks);
    cpu_fprintf(f, "TB avg target size  %d max=%d bytes\n",
                nb_tbs ? target_code_size / nb_tbs : 0,
                max_target_code_size);
    cpu_fprintf(f, "TB avg host size    %d bytes (expansion ratio: %0.1f)\n",
                nb_tbs ? (code_gen_ptr - code_gen_buffer) / nb_tbs : 0,
                target_code_size ? (double) (code_gen_ptr - code_gen_buffer) / target_code_size : 0);
    cpu_fprintf(f, "cross page TB count %d (%d%%)\n",
            cross_page,
            nb_tbs ? (cross_page * 100) / nb_tbs : 0);
    cpu_fprintf(f, "direct jump count   %d (%d%%) (2 jumps=%d %d%%)\n",
                direct_jmp_count,
                nb_tbs ? (direct_jmp_count * 100) / nb_tbs : 0,
                direct_jmp2_count,
                nb_tbs ? (direct_jmp2_count * 100) / nb_tbs : 0);
    cpu_fprintf(f, "\nStatistics:\n");
    cpu_fprintf(f, "TB flush count      %d\n", tb_flush_count);
    cpu_fprintf(f, "TB invalidate count %d\n", tb_phys_invalidate_count);
    cpu_fprintf(f, "TLB flush count     %d\n", tlb_flush_count);
#ifdef CONFIG_PROFILER
    tcg_dump_info(f, cpu_fprintf);
#endif
}

#if !defined(CONFIG_USER_ONLY)

#define MMUSUFFIX _cmmu
#define GETPC() NULL
#define env cpu_single_env
#define SOFTMMU_CODE_ACCESS

#define SHIFT 0
#include "softmmu_template.h"

#define SHIFT 1
#include "softmmu_template.h"

#define SHIFT 2
#include "softmmu_template.h"

#define SHIFT 3
#include "softmmu_template.h"

#undef env

#endif<|MERGE_RESOLUTION|>--- conflicted
+++ resolved
@@ -2005,11 +2005,7 @@
 
 int cpu_physical_memory_set_dirty_tracking(int enable)
 {
-<<<<<<< HEAD
-=======
     int ret = 0;
-    in_migration = enable;
->>>>>>> f6f3fbca
     if (kvm_enabled()) {
         ret = kvm_set_migration_log(enable);
     }
@@ -2550,7 +2546,6 @@
         kvm_flush_coalesced_mmio_buffer();
 }
 
-<<<<<<< HEAD
 #ifdef __linux__
 
 #include <sys/vfs.h>
@@ -2659,8 +2654,6 @@
 
 extern const char *mem_path;
 
-=======
->>>>>>> f6f3fbca
 ram_addr_t qemu_ram_alloc(ram_addr_t size)
 {
     RAMBlock *new_block;
