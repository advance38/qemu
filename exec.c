--- conflicted
+++ resolved
@@ -2006,16 +2006,7 @@
 int cpu_physical_memory_set_dirty_tracking(int enable)
 {
     int ret = 0;
-<<<<<<< HEAD
-    if (kvm_enabled()) {
-        ret = kvm_set_migration_log(enable);
-    }
-    if (ret < 0) {
-        return ret;
-    }
-=======
-    in_migration = enable;
->>>>>>> 7b8f3b78
+
     ret = cpu_notify_migration_log(!!enable);
     return ret;
 }
