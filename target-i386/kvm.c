/*
 * QEMU KVM support
 *
 * Copyright (C) 2006-2008 Qumranet Technologies
 * Copyright IBM, Corp. 2008
 *
 * Authors:
 *  Anthony Liguori   <aliguori@us.ibm.com>
 *
 * This work is licensed under the terms of the GNU GPL, version 2 or later.
 * See the COPYING file in the top-level directory.
 *
 */

#include <sys/types.h>
#include <sys/ioctl.h>
#include <sys/mman.h>

#include <linux/kvm.h>

#include "qemu-common.h"
#include "sysemu.h"
#include "kvm.h"
#include "cpu.h"
#include "gdbstub.h"
#include "host-utils.h"
#include "hw/pc.h"
#include "ioport.h"

#ifdef CONFIG_KVM_PARA
#include <linux/kvm_para.h>
#endif
//
//#define DEBUG_KVM

#ifdef DEBUG_KVM
#define DPRINTF(fmt, ...) \
    do { fprintf(stderr, fmt, ## __VA_ARGS__); } while (0)
#else
#define DPRINTF(fmt, ...) \
    do { } while (0)
#endif

#define MSR_KVM_WALL_CLOCK  0x11
#define MSR_KVM_SYSTEM_TIME 0x12

#ifdef KVM_CAP_EXT_CPUID

static struct kvm_cpuid2 *try_get_cpuid(KVMState *s, int max)
{
    struct kvm_cpuid2 *cpuid;
    int r, size;

    size = sizeof(*cpuid) + max * sizeof(*cpuid->entries);
    cpuid = (struct kvm_cpuid2 *)qemu_mallocz(size);
    cpuid->nent = max;
    r = kvm_ioctl(s, KVM_GET_SUPPORTED_CPUID, cpuid);
    if (r == 0 && cpuid->nent >= max) {
        r = -E2BIG;
    }
    if (r < 0) {
        if (r == -E2BIG) {
            qemu_free(cpuid);
            return NULL;
        } else {
            fprintf(stderr, "KVM_GET_SUPPORTED_CPUID failed: %s\n",
                    strerror(-r));
            exit(1);
        }
    }
    return cpuid;
}

uint32_t kvm_arch_get_supported_cpuid(CPUState *env, uint32_t function, int reg)
{
    struct kvm_cpuid2 *cpuid;
    int i, max;
    uint32_t ret = 0;
    uint32_t cpuid_1_edx;

    if (!kvm_check_extension(env->kvm_state, KVM_CAP_EXT_CPUID)) {
        return -1U;
    }

    max = 1;
    while ((cpuid = try_get_cpuid(env->kvm_state, max)) == NULL) {
        max *= 2;
    }

    for (i = 0; i < cpuid->nent; ++i) {
        if (cpuid->entries[i].function == function) {
            switch (reg) {
            case R_EAX:
                ret = cpuid->entries[i].eax;
                break;
            case R_EBX:
                ret = cpuid->entries[i].ebx;
                break;
            case R_ECX:
                ret = cpuid->entries[i].ecx;
                break;
            case R_EDX:
                ret = cpuid->entries[i].edx;
                switch (function) {
                case 1:
                    /* KVM before 2.6.30 misreports the following features */
                    ret |= CPUID_MTRR | CPUID_PAT | CPUID_MCE | CPUID_MCA;
                    break;
                case 0x80000001:
                    /* On Intel, kvm returns cpuid according to the Intel spec,
                     * so add missing bits according to the AMD spec:
                     */
                    cpuid_1_edx = kvm_arch_get_supported_cpuid(env, 1, R_EDX);
                    ret |= cpuid_1_edx & 0xdfeff7ff;
                    break;
                }
                break;
            }
        }
    }

    qemu_free(cpuid);

    return ret;
}

#else

uint32_t kvm_arch_get_supported_cpuid(CPUState *env, uint32_t function, int reg)
{
    return -1U;
}

#endif

#ifdef KVM_UPSTREAM

#ifdef CONFIG_KVM_PARA
struct kvm_para_features {
        int cap;
        int feature;
} para_features[] = {
#ifdef KVM_CAP_CLOCKSOURCE
        { KVM_CAP_CLOCKSOURCE, KVM_FEATURE_CLOCKSOURCE },
#endif
#ifdef KVM_CAP_NOP_IO_DELAY
        { KVM_CAP_NOP_IO_DELAY, KVM_FEATURE_NOP_IO_DELAY },
#endif
#ifdef KVM_CAP_PV_MMU
        { KVM_CAP_PV_MMU, KVM_FEATURE_MMU_OP },
#endif
        { -1, -1 }
};

static int get_para_features(CPUState *env)
{
        int i, features = 0;

        for (i = 0; i < ARRAY_SIZE(para_features) - 1; i++) {
                if (kvm_check_extension(env->kvm_state, para_features[i].cap))
                        features |= (1 << para_features[i].feature);
        }

        return features;
}
#endif

int kvm_arch_init_vcpu(CPUState *env)
{
    struct {
        struct kvm_cpuid2 cpuid;
        struct kvm_cpuid_entry2 entries[100];
    } __attribute__((packed)) cpuid_data;
    uint32_t limit, i, j, cpuid_i;
    uint32_t unused;
    struct kvm_cpuid_entry2 *c;
#ifdef KVM_CPUID_SIGNATURE
    uint32_t signature[3];
#endif

    env->mp_state = KVM_MP_STATE_RUNNABLE;

    env->cpuid_features &= kvm_arch_get_supported_cpuid(env, 1, R_EDX);

    i = env->cpuid_ext_features & CPUID_EXT_HYPERVISOR;
    env->cpuid_ext_features &= kvm_arch_get_supported_cpuid(env, 1, R_ECX);
    env->cpuid_ext_features |= i;

    env->cpuid_ext2_features &= kvm_arch_get_supported_cpuid(env, 0x80000001,
                                                             R_EDX);
    env->cpuid_ext3_features &= kvm_arch_get_supported_cpuid(env, 0x80000001,
                                                             R_ECX);

    cpuid_i = 0;

#ifdef CONFIG_KVM_PARA
    /* Paravirtualization CPUIDs */
    memcpy(signature, "KVMKVMKVM\0\0\0", 12);
    c = &cpuid_data.entries[cpuid_i++];
    memset(c, 0, sizeof(*c));
    c->function = KVM_CPUID_SIGNATURE;
    c->eax = 0;
    c->ebx = signature[0];
    c->ecx = signature[1];
    c->edx = signature[2];

    c = &cpuid_data.entries[cpuid_i++];
    memset(c, 0, sizeof(*c));
    c->function = KVM_CPUID_FEATURES;
    c->eax = env->cpuid_kvm_features & get_para_features(env);
#endif

    cpu_x86_cpuid(env, 0, 0, &limit, &unused, &unused, &unused);

    for (i = 0; i <= limit; i++) {
        c = &cpuid_data.entries[cpuid_i++];

        switch (i) {
        case 2: {
            /* Keep reading function 2 till all the input is received */
            int times;

            c->function = i;
            c->flags = KVM_CPUID_FLAG_STATEFUL_FUNC |
                       KVM_CPUID_FLAG_STATE_READ_NEXT;
            cpu_x86_cpuid(env, i, 0, &c->eax, &c->ebx, &c->ecx, &c->edx);
            times = c->eax & 0xff;

            for (j = 1; j < times; ++j) {
                c = &cpuid_data.entries[cpuid_i++];
                c->function = i;
                c->flags = KVM_CPUID_FLAG_STATEFUL_FUNC;
                cpu_x86_cpuid(env, i, 0, &c->eax, &c->ebx, &c->ecx, &c->edx);
            }
            break;
        }
        case 4:
        case 0xb:
        case 0xd:
            for (j = 0; ; j++) {
                c->function = i;
                c->flags = KVM_CPUID_FLAG_SIGNIFCANT_INDEX;
                c->index = j;
                cpu_x86_cpuid(env, i, j, &c->eax, &c->ebx, &c->ecx, &c->edx);

                if (i == 4 && c->eax == 0)
                    break;
                if (i == 0xb && !(c->ecx & 0xff00))
                    break;
                if (i == 0xd && c->eax == 0)
                    break;

                c = &cpuid_data.entries[cpuid_i++];
            }
            break;
        default:
            c->function = i;
            c->flags = 0;
            cpu_x86_cpuid(env, i, 0, &c->eax, &c->ebx, &c->ecx, &c->edx);
            break;
        }
    }
    cpu_x86_cpuid(env, 0x80000000, 0, &limit, &unused, &unused, &unused);

    for (i = 0x80000000; i <= limit; i++) {
        c = &cpuid_data.entries[cpuid_i++];

        c->function = i;
        c->flags = 0;
        cpu_x86_cpuid(env, i, 0, &c->eax, &c->ebx, &c->ecx, &c->edx);
    }

    cpuid_data.cpuid.nent = cpuid_i;

    return kvm_vcpu_ioctl(env, KVM_SET_CPUID2, &cpuid_data);
}

#endif
void kvm_arch_reset_vcpu(CPUState *env)
{
    env->exception_injected = -1;
    env->interrupt_injected = -1;
    env->nmi_injected = 0;
    env->nmi_pending = 0;
}
#ifdef KVM_UPSTREAM

static int kvm_has_msr_star(CPUState *env)
{
    static int has_msr_star;
    int ret;

    /* first time */
    if (has_msr_star == 0) {        
        struct kvm_msr_list msr_list, *kvm_msr_list;

        has_msr_star = -1;

        /* Obtain MSR list from KVM.  These are the MSRs that we must
         * save/restore */
        msr_list.nmsrs = 0;
        ret = kvm_ioctl(env->kvm_state, KVM_GET_MSR_INDEX_LIST, &msr_list);
        if (ret < 0 && ret != -E2BIG) {
            return 0;
        }
        /* Old kernel modules had a bug and could write beyond the provided
           memory. Allocate at least a safe amount of 1K. */
        kvm_msr_list = qemu_mallocz(MAX(1024, sizeof(msr_list) +
                                              msr_list.nmsrs *
                                              sizeof(msr_list.indices[0])));

        kvm_msr_list->nmsrs = msr_list.nmsrs;
        ret = kvm_ioctl(env->kvm_state, KVM_GET_MSR_INDEX_LIST, kvm_msr_list);
        if (ret >= 0) {
            int i;

            for (i = 0; i < kvm_msr_list->nmsrs; i++) {
                if (kvm_msr_list->indices[i] == MSR_STAR) {
                    has_msr_star = 1;
                    break;
                }
            }
        }

        free(kvm_msr_list);
    }

    if (has_msr_star == 1)
        return 1;
    return 0;
}

int kvm_arch_init(KVMState *s, int smp_cpus)
{
    int ret;

    /* create vm86 tss.  KVM uses vm86 mode to emulate 16-bit code
     * directly.  In order to use vm86 mode, a TSS is needed.  Since this
     * must be part of guest physical memory, we need to allocate it.  Older
     * versions of KVM just assumed that it would be at the end of physical
     * memory but that doesn't work with more than 4GB of memory.  We simply
     * refuse to work with those older versions of KVM. */
    ret = kvm_ioctl(s, KVM_CHECK_EXTENSION, KVM_CAP_SET_TSS_ADDR);
    if (ret <= 0) {
        fprintf(stderr, "kvm does not support KVM_CAP_SET_TSS_ADDR\n");
        return ret;
    }

    /* this address is 3 pages before the bios, and the bios should present
     * as unavaible memory.  FIXME, need to ensure the e820 map deals with
     * this?
     */
    /*
     * Tell fw_cfg to notify the BIOS to reserve the range.
     */
    if (e820_add_entry(0xfffbc000, 0x4000, E820_RESERVED) < 0) {
        perror("e820_add_entry() table is full");
        exit(1);
    }
    return kvm_vm_ioctl(s, KVM_SET_TSS_ADDR, 0xfffbd000);
}
                    
static void set_v8086_seg(struct kvm_segment *lhs, const SegmentCache *rhs)
{
    lhs->selector = rhs->selector;
    lhs->base = rhs->base;
    lhs->limit = rhs->limit;
    lhs->type = 3;
    lhs->present = 1;
    lhs->dpl = 3;
    lhs->db = 0;
    lhs->s = 1;
    lhs->l = 0;
    lhs->g = 0;
    lhs->avl = 0;
    lhs->unusable = 0;
}

static void set_seg(struct kvm_segment *lhs, const SegmentCache *rhs)
{
    unsigned flags = rhs->flags;
    lhs->selector = rhs->selector;
    lhs->base = rhs->base;
    lhs->limit = rhs->limit;
    lhs->type = (flags >> DESC_TYPE_SHIFT) & 15;
    lhs->present = (flags & DESC_P_MASK) != 0;
    lhs->dpl = rhs->selector & 3;
    lhs->db = (flags >> DESC_B_SHIFT) & 1;
    lhs->s = (flags & DESC_S_MASK) != 0;
    lhs->l = (flags >> DESC_L_SHIFT) & 1;
    lhs->g = (flags & DESC_G_MASK) != 0;
    lhs->avl = (flags & DESC_AVL_MASK) != 0;
    lhs->unusable = 0;
}

static void get_seg(SegmentCache *lhs, const struct kvm_segment *rhs)
{
    lhs->selector = rhs->selector;
    lhs->base = rhs->base;
    lhs->limit = rhs->limit;
    lhs->flags =
	(rhs->type << DESC_TYPE_SHIFT)
	| (rhs->present * DESC_P_MASK)
	| (rhs->dpl << DESC_DPL_SHIFT)
	| (rhs->db << DESC_B_SHIFT)
	| (rhs->s * DESC_S_MASK)
	| (rhs->l << DESC_L_SHIFT)
	| (rhs->g * DESC_G_MASK)
	| (rhs->avl * DESC_AVL_MASK);
}

static void kvm_getput_reg(__u64 *kvm_reg, target_ulong *qemu_reg, int set)
{
    if (set)
        *kvm_reg = *qemu_reg;
    else
        *qemu_reg = *kvm_reg;
}

static int kvm_getput_regs(CPUState *env, int set)
{
    struct kvm_regs regs;
    int ret = 0;

    if (!set) {
        ret = kvm_vcpu_ioctl(env, KVM_GET_REGS, &regs);
        if (ret < 0)
            return ret;
    }

    kvm_getput_reg(&regs.rax, &env->regs[R_EAX], set);
    kvm_getput_reg(&regs.rbx, &env->regs[R_EBX], set);
    kvm_getput_reg(&regs.rcx, &env->regs[R_ECX], set);
    kvm_getput_reg(&regs.rdx, &env->regs[R_EDX], set);
    kvm_getput_reg(&regs.rsi, &env->regs[R_ESI], set);
    kvm_getput_reg(&regs.rdi, &env->regs[R_EDI], set);
    kvm_getput_reg(&regs.rsp, &env->regs[R_ESP], set);
    kvm_getput_reg(&regs.rbp, &env->regs[R_EBP], set);
#ifdef TARGET_X86_64
    kvm_getput_reg(&regs.r8, &env->regs[8], set);
    kvm_getput_reg(&regs.r9, &env->regs[9], set);
    kvm_getput_reg(&regs.r10, &env->regs[10], set);
    kvm_getput_reg(&regs.r11, &env->regs[11], set);
    kvm_getput_reg(&regs.r12, &env->regs[12], set);
    kvm_getput_reg(&regs.r13, &env->regs[13], set);
    kvm_getput_reg(&regs.r14, &env->regs[14], set);
    kvm_getput_reg(&regs.r15, &env->regs[15], set);
#endif

    kvm_getput_reg(&regs.rflags, &env->eflags, set);
    kvm_getput_reg(&regs.rip, &env->eip, set);

    if (set)
        ret = kvm_vcpu_ioctl(env, KVM_SET_REGS, &regs);

    return ret;
}

static int kvm_put_fpu(CPUState *env)
{
    struct kvm_fpu fpu;
    int i;

    memset(&fpu, 0, sizeof fpu);
    fpu.fsw = env->fpus & ~(7 << 11);
    fpu.fsw |= (env->fpstt & 7) << 11;
    fpu.fcw = env->fpuc;
    for (i = 0; i < 8; ++i)
	fpu.ftwx |= (!env->fptags[i]) << i;
    memcpy(fpu.fpr, env->fpregs, sizeof env->fpregs);
    memcpy(fpu.xmm, env->xmm_regs, sizeof env->xmm_regs);
    fpu.mxcsr = env->mxcsr;

    return kvm_vcpu_ioctl(env, KVM_SET_FPU, &fpu);
}

static int kvm_put_sregs(CPUState *env)
{
    struct kvm_sregs sregs;

    memset(sregs.interrupt_bitmap, 0, sizeof(sregs.interrupt_bitmap));
    if (env->interrupt_injected >= 0) {
        sregs.interrupt_bitmap[env->interrupt_injected / 64] |=
                (uint64_t)1 << (env->interrupt_injected % 64);
    }

    if ((env->eflags & VM_MASK)) {
	    set_v8086_seg(&sregs.cs, &env->segs[R_CS]);
	    set_v8086_seg(&sregs.ds, &env->segs[R_DS]);
	    set_v8086_seg(&sregs.es, &env->segs[R_ES]);
	    set_v8086_seg(&sregs.fs, &env->segs[R_FS]);
	    set_v8086_seg(&sregs.gs, &env->segs[R_GS]);
	    set_v8086_seg(&sregs.ss, &env->segs[R_SS]);
    } else {
	    set_seg(&sregs.cs, &env->segs[R_CS]);
	    set_seg(&sregs.ds, &env->segs[R_DS]);
	    set_seg(&sregs.es, &env->segs[R_ES]);
	    set_seg(&sregs.fs, &env->segs[R_FS]);
	    set_seg(&sregs.gs, &env->segs[R_GS]);
	    set_seg(&sregs.ss, &env->segs[R_SS]);

	    if (env->cr[0] & CR0_PE_MASK) {
		/* force ss cpl to cs cpl */
		sregs.ss.selector = (sregs.ss.selector & ~3) |
			(sregs.cs.selector & 3);
		sregs.ss.dpl = sregs.ss.selector & 3;
	    }
    }

    set_seg(&sregs.tr, &env->tr);
    set_seg(&sregs.ldt, &env->ldt);

    sregs.idt.limit = env->idt.limit;
    sregs.idt.base = env->idt.base;
    sregs.gdt.limit = env->gdt.limit;
    sregs.gdt.base = env->gdt.base;

    sregs.cr0 = env->cr[0];
    sregs.cr2 = env->cr[2];
    sregs.cr3 = env->cr[3];
    sregs.cr4 = env->cr[4];

    sregs.cr8 = cpu_get_apic_tpr(env);
    sregs.apic_base = cpu_get_apic_base(env);

    sregs.efer = env->efer;

    return kvm_vcpu_ioctl(env, KVM_SET_SREGS, &sregs);
}

static void kvm_msr_entry_set(struct kvm_msr_entry *entry,
                              uint32_t index, uint64_t value)
{
    entry->index = index;
    entry->data = value;
}

static int kvm_put_msrs(CPUState *env, int level)
{
    struct {
        struct kvm_msrs info;
        struct kvm_msr_entry entries[100];
    } msr_data;
    struct kvm_msr_entry *msrs = msr_data.entries;
    int n = 0;

    kvm_msr_entry_set(&msrs[n++], MSR_IA32_SYSENTER_CS, env->sysenter_cs);
    kvm_msr_entry_set(&msrs[n++], MSR_IA32_SYSENTER_ESP, env->sysenter_esp);
    kvm_msr_entry_set(&msrs[n++], MSR_IA32_SYSENTER_EIP, env->sysenter_eip);
    if (kvm_has_msr_star(env))
	kvm_msr_entry_set(&msrs[n++], MSR_STAR, env->star);
    kvm_msr_entry_set(&msrs[n++], MSR_VM_HSAVE_PA, env->vm_hsave);
#ifdef TARGET_X86_64
    /* FIXME if lm capable */
    kvm_msr_entry_set(&msrs[n++], MSR_CSTAR, env->cstar);
    kvm_msr_entry_set(&msrs[n++], MSR_KERNELGSBASE, env->kernelgsbase);
    kvm_msr_entry_set(&msrs[n++], MSR_FMASK, env->fmask);
    kvm_msr_entry_set(&msrs[n++], MSR_LSTAR, env->lstar);
#endif
    if (level == KVM_PUT_FULL_STATE) {
        kvm_msr_entry_set(&msrs[n++], MSR_IA32_TSC, env->tsc);
        kvm_msr_entry_set(&msrs[n++], MSR_KVM_SYSTEM_TIME,
                          env->system_time_msr);
        kvm_msr_entry_set(&msrs[n++], MSR_KVM_WALL_CLOCK, env->wall_clock_msr);
    }

    msr_data.info.nmsrs = n;

    return kvm_vcpu_ioctl(env, KVM_SET_MSRS, &msr_data);

}


static int kvm_get_fpu(CPUState *env)
{
    struct kvm_fpu fpu;
    int i, ret;

    ret = kvm_vcpu_ioctl(env, KVM_GET_FPU, &fpu);
    if (ret < 0)
        return ret;

    env->fpstt = (fpu.fsw >> 11) & 7;
    env->fpus = fpu.fsw;
    env->fpuc = fpu.fcw;
    for (i = 0; i < 8; ++i)
	env->fptags[i] = !((fpu.ftwx >> i) & 1);
    memcpy(env->fpregs, fpu.fpr, sizeof env->fpregs);
    memcpy(env->xmm_regs, fpu.xmm, sizeof env->xmm_regs);
    env->mxcsr = fpu.mxcsr;

    return 0;
}

static int kvm_get_sregs(CPUState *env)
{
    struct kvm_sregs sregs;
    uint32_t hflags;
    int bit, i, ret;

    ret = kvm_vcpu_ioctl(env, KVM_GET_SREGS, &sregs);
    if (ret < 0)
        return ret;

    /* There can only be one pending IRQ set in the bitmap at a time, so try
       to find it and save its number instead (-1 for none). */
    env->interrupt_injected = -1;
    for (i = 0; i < ARRAY_SIZE(sregs.interrupt_bitmap); i++) {
        if (sregs.interrupt_bitmap[i]) {
            bit = ctz64(sregs.interrupt_bitmap[i]);
            env->interrupt_injected = i * 64 + bit;
            break;
        }
    }

    get_seg(&env->segs[R_CS], &sregs.cs);
    get_seg(&env->segs[R_DS], &sregs.ds);
    get_seg(&env->segs[R_ES], &sregs.es);
    get_seg(&env->segs[R_FS], &sregs.fs);
    get_seg(&env->segs[R_GS], &sregs.gs);
    get_seg(&env->segs[R_SS], &sregs.ss);

    get_seg(&env->tr, &sregs.tr);
    get_seg(&env->ldt, &sregs.ldt);

    env->idt.limit = sregs.idt.limit;
    env->idt.base = sregs.idt.base;
    env->gdt.limit = sregs.gdt.limit;
    env->gdt.base = sregs.gdt.base;

    env->cr[0] = sregs.cr0;
    env->cr[2] = sregs.cr2;
    env->cr[3] = sregs.cr3;
    env->cr[4] = sregs.cr4;

    cpu_set_apic_base(env, sregs.apic_base);

    env->efer = sregs.efer;
    //cpu_set_apic_tpr(env, sregs.cr8);

#define HFLAG_COPY_MASK ~( \
			HF_CPL_MASK | HF_PE_MASK | HF_MP_MASK | HF_EM_MASK | \
			HF_TS_MASK | HF_TF_MASK | HF_VM_MASK | HF_IOPL_MASK | \
			HF_OSFXSR_MASK | HF_LMA_MASK | HF_CS32_MASK | \
			HF_SS32_MASK | HF_CS64_MASK | HF_ADDSEG_MASK)



    hflags = (env->segs[R_CS].flags >> DESC_DPL_SHIFT) & HF_CPL_MASK;
    hflags |= (env->cr[0] & CR0_PE_MASK) << (HF_PE_SHIFT - CR0_PE_SHIFT);
    hflags |= (env->cr[0] << (HF_MP_SHIFT - CR0_MP_SHIFT)) &
	    (HF_MP_MASK | HF_EM_MASK | HF_TS_MASK);
    hflags |= (env->eflags & (HF_TF_MASK | HF_VM_MASK | HF_IOPL_MASK));
    hflags |= (env->cr[4] & CR4_OSFXSR_MASK) <<
	    (HF_OSFXSR_SHIFT - CR4_OSFXSR_SHIFT);

    if (env->efer & MSR_EFER_LMA) {
        hflags |= HF_LMA_MASK;
    }

    if ((hflags & HF_LMA_MASK) && (env->segs[R_CS].flags & DESC_L_MASK)) {
        hflags |= HF_CS32_MASK | HF_SS32_MASK | HF_CS64_MASK;
    } else {
        hflags |= (env->segs[R_CS].flags & DESC_B_MASK) >>
		(DESC_B_SHIFT - HF_CS32_SHIFT);
        hflags |= (env->segs[R_SS].flags & DESC_B_MASK) >>
		(DESC_B_SHIFT - HF_SS32_SHIFT);
        if (!(env->cr[0] & CR0_PE_MASK) ||
                   (env->eflags & VM_MASK) ||
                   !(hflags & HF_CS32_MASK)) {
                hflags |= HF_ADDSEG_MASK;
            } else {
                hflags |= ((env->segs[R_DS].base |
                                env->segs[R_ES].base |
                                env->segs[R_SS].base) != 0) <<
                    HF_ADDSEG_SHIFT;
            }
    }
    env->hflags = (env->hflags & HFLAG_COPY_MASK) | hflags;

    return 0;
}

static int kvm_get_msrs(CPUState *env)
{
    struct {
        struct kvm_msrs info;
        struct kvm_msr_entry entries[100];
    } msr_data;
    struct kvm_msr_entry *msrs = msr_data.entries;
    int ret, i, n;

    n = 0;
    msrs[n++].index = MSR_IA32_SYSENTER_CS;
    msrs[n++].index = MSR_IA32_SYSENTER_ESP;
    msrs[n++].index = MSR_IA32_SYSENTER_EIP;
    if (kvm_has_msr_star(env))
	msrs[n++].index = MSR_STAR;
    msrs[n++].index = MSR_IA32_TSC;
    msrs[n++].index = MSR_VM_HSAVE_PA;
#ifdef TARGET_X86_64
    /* FIXME lm_capable_kernel */
    msrs[n++].index = MSR_CSTAR;
    msrs[n++].index = MSR_KERNELGSBASE;
    msrs[n++].index = MSR_FMASK;
    msrs[n++].index = MSR_LSTAR;
#endif
    msrs[n++].index = MSR_KVM_SYSTEM_TIME;
    msrs[n++].index = MSR_KVM_WALL_CLOCK;

    msr_data.info.nmsrs = n;
    ret = kvm_vcpu_ioctl(env, KVM_GET_MSRS, &msr_data);
    if (ret < 0)
        return ret;

    for (i = 0; i < ret; i++) {
        switch (msrs[i].index) {
        case MSR_IA32_SYSENTER_CS:
            env->sysenter_cs = msrs[i].data;
            break;
        case MSR_IA32_SYSENTER_ESP:
            env->sysenter_esp = msrs[i].data;
            break;
        case MSR_IA32_SYSENTER_EIP:
            env->sysenter_eip = msrs[i].data;
            break;
        case MSR_STAR:
            env->star = msrs[i].data;
            break;
#ifdef TARGET_X86_64
        case MSR_CSTAR:
            env->cstar = msrs[i].data;
            break;
        case MSR_KERNELGSBASE:
            env->kernelgsbase = msrs[i].data;
            break;
        case MSR_FMASK:
            env->fmask = msrs[i].data;
            break;
        case MSR_LSTAR:
            env->lstar = msrs[i].data;
            break;
#endif
        case MSR_IA32_TSC:
            env->tsc = msrs[i].data;
            break;
        case MSR_KVM_SYSTEM_TIME:
            env->system_time_msr = msrs[i].data;
            break;
        case MSR_KVM_WALL_CLOCK:
            env->wall_clock_msr = msrs[i].data;
            break;
        case MSR_VM_HSAVE_PA:
            env->vm_hsave = msrs[i].data;
            break;
        }
    }

    return 0;
}

static int kvm_put_mp_state(CPUState *env)
{
    struct kvm_mp_state mp_state = { .mp_state = env->mp_state };

    return kvm_vcpu_ioctl(env, KVM_SET_MP_STATE, &mp_state);
}

static int kvm_get_mp_state(CPUState *env)
{
    struct kvm_mp_state mp_state;
    int ret;

    ret = kvm_vcpu_ioctl(env, KVM_GET_MP_STATE, &mp_state);
    if (ret < 0) {
        return ret;
    }
    env->mp_state = mp_state.mp_state;
    return 0;
}
#endif

static int kvm_put_vcpu_events(CPUState *env, int level)
{
#ifdef KVM_CAP_VCPU_EVENTS
    struct kvm_vcpu_events events;

    if (!kvm_has_vcpu_events()) {
        return 0;
    }

    events.exception.injected = (env->exception_injected >= 0);
    events.exception.nr = env->exception_injected;
    events.exception.has_error_code = env->has_error_code;
    events.exception.error_code = env->error_code;

    events.interrupt.injected = (env->interrupt_injected >= 0);
    events.interrupt.nr = env->interrupt_injected;
    events.interrupt.soft = env->soft_interrupt;

    events.nmi.injected = env->nmi_injected;
    events.nmi.pending = env->nmi_pending;
    events.nmi.masked = !!(env->hflags2 & HF2_NMI_MASK);

    events.sipi_vector = env->sipi_vector;

    events.flags = 0;
    if (level >= KVM_PUT_RESET_STATE) {
        events.flags |=
            KVM_VCPUEVENT_VALID_NMI_PENDING | KVM_VCPUEVENT_VALID_SIPI_VECTOR;
    }

    return kvm_vcpu_ioctl(env, KVM_SET_VCPU_EVENTS, &events);
#else
    return 0;
#endif
}

static int kvm_get_vcpu_events(CPUState *env)
{
#ifdef KVM_CAP_VCPU_EVENTS
    struct kvm_vcpu_events events;
    int ret;

    if (!kvm_has_vcpu_events()) {
        return 0;
    }

    ret = kvm_vcpu_ioctl(env, KVM_GET_VCPU_EVENTS, &events);
    if (ret < 0) {
       return ret;
    }
    env->exception_injected =
       events.exception.injected ? events.exception.nr : -1;
    env->has_error_code = events.exception.has_error_code;
    env->error_code = events.exception.error_code;

    env->interrupt_injected =
        events.interrupt.injected ? events.interrupt.nr : -1;
    env->soft_interrupt = events.interrupt.soft;

    env->nmi_injected = events.nmi.injected;
    env->nmi_pending = events.nmi.pending;
    if (events.nmi.masked) {
        env->hflags2 |= HF2_NMI_MASK;
    } else {
        env->hflags2 &= ~HF2_NMI_MASK;
    }

    env->sipi_vector = events.sipi_vector;
#endif

    return 0;
}

static int kvm_guest_debug_workarounds(CPUState *env)
{
    int ret = 0;
#ifdef KVM_CAP_SET_GUEST_DEBUG
    unsigned long reinject_trap = 0;

    if (!kvm_has_vcpu_events()) {
        if (env->exception_injected == 1) {
            reinject_trap = KVM_GUESTDBG_INJECT_DB;
        } else if (env->exception_injected == 3) {
            reinject_trap = KVM_GUESTDBG_INJECT_BP;
        }
        env->exception_injected = -1;
    }

    /*
     * Kernels before KVM_CAP_X86_ROBUST_SINGLESTEP overwrote flags.TF
     * injected via SET_GUEST_DEBUG while updating GP regs. Work around this
     * by updating the debug state once again if single-stepping is on.
     * Another reason to call kvm_update_guest_debug here is a pending debug
     * trap raise by the guest. On kernels without SET_VCPU_EVENTS we have to
     * reinject them via SET_GUEST_DEBUG.
     */
    if (reinject_trap ||
        (!kvm_has_robust_singlestep() && env->singlestep_enabled)) {
        ret = kvm_update_guest_debug(env, reinject_trap);
    }
#endif /* KVM_CAP_SET_GUEST_DEBUG */
    return ret;
}

static int kvm_put_debugregs(CPUState *env)
{
#ifdef KVM_CAP_DEBUGREGS
    struct kvm_debugregs dbgregs;
    int i;

    if (!kvm_has_debugregs()) {
        return 0;
    }

    for (i = 0; i < 4; i++) {
        dbgregs.db[i] = env->dr[i];
    }
    dbgregs.dr6 = env->dr[6];
    dbgregs.dr7 = env->dr[7];
    dbgregs.flags = 0;

    return kvm_vcpu_ioctl(env, KVM_SET_DEBUGREGS, &dbgregs);
#else
    return 0;
#endif
}

static int kvm_get_debugregs(CPUState *env)
{
#ifdef KVM_CAP_DEBUGREGS
    struct kvm_debugregs dbgregs;
    int i, ret;

    if (!kvm_has_debugregs()) {
        return 0;
    }

    ret = kvm_vcpu_ioctl(env, KVM_GET_DEBUGREGS, &dbgregs);
    if (ret < 0) {
       return ret;
    }
    for (i = 0; i < 4; i++) {
        env->dr[i] = dbgregs.db[i];
    }
    env->dr[4] = env->dr[6] = dbgregs.dr6;
    env->dr[5] = env->dr[7] = dbgregs.dr7;
#endif

    return 0;
}

<<<<<<< HEAD
#ifdef KVM_UPSTREAM
=======
>>>>>>> ff44f1a3
int kvm_arch_put_registers(CPUState *env, int level)
{
    int ret;

    ret = kvm_getput_regs(env, 1);
    if (ret < 0)
        return ret;

    ret = kvm_put_fpu(env);
    if (ret < 0)
        return ret;

    ret = kvm_put_sregs(env);
    if (ret < 0)
        return ret;

    ret = kvm_put_msrs(env, level);
    if (ret < 0)
        return ret;

    if (level >= KVM_PUT_RESET_STATE) {
        ret = kvm_put_mp_state(env);
        if (ret < 0)
            return ret;
    }

    ret = kvm_put_vcpu_events(env, level);
    if (ret < 0)
        return ret;

    /* must be last */
    ret = kvm_guest_debug_workarounds(env);
    if (ret < 0)
        return ret;

    ret = kvm_put_debugregs(env);
    if (ret < 0)
        return ret;

    return 0;
}

int kvm_arch_get_registers(CPUState *env)
{
    int ret;

    ret = kvm_getput_regs(env, 0);
    if (ret < 0)
        return ret;

    ret = kvm_get_fpu(env);
    if (ret < 0)
        return ret;

    ret = kvm_get_sregs(env);
    if (ret < 0)
        return ret;

    ret = kvm_get_msrs(env);
    if (ret < 0)
        return ret;

    ret = kvm_get_mp_state(env);
    if (ret < 0)
        return ret;

    ret = kvm_get_vcpu_events(env);
    if (ret < 0)
        return ret;

<<<<<<< HEAD
    ret = kvm_put_debugregs(env);
    if (ret < 0)
        return ret;

=======
>>>>>>> ff44f1a3
    ret = kvm_get_debugregs(env);
    if (ret < 0)
        return ret;

    return 0;
}

int kvm_arch_pre_run(CPUState *env, struct kvm_run *run)
{
    /* Try to inject an interrupt if the guest can accept it */
    if (run->ready_for_interrupt_injection &&
        (env->interrupt_request & CPU_INTERRUPT_HARD) &&
        (env->eflags & IF_MASK)) {
        int irq;

        env->interrupt_request &= ~CPU_INTERRUPT_HARD;
        irq = cpu_get_pic_interrupt(env);
        if (irq >= 0) {
            struct kvm_interrupt intr;
            intr.irq = irq;
            /* FIXME: errors */
            DPRINTF("injected interrupt %d\n", irq);
            kvm_vcpu_ioctl(env, KVM_INTERRUPT, &intr);
        }
    }

    /* If we have an interrupt but the guest is not ready to receive an
     * interrupt, request an interrupt window exit.  This will
     * cause a return to userspace as soon as the guest is ready to
     * receive interrupts. */
    if ((env->interrupt_request & CPU_INTERRUPT_HARD))
        run->request_interrupt_window = 1;
    else
        run->request_interrupt_window = 0;

    DPRINTF("setting tpr\n");
    run->cr8 = cpu_get_apic_tpr(env);

    return 0;
}
#endif

int kvm_arch_post_run(CPUState *env, struct kvm_run *run)
{
    if (run->if_flag)
        env->eflags |= IF_MASK;
    else
        env->eflags &= ~IF_MASK;
    
    cpu_set_apic_tpr(env, run->cr8);
    cpu_set_apic_base(env, run->apic_base);

    return 0;
}

#ifdef KVM_UPSTREAM
static int kvm_handle_halt(CPUState *env)
{
    if (!((env->interrupt_request & CPU_INTERRUPT_HARD) &&
          (env->eflags & IF_MASK)) &&
        !(env->interrupt_request & CPU_INTERRUPT_NMI)) {
        env->halted = 1;
        env->exception_index = EXCP_HLT;
        return 0;
    }

    return 1;
}

int kvm_arch_handle_exit(CPUState *env, struct kvm_run *run)
{
    int ret = 0;

    switch (run->exit_reason) {
    case KVM_EXIT_HLT:
        DPRINTF("handle_hlt\n");
        ret = kvm_handle_halt(env);
        break;
    }

    return ret;
}
#endif

#ifdef KVM_CAP_SET_GUEST_DEBUG
int kvm_arch_insert_sw_breakpoint(CPUState *env, struct kvm_sw_breakpoint *bp)
{
    static const uint8_t int3 = 0xcc;

    if (cpu_memory_rw_debug(env, bp->pc, (uint8_t *)&bp->saved_insn, 1, 0) ||
        cpu_memory_rw_debug(env, bp->pc, (uint8_t *)&int3, 1, 1))
        return -EINVAL;
    return 0;
}

int kvm_arch_remove_sw_breakpoint(CPUState *env, struct kvm_sw_breakpoint *bp)
{
    uint8_t int3;

    if (cpu_memory_rw_debug(env, bp->pc, &int3, 1, 0) || int3 != 0xcc ||
        cpu_memory_rw_debug(env, bp->pc, (uint8_t *)&bp->saved_insn, 1, 1))
        return -EINVAL;
    return 0;
}

static struct {
    target_ulong addr;
    int len;
    int type;
} hw_breakpoint[4];

static int nb_hw_breakpoint;

static int find_hw_breakpoint(target_ulong addr, int len, int type)
{
    int n;

    for (n = 0; n < nb_hw_breakpoint; n++)
        if (hw_breakpoint[n].addr == addr && hw_breakpoint[n].type == type &&
            (hw_breakpoint[n].len == len || len == -1))
            return n;
    return -1;
}

int kvm_arch_insert_hw_breakpoint(target_ulong addr,
                                  target_ulong len, int type)
{
    switch (type) {
    case GDB_BREAKPOINT_HW:
        len = 1;
        break;
    case GDB_WATCHPOINT_WRITE:
    case GDB_WATCHPOINT_ACCESS:
        switch (len) {
        case 1:
            break;
        case 2:
        case 4:
        case 8:
            if (addr & (len - 1))
                return -EINVAL;
            break;
        default:
            return -EINVAL;
        }
        break;
    default:
        return -ENOSYS;
    }

    if (nb_hw_breakpoint == 4)
        return -ENOBUFS;

    if (find_hw_breakpoint(addr, len, type) >= 0)
        return -EEXIST;

    hw_breakpoint[nb_hw_breakpoint].addr = addr;
    hw_breakpoint[nb_hw_breakpoint].len = len;
    hw_breakpoint[nb_hw_breakpoint].type = type;
    nb_hw_breakpoint++;

    return 0;
}

int kvm_arch_remove_hw_breakpoint(target_ulong addr,
                                  target_ulong len, int type)
{
    int n;

    n = find_hw_breakpoint(addr, (type == GDB_BREAKPOINT_HW) ? 1 : len, type);
    if (n < 0)
        return -ENOENT;

    nb_hw_breakpoint--;
    hw_breakpoint[n] = hw_breakpoint[nb_hw_breakpoint];

    return 0;
}

void kvm_arch_remove_all_hw_breakpoints(void)
{
    nb_hw_breakpoint = 0;
}

static CPUWatchpoint hw_watchpoint;

int kvm_arch_debug(struct kvm_debug_exit_arch *arch_info)
{
    int handle = 0;
    int n;

    if (arch_info->exception == 1) {
        if (arch_info->dr6 & (1 << 14)) {
            if (cpu_single_env->singlestep_enabled)
                handle = 1;
        } else {
            for (n = 0; n < 4; n++)
                if (arch_info->dr6 & (1 << n))
                    switch ((arch_info->dr7 >> (16 + n*4)) & 0x3) {
                    case 0x0:
                        handle = 1;
                        break;
                    case 0x1:
                        handle = 1;
                        cpu_single_env->watchpoint_hit = &hw_watchpoint;
                        hw_watchpoint.vaddr = hw_breakpoint[n].addr;
                        hw_watchpoint.flags = BP_MEM_WRITE;
                        break;
                    case 0x3:
                        handle = 1;
                        cpu_single_env->watchpoint_hit = &hw_watchpoint;
                        hw_watchpoint.vaddr = hw_breakpoint[n].addr;
                        hw_watchpoint.flags = BP_MEM_ACCESS;
                        break;
                    }
        }
    } else if (kvm_find_sw_breakpoint(cpu_single_env, arch_info->pc))
        handle = 1;

    if (!handle) {
        cpu_synchronize_state(cpu_single_env);
        assert(cpu_single_env->exception_injected == -1);

        cpu_single_env->exception_injected = arch_info->exception;
        cpu_single_env->has_error_code = 0;
    }

    return handle;
}

void kvm_arch_update_guest_debug(CPUState *env, struct kvm_guest_debug *dbg)
{
    const uint8_t type_code[] = {
        [GDB_BREAKPOINT_HW] = 0x0,
        [GDB_WATCHPOINT_WRITE] = 0x1,
        [GDB_WATCHPOINT_ACCESS] = 0x3
    };
    const uint8_t len_code[] = {
        [1] = 0x0, [2] = 0x1, [4] = 0x3, [8] = 0x2
    };
    int n;

    if (kvm_sw_breakpoints_active(env))
        dbg->control |= KVM_GUESTDBG_ENABLE | KVM_GUESTDBG_USE_SW_BP;

    if (nb_hw_breakpoint > 0) {
        dbg->control |= KVM_GUESTDBG_ENABLE | KVM_GUESTDBG_USE_HW_BP;
        dbg->arch.debugreg[7] = 0x0600;
        for (n = 0; n < nb_hw_breakpoint; n++) {
            dbg->arch.debugreg[n] = hw_breakpoint[n].addr;
            dbg->arch.debugreg[7] |= (2 << (n * 2)) |
                (type_code[hw_breakpoint[n].type] << (16 + n*4)) |
                (len_code[hw_breakpoint[n].len] << (18 + n*4));
        }
    }
}
#endif /* KVM_CAP_SET_GUEST_DEBUG */

#include "qemu-kvm-x86.c"<|MERGE_RESOLUTION|>--- conflicted
+++ resolved
@@ -931,10 +931,7 @@
     return 0;
 }
 
-<<<<<<< HEAD
 #ifdef KVM_UPSTREAM
-=======
->>>>>>> ff44f1a3
 int kvm_arch_put_registers(CPUState *env, int level)
 {
     int ret;
@@ -1005,13 +1002,6 @@
     if (ret < 0)
         return ret;
 
-<<<<<<< HEAD
-    ret = kvm_put_debugregs(env);
-    if (ret < 0)
-        return ret;
-
-=======
->>>>>>> ff44f1a3
     ret = kvm_get_debugregs(env);
     if (ret < 0)
         return ret;
