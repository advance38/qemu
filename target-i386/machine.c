#include "hw/hw.h"
#include "hw/boards.h"
#include "hw/pc.h"
#include "hw/isa.h"

#include "exec-all.h"
#include "qemu-kvm.h"

void register_machines(void)
{
    qemu_register_machine(&pc_machine);
    qemu_register_machine(&isapc_machine);
}

static void cpu_put_seg(QEMUFile *f, SegmentCache *dt)
{
    qemu_put_be32(f, dt->selector);
    qemu_put_betl(f, dt->base);
    qemu_put_be32(f, dt->limit);
    qemu_put_be32(f, dt->flags);
}

static void cpu_get_seg(QEMUFile *f, SegmentCache *dt)
{
    dt->selector = qemu_get_be32(f);
    dt->base = qemu_get_betl(f);
    dt->limit = qemu_get_be32(f);
    dt->flags = qemu_get_be32(f);
}

void cpu_save(QEMUFile *f, void *opaque)
{
    CPUState *env = opaque;
    uint16_t fptag, fpus, fpuc, fpregs_format;
    uint32_t hflags;
    int32_t a20_mask;
    int i;

    if (kvm_enabled()) {
        kvm_save_registers(env);
        kvm_save_mpstate(env);
    }

    for(i = 0; i < CPU_NB_REGS; i++)
        qemu_put_betls(f, &env->regs[i]);
    qemu_put_betls(f, &env->eip);
    qemu_put_betls(f, &env->eflags);
    hflags = env->hflags; /* XXX: suppress most of the redundant hflags */
    qemu_put_be32s(f, &hflags);

    /* FPU */
    fpuc = env->fpuc;
    fpus = (env->fpus & ~0x3800) | (env->fpstt & 0x7) << 11;
    fptag = 0;
    for(i = 0; i < 8; i++) {
        fptag |= ((!env->fptags[i]) << i);
    }

    qemu_put_be16s(f, &fpuc);
    qemu_put_be16s(f, &fpus);
    qemu_put_be16s(f, &fptag);

#ifdef USE_X86LDOUBLE
    fpregs_format = 0;
#else
    fpregs_format = 1;
#endif
    qemu_put_be16s(f, &fpregs_format);

    for(i = 0; i < 8; i++) {
#ifdef USE_X86LDOUBLE
        {
            uint64_t mant;
            uint16_t exp;
            /* we save the real CPU data (in case of MMX usage only 'mant'
               contains the MMX register */
            cpu_get_fp80(&mant, &exp, env->fpregs[i].d);
            qemu_put_be64(f, mant);
            qemu_put_be16(f, exp);
        }
#else
        /* if we use doubles for float emulation, we save the doubles to
           avoid losing information in case of MMX usage. It can give
           problems if the image is restored on a CPU where long
           doubles are used instead. */
        qemu_put_be64(f, env->fpregs[i].mmx.MMX_Q(0));
#endif
    }

    for(i = 0; i < 6; i++)
        cpu_put_seg(f, &env->segs[i]);
    cpu_put_seg(f, &env->ldt);
    cpu_put_seg(f, &env->tr);
    cpu_put_seg(f, &env->gdt);
    cpu_put_seg(f, &env->idt);

    qemu_put_be32s(f, &env->sysenter_cs);
    qemu_put_betls(f, &env->sysenter_esp);
    qemu_put_betls(f, &env->sysenter_eip);

    qemu_put_betls(f, &env->cr[0]);
    qemu_put_betls(f, &env->cr[2]);
    qemu_put_betls(f, &env->cr[3]);
    qemu_put_betls(f, &env->cr[4]);

    for(i = 0; i < 8; i++)
        qemu_put_betls(f, &env->dr[i]);

    /* MMU */
    a20_mask = (int32_t) env->a20_mask;
    qemu_put_sbe32s(f, &a20_mask);

    /* XMM */
    qemu_put_be32s(f, &env->mxcsr);
    for(i = 0; i < CPU_NB_REGS; i++) {
        qemu_put_be64s(f, &env->xmm_regs[i].XMM_Q(0));
        qemu_put_be64s(f, &env->xmm_regs[i].XMM_Q(1));
    }

#ifdef TARGET_X86_64
    qemu_put_be64s(f, &env->efer);
    qemu_put_be64s(f, &env->star);
    qemu_put_be64s(f, &env->lstar);
    qemu_put_be64s(f, &env->cstar);
    qemu_put_be64s(f, &env->fmask);
    qemu_put_be64s(f, &env->kernelgsbase);
#endif
    qemu_put_be32s(f, &env->smbase);
    qemu_put_be64s(f, &env->pat);
    qemu_put_be32s(f, &env->hflags2);
    
    qemu_put_be64s(f, &env->vm_hsave);
    qemu_put_be64s(f, &env->vm_vmcb);
    qemu_put_be64s(f, &env->tsc_offset);
    qemu_put_be64s(f, &env->intercept);
    qemu_put_be16s(f, &env->intercept_cr_read);
    qemu_put_be16s(f, &env->intercept_cr_write);
    qemu_put_be16s(f, &env->intercept_dr_read);
    qemu_put_be16s(f, &env->intercept_dr_write);
    qemu_put_be32s(f, &env->intercept_exceptions);
    qemu_put_8s(f, &env->v_tpr);

<<<<<<< HEAD
    if (kvm_enabled()) {
        for (i = 0; i < sizeof(env->interrupt_bitmap)/8 ; i++) {
            qemu_put_be64s(f, &env->interrupt_bitmap[i]);
        }
        qemu_put_be64s(f, &env->tsc);
        qemu_put_be32s(f, &env->mp_state);
=======
    /* MTRRs */
    for(i = 0; i < 11; i++)
        qemu_put_be64s(f, &env->mtrr_fixed[i]);
    qemu_put_be64s(f, &env->mtrr_deftype);
    for(i = 0; i < 8; i++) {
        qemu_put_be64s(f, &env->mtrr_var[i].base);
        qemu_put_be64s(f, &env->mtrr_var[i].mask);
>>>>>>> a5e50b26
    }
}

#ifdef USE_X86LDOUBLE
/* XXX: add that in a FPU generic layer */
union x86_longdouble {
    uint64_t mant;
    uint16_t exp;
};

#define MANTD1(fp)	(fp & ((1LL << 52) - 1))
#define EXPBIAS1 1023
#define EXPD1(fp)	((fp >> 52) & 0x7FF)
#define SIGND1(fp)	((fp >> 32) & 0x80000000)

static void fp64_to_fp80(union x86_longdouble *p, uint64_t temp)
{
    int e;
    /* mantissa */
    p->mant = (MANTD1(temp) << 11) | (1LL << 63);
    /* exponent + sign */
    e = EXPD1(temp) - EXPBIAS1 + 16383;
    e |= SIGND1(temp) >> 16;
    p->exp = e;
}
#endif

int cpu_load(QEMUFile *f, void *opaque, int version_id)
{
    CPUState *env = opaque;
    int i, guess_mmx;
    uint32_t hflags;
    uint16_t fpus, fpuc, fptag, fpregs_format;
    int32_t a20_mask;

    if (version_id != 3 && version_id != 4 && version_id != 5
        && version_id != 6 && version_id != 7 && version_id != 8)
        return -EINVAL;
    for(i = 0; i < CPU_NB_REGS; i++)
        qemu_get_betls(f, &env->regs[i]);
    qemu_get_betls(f, &env->eip);
    qemu_get_betls(f, &env->eflags);
    qemu_get_be32s(f, &hflags);

    qemu_get_be16s(f, &fpuc);
    qemu_get_be16s(f, &fpus);
    qemu_get_be16s(f, &fptag);
    qemu_get_be16s(f, &fpregs_format);

    /* NOTE: we cannot always restore the FPU state if the image come
       from a host with a different 'USE_X86LDOUBLE' define. We guess
       if we are in an MMX state to restore correctly in that case. */
    guess_mmx = ((fptag == 0xff) && (fpus & 0x3800) == 0);
    for(i = 0; i < 8; i++) {
        uint64_t mant;
        uint16_t exp;

        switch(fpregs_format) {
        case 0:
            mant = qemu_get_be64(f);
            exp = qemu_get_be16(f);
#ifdef USE_X86LDOUBLE
            env->fpregs[i].d = cpu_set_fp80(mant, exp);
#else
            /* difficult case */
            if (guess_mmx)
                env->fpregs[i].mmx.MMX_Q(0) = mant;
            else
                env->fpregs[i].d = cpu_set_fp80(mant, exp);
#endif
            break;
        case 1:
            mant = qemu_get_be64(f);
#ifdef USE_X86LDOUBLE
            {
                union x86_longdouble *p;
                /* difficult case */
                p = (void *)&env->fpregs[i];
                if (guess_mmx) {
                    p->mant = mant;
                    p->exp = 0xffff;
                } else {
                    fp64_to_fp80(p, mant);
                }
            }
#else
            env->fpregs[i].mmx.MMX_Q(0) = mant;
#endif
            break;
        default:
            return -EINVAL;
        }
    }

    env->fpuc = fpuc;
    /* XXX: restore FPU round state */
    env->fpstt = (fpus >> 11) & 7;
    env->fpus = fpus & ~0x3800;
    fptag ^= 0xff;
    for(i = 0; i < 8; i++) {
        env->fptags[i] = (fptag >> i) & 1;
    }

    for(i = 0; i < 6; i++)
        cpu_get_seg(f, &env->segs[i]);
    cpu_get_seg(f, &env->ldt);
    cpu_get_seg(f, &env->tr);
    cpu_get_seg(f, &env->gdt);
    cpu_get_seg(f, &env->idt);

    qemu_get_be32s(f, &env->sysenter_cs);
    if (version_id >= 7) {
        qemu_get_betls(f, &env->sysenter_esp);
        qemu_get_betls(f, &env->sysenter_eip);
    } else {
        env->sysenter_esp = qemu_get_be32(f);
        env->sysenter_eip = qemu_get_be32(f);
    }

    qemu_get_betls(f, &env->cr[0]);
    qemu_get_betls(f, &env->cr[2]);
    qemu_get_betls(f, &env->cr[3]);
    qemu_get_betls(f, &env->cr[4]);

    for(i = 0; i < 8; i++)
        qemu_get_betls(f, &env->dr[i]);
    cpu_breakpoint_remove_all(env, BP_CPU);
    cpu_watchpoint_remove_all(env, BP_CPU);
    for (i = 0; i < 4; i++)
        hw_breakpoint_insert(env, i);

    /* MMU */
    qemu_get_sbe32s(f, &a20_mask);
    env->a20_mask = a20_mask;

    qemu_get_be32s(f, &env->mxcsr);
    for(i = 0; i < CPU_NB_REGS; i++) {
        qemu_get_be64s(f, &env->xmm_regs[i].XMM_Q(0));
        qemu_get_be64s(f, &env->xmm_regs[i].XMM_Q(1));
    }

#ifdef TARGET_X86_64
    qemu_get_be64s(f, &env->efer);
    qemu_get_be64s(f, &env->star);
    qemu_get_be64s(f, &env->lstar);
    qemu_get_be64s(f, &env->cstar);
    qemu_get_be64s(f, &env->fmask);
    qemu_get_be64s(f, &env->kernelgsbase);
#endif
    if (version_id >= 4) {
        qemu_get_be32s(f, &env->smbase);
    }
    if (version_id >= 5) {
        qemu_get_be64s(f, &env->pat);
        qemu_get_be32s(f, &env->hflags2);
        if (version_id < 6)
            qemu_get_be32s(f, &env->halted);

        qemu_get_be64s(f, &env->vm_hsave);
        qemu_get_be64s(f, &env->vm_vmcb);
        qemu_get_be64s(f, &env->tsc_offset);
        qemu_get_be64s(f, &env->intercept);
        qemu_get_be16s(f, &env->intercept_cr_read);
        qemu_get_be16s(f, &env->intercept_cr_write);
        qemu_get_be16s(f, &env->intercept_dr_read);
        qemu_get_be16s(f, &env->intercept_dr_write);
        qemu_get_be32s(f, &env->intercept_exceptions);
        qemu_get_8s(f, &env->v_tpr);
    }

    if (version_id >= 8) {
        /* MTRRs */
        for(i = 0; i < 11; i++)
            qemu_get_be64s(f, &env->mtrr_fixed[i]);
        qemu_get_be64s(f, &env->mtrr_deftype);
        for(i = 0; i < 8; i++) {
            qemu_get_be64s(f, &env->mtrr_var[i].base);
            qemu_get_be64s(f, &env->mtrr_var[i].mask);
        }
    }

    /* XXX: ensure compatiblity for halted bit ? */
    /* XXX: compute redundant hflags bits */
    env->hflags = hflags;
    tlb_flush(env, 1);
    if (kvm_enabled()) {
        /* when in-kernel irqchip is used, env->halted causes deadlock
           because no userspace IRQs will ever clear this flag */
        env->halted = 0;
        for (i = 0; i < sizeof(env->interrupt_bitmap)/8; i++) {
            qemu_get_be64s(f, &env->interrupt_bitmap[i]);
        }
        qemu_get_be64s(f, &env->tsc);
        kvm_load_registers(env);
        kvm_load_tsc(env);
        if (version_id >= 5) {
            qemu_get_be32s(f, &env->mp_state);
            kvm_load_mpstate(env);
        }
    }
    return 0;
}<|MERGE_RESOLUTION|>--- conflicted
+++ resolved
@@ -140,14 +140,6 @@
     qemu_put_be32s(f, &env->intercept_exceptions);
     qemu_put_8s(f, &env->v_tpr);
 
-<<<<<<< HEAD
-    if (kvm_enabled()) {
-        for (i = 0; i < sizeof(env->interrupt_bitmap)/8 ; i++) {
-            qemu_put_be64s(f, &env->interrupt_bitmap[i]);
-        }
-        qemu_put_be64s(f, &env->tsc);
-        qemu_put_be32s(f, &env->mp_state);
-=======
     /* MTRRs */
     for(i = 0; i < 11; i++)
         qemu_put_be64s(f, &env->mtrr_fixed[i]);
@@ -155,7 +147,14 @@
     for(i = 0; i < 8; i++) {
         qemu_put_be64s(f, &env->mtrr_var[i].base);
         qemu_put_be64s(f, &env->mtrr_var[i].mask);
->>>>>>> a5e50b26
+    }
+
+    if (kvm_enabled()) {
+        for (i = 0; i < sizeof(env->interrupt_bitmap)/8 ; i++) {
+            qemu_put_be64s(f, &env->interrupt_bitmap[i]);
+        }
+        qemu_put_be64s(f, &env->tsc);
+        qemu_put_be32s(f, &env->mp_state);
     }
 }
 
