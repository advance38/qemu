/*
 * QEMU curses/ncurses display driver
 * 
 * Copyright (c) 2005 Andrzej Zaborowski  <balrog@zabor.org>
 * 
 * Permission is hereby granted, free of charge, to any person obtaining a copy
 * of this software and associated documentation files (the "Software"), to deal
 * in the Software without restriction, including without limitation the rights
 * to use, copy, modify, merge, publish, distribute, sublicense, and/or sell
 * copies of the Software, and to permit persons to whom the Software is
 * furnished to do so, subject to the following conditions:
 *
 * The above copyright notice and this permission notice shall be included in
 * all copies or substantial portions of the Software.
 *
 * THE SOFTWARE IS PROVIDED "AS IS", WITHOUT WARRANTY OF ANY KIND, EXPRESS OR
 * IMPLIED, INCLUDING BUT NOT LIMITED TO THE WARRANTIES OF MERCHANTABILITY,
 * FITNESS FOR A PARTICULAR PURPOSE AND NONINFRINGEMENT. IN NO EVENT SHALL
 * THE AUTHORS OR COPYRIGHT HOLDERS BE LIABLE FOR ANY CLAIM, DAMAGES OR OTHER
 * LIABILITY, WHETHER IN AN ACTION OF CONTRACT, TORT OR OTHERWISE, ARISING FROM,
 * OUT OF OR IN CONNECTION WITH THE SOFTWARE OR THE USE OR OTHER DEALINGS IN
 * THE SOFTWARE.
 */

#include "qemu-common.h"
#include "console.h"
#include "sysemu.h"

#include <curses.h>

#ifndef _WIN32
#include <signal.h>
#include <sys/ioctl.h>
#include <termios.h>
#endif

#ifdef __OpenBSD__
#define resize_term resizeterm
#endif

#define FONT_HEIGHT 16
#define FONT_WIDTH 8

static console_ch_t screen[160 * 100];
static WINDOW *screenpad = NULL;
static int width, height, gwidth, gheight, invalidate;
static int px, py, sminx, sminy, smaxx, smaxy;

static void curses_update(DisplayState *ds, int x, int y, int w, int h)
{
    chtype *line;

    line = ((chtype *) screen) + y * width;
    for (h += y; y < h; y ++, line += width)
        mvwaddchnstr(screenpad, y, 0, line, width);

    pnoutrefresh(screenpad, py, px, sminy, sminx, smaxy - 1, smaxx - 1);
    refresh();
}

static void curses_calc_pad(void)
{
    if (is_fixedsize_console()) {
        width = gwidth;
        height = gheight;
    } else {
        width = COLS;
        height = LINES;
    }

    if (screenpad)
        delwin(screenpad);

    clear();
    refresh();

    screenpad = newpad(height, width);

    if (width > COLS) {
        px = (width - COLS) / 2;
        sminx = 0;
        smaxx = COLS;
    } else {
        px = 0;
        sminx = (COLS - width) / 2;
        smaxx = sminx + width;
    }

    if (height > LINES) {
        py = (height - LINES) / 2;
        sminy = 0;
        smaxy = LINES;
    } else {
        py = 0;
        sminy = (LINES - height) / 2;
        smaxy = sminy + height;
    }
}

static void curses_resize(DisplayState *ds)
{
    if (ds_get_width(ds) == gwidth && ds_get_height(ds) == gheight)
        return;

    gwidth = ds_get_width(ds);
    gheight = ds_get_height(ds);

    curses_calc_pad();
    ds->surface->width = width * FONT_WIDTH;
    ds->surface->height = height * FONT_HEIGHT;
}

#ifndef _WIN32
#if defined(SIGWINCH) && defined(KEY_RESIZE)
static void curses_winch_handler(int signum)
{
    struct winsize {
        unsigned short ws_row;
        unsigned short ws_col;
        unsigned short ws_xpixel;   /* unused */
        unsigned short ws_ypixel;   /* unused */
    } ws;

    /* terminal size changed */
    if (ioctl(1, TIOCGWINSZ, &ws) == -1)
        return;

    resize_term(ws.ws_row, ws.ws_col);
    curses_calc_pad();
    invalidate = 1;

    /* some systems require this */
    signal(SIGWINCH, curses_winch_handler);
}
#endif
#endif

static void curses_cursor_position(DisplayState *ds, int x, int y)
{
    if (x >= 0) {
        x = sminx + x - px;
        y = sminy + y - py;

        if (x >= 0 && y >= 0 && x < COLS && y < LINES) {
            move(y, x);
            curs_set(1);
            /* it seems that curs_set(1) must always be called before
             * curs_set(2) for the latter to have effect */
            if (!is_graphic_console())
                curs_set(2);
            return;
        }
    }

    curs_set(0);
}

/* generic keyboard conversion */

#include "curses_keys.h"
#include "keymaps.c"

static kbd_layout_t *kbd_layout = 0;
static int keycode2keysym[CURSES_KEYS];

static void curses_refresh(DisplayState *ds)
{
    int chr, nextchr, keysym, keycode;

    if (invalidate) {
        clear();
        refresh();
        curses_calc_pad();
        ds->surface->width = FONT_WIDTH * width;
        ds->surface->height = FONT_HEIGHT * height;
        vga_hw_invalidate();
        invalidate = 0;
    }

    vga_hw_text_update(screen);

    nextchr = ERR;
    while (1) {
        /* while there are any pending key strokes to process */
        if (nextchr == ERR)
            chr = getch();
        else {
            chr = nextchr;
            nextchr = ERR;
        }

        if (chr == ERR)
            break;

#ifdef KEY_RESIZE
        /* this shouldn't occur when we use a custom SIGWINCH handler */
        if (chr == KEY_RESIZE) {
            clear();
            refresh();
            curses_calc_pad();
            curses_update(ds, 0, 0, width, height);
            ds->surface->width = FONT_WIDTH * width;
            ds->surface->height = FONT_HEIGHT * height;
            continue;
        }
#endif

        keycode = curses2keycode[chr];
        if (keycode == -1)
            continue;

        /* alt key */
        if (keycode == 1) {
            nextchr = getch();

            if (nextchr != ERR) {
                keycode = curses2keycode[nextchr];
                nextchr = ERR;
                if (keycode == -1)
                    continue;

                keycode |= ALT;

                /* process keys reserved for qemu */
                if (keycode >= QEMU_KEY_CONSOLE0 &&
                        keycode < QEMU_KEY_CONSOLE0 + 9) {
                    erase();
                    wnoutrefresh(stdscr);
                    console_select(keycode - QEMU_KEY_CONSOLE0);

                    invalidate = 1;
                    continue;
                }
            }
        }

        if (kbd_layout && !(keycode & GREY)) {
            keysym = keycode2keysym[keycode & KEY_MASK];
            if (keysym == -1)
                keysym = chr;

            keycode &= ~KEY_MASK;
            keycode |= keysym2scancode(kbd_layout, keysym);
        }

        if (is_graphic_console()) {
            /* since terminals don't know about key press and release
             * events, we need to emit both for each key received */
            if (keycode & SHIFT)
                kbd_put_keycode(SHIFT_CODE);
            if (keycode & CNTRL)
                kbd_put_keycode(CNTRL_CODE);
            if (keycode & ALT)
                kbd_put_keycode(ALT_CODE);
            if (keycode & GREY)
                kbd_put_keycode(GREY_CODE);
            kbd_put_keycode(keycode & KEY_MASK);
            if (keycode & GREY)
                kbd_put_keycode(GREY_CODE);
            kbd_put_keycode((keycode & KEY_MASK) | KEY_RELEASE);
            if (keycode & ALT)
                kbd_put_keycode(ALT_CODE | KEY_RELEASE);
            if (keycode & CNTRL)
                kbd_put_keycode(CNTRL_CODE | KEY_RELEASE);
            if (keycode & SHIFT)
                kbd_put_keycode(SHIFT_CODE | KEY_RELEASE);
        } else {
            keysym = curses2keysym[chr];
            if (keysym == -1)
                keysym = chr;

            kbd_put_keysym(keysym);
        }
    }
}

static void curses_cleanup(void *opaque) 
{
    endwin();
}

static void curses_atexit(void)
{
    curses_cleanup(NULL);
}

static void curses_setup(void)
{
    int i, colour_default[8] = {
        COLOR_BLACK, COLOR_BLUE, COLOR_GREEN, COLOR_CYAN,
        COLOR_RED, COLOR_MAGENTA, COLOR_YELLOW, COLOR_WHITE,
    };

    /* input as raw as possible, let everything be interpreted
     * by the guest system */
    initscr(); noecho(); intrflush(stdscr, FALSE);
    nodelay(stdscr, TRUE); nonl(); keypad(stdscr, TRUE);
    start_color(); raw(); scrollok(stdscr, FALSE);

    for (i = 0; i < 64; i ++)
        init_pair(i, colour_default[i & 7], colour_default[i >> 3]);
}

static void curses_keyboard_setup(void)
{
    int i, keycode, keysym;

#if defined(__APPLE__)
    /* always use generic keymaps */
    if (!keyboard_layout)
        keyboard_layout = "en-us";
#endif
    if(keyboard_layout) {
        kbd_layout = init_keyboard_layout(keyboard_layout);
        if (!kbd_layout)
            exit(1);
    }

    for (i = 0; i < CURSES_KEYS; i ++)
        keycode2keysym[i] = -1;

    for (i = 0; i < CURSES_KEYS; i ++) {
        if (curses2keycode[i] == -1)
            continue;

        keycode = curses2keycode[i] & KEY_MASK;
        if (keycode2keysym[keycode] >= 0)
            continue;

        for (keysym = 0; keysym < CURSES_KEYS; keysym ++)
            if (curses2keycode[keysym] == keycode) {
                keycode2keysym[keycode] = keysym;
                break;
            }

        if (keysym >= CURSES_KEYS)
            keycode2keysym[keycode] = i;
    }
}

void curses_display_init(DisplayState *ds, int full_screen)
{
    DisplayChangeListener *dcl;
#ifndef _WIN32
    if (!isatty(1)) {
        fprintf(stderr, "We need a terminal output\n");
        exit(1);
    }
#endif

    curses_setup();
    curses_keyboard_setup();
    atexit(curses_atexit);

#ifndef _WIN32
#if defined(SIGWINCH) && defined(KEY_RESIZE)
    /* some curses implementations provide a handler, but we
     * want to be sure this is handled regardless of the library */
    signal(SIGWINCH, curses_winch_handler);
#endif
#endif

    dcl = (DisplayChangeListener *) qemu_mallocz(sizeof(DisplayChangeListener));
    if (!dcl)
        exit(1);
    dcl->dpy_update = curses_update;
    dcl->dpy_resize = curses_resize;
    dcl->dpy_refresh = curses_refresh;
    dcl->dpy_text_cursor = curses_cursor_position;
    register_displaychangelistener(ds, dcl);
<<<<<<< HEAD
    qemu_free_displaysurface(ds->surface);
=======
    qemu_free_displaysurface(ds);
>>>>>>> f7dd59a4
    ds->surface = qemu_create_displaysurface_from(640, 400, 0, 0, (uint8_t*) screen);

    invalidate = 1;

    /* Standard VGA initial text mode dimensions */
    curses_resize(ds);
}<|MERGE_RESOLUTION|>--- conflicted
+++ resolved
@@ -368,11 +368,7 @@
     dcl->dpy_refresh = curses_refresh;
     dcl->dpy_text_cursor = curses_cursor_position;
     register_displaychangelistener(ds, dcl);
-<<<<<<< HEAD
-    qemu_free_displaysurface(ds->surface);
-=======
     qemu_free_displaysurface(ds);
->>>>>>> f7dd59a4
     ds->surface = qemu_create_displaysurface_from(640, 400, 0, 0, (uint8_t*) screen);
 
     invalidate = 1;
