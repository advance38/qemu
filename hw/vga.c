--- conflicted
+++ resolved
@@ -1590,14 +1590,10 @@
 {
     int y1, y, update, linesize, y_start, double_scan, mask, depth;
     int width, height, shift_control, line_offset, bwidth, bits;
-<<<<<<< HEAD
-=======
     ram_addr_t page0, page1, page_min, page_max;
->>>>>>> 72af9170
     int disp_width, multi_scan, multi_run;
     uint8_t *d;
     uint32_t v, addr1, addr;
-    long page0, page1, page_min, page_max;
     vga_draw_line_func *vga_draw_line;
 
     full_update |= update_basic_params(s);
