/*
 * QEMU i440FX/PIIX3 PCI Bridge Emulation
 *
 * Copyright (c) 2006 Fabrice Bellard
 *
 * Permission is hereby granted, free of charge, to any person obtaining a copy
 * of this software and associated documentation files (the "Software"), to deal
 * in the Software without restriction, including without limitation the rights
 * to use, copy, modify, merge, publish, distribute, sublicense, and/or sell
 * copies of the Software, and to permit persons to whom the Software is
 * furnished to do so, subject to the following conditions:
 *
 * The above copyright notice and this permission notice shall be included in
 * all copies or substantial portions of the Software.
 *
 * THE SOFTWARE IS PROVIDED "AS IS", WITHOUT WARRANTY OF ANY KIND, EXPRESS OR
 * IMPLIED, INCLUDING BUT NOT LIMITED TO THE WARRANTIES OF MERCHANTABILITY,
 * FITNESS FOR A PARTICULAR PURPOSE AND NONINFRINGEMENT. IN NO EVENT SHALL
 * THE AUTHORS OR COPYRIGHT HOLDERS BE LIABLE FOR ANY CLAIM, DAMAGES OR OTHER
 * LIABILITY, WHETHER IN AN ACTION OF CONTRACT, TORT OR OTHERWISE, ARISING FROM,
 * OUT OF OR IN CONNECTION WITH THE SOFTWARE OR THE USE OR OTHER DEALINGS IN
 * THE SOFTWARE.
 */

#include "hw.h"
#include "pc.h"
#include "pci.h"
#include "pci_host.h"
#include "isa.h"
#include "sysbus.h"

<<<<<<< HEAD
#include "qemu-kvm.h"

typedef uint32_t pci_addr_t;
#include "pci_host.h"

=======
>>>>>>> 4f5e19e6
typedef PCIHostState I440FXState;

typedef struct PIIX3State {
    PCIDevice dev;
    int pci_irq_levels[4];
    qemu_irq *pic;
} PIIX3State;

struct PCII440FXState {
    PCIDevice dev;
    target_phys_addr_t isa_page_descs[384 / 4];
    uint8_t smm_enabled;
    PIIX3State *piix3;
};

static void i440fx_addr_writel(void* opaque, uint32_t addr, uint32_t val)
{
    I440FXState *s = opaque;
    s->config_reg = val;
}

static uint32_t i440fx_addr_readl(void* opaque, uint32_t addr)
{
    I440FXState *s = opaque;
    return s->config_reg;
}

static void piix3_set_irq(void *opaque, int irq_num, int level);

/* return the global irq number corresponding to a given device irq
   pin. We could also use the bus number to have a more precise
   mapping. */
static int pci_slot_get_pirq(PCIDevice *pci_dev, int irq_num)
{
    int slot_addend;
    slot_addend = (pci_dev->devfn >> 3) - 1;
    return (irq_num + slot_addend) & 3;
}

static void update_pam(PCII440FXState *d, uint32_t start, uint32_t end, int r)
{
    uint32_t addr;

    //    printf("ISA mapping %08x-0x%08x: %d\n", start, end, r);
    switch(r) {
    case 3:
        /* RAM */
        cpu_register_physical_memory(start, end - start,
                                     start);
        break;
    case 1:
        /* ROM (XXX: not quite correct) */
        cpu_register_physical_memory(start, end - start,
                                     start | IO_MEM_ROM);
        break;
    case 2:
    case 0:
        /* XXX: should distinguish read/write cases */
        for(addr = start; addr < end; addr += 4096) {
            cpu_register_physical_memory(addr, 4096,
                                         d->isa_page_descs[(addr - 0xa0000) >> 12]);
        }
        break;
    }
}

static void i440fx_update_memory_mappings(PCII440FXState *d)
{
    int i, r;
    uint32_t smram, addr;

    if (kvm_enabled()) {
        /* FIXME: Support remappings and protection changes. */
        return;
    }
    update_pam(d, 0xf0000, 0x100000, (d->dev.config[0x59] >> 4) & 3);
    for(i = 0; i < 12; i++) {
        r = (d->dev.config[(i >> 1) + 0x5a] >> ((i & 1) * 4)) & 3;
        update_pam(d, 0xc0000 + 0x4000 * i, 0xc0000 + 0x4000 * (i + 1), r);
    }
    smram = d->dev.config[0x72];
    if ((d->smm_enabled && (smram & 0x08)) || (smram & 0x40)) {
        cpu_register_physical_memory(0xa0000, 0x20000, 0xa0000);
    } else {
        for(addr = 0xa0000; addr < 0xc0000; addr += 4096) {
            cpu_register_physical_memory(addr, 4096,
                                         d->isa_page_descs[(addr - 0xa0000) >> 12]);
        }
    }
}

void i440fx_set_smm(PCII440FXState *d, int val)
{
    val = (val != 0);
    if (d->smm_enabled != val) {
        d->smm_enabled = val;
        i440fx_update_memory_mappings(d);
    }
}


/* XXX: suppress when better memory API. We make the assumption that
   no device (in particular the VGA) changes the memory mappings in
   the 0xa0000-0x100000 range */
void i440fx_init_memory_mappings(PCII440FXState *d)
{
    int i;
    for(i = 0; i < 96; i++) {
        d->isa_page_descs[i] = cpu_get_physical_page_desc(0xa0000 + i * 0x1000);
    }
}

static void i440fx_write_config(PCIDevice *dev,
                                uint32_t address, uint32_t val, int len)
{
    PCII440FXState *d = DO_UPCAST(PCII440FXState, dev, dev);

    /* XXX: implement SMRAM.D_LOCK */
    pci_default_write_config(dev, address, val, len);
    if ((address >= 0x59 && address <= 0x5f) || address == 0x72)
        i440fx_update_memory_mappings(d);
}

static int i440fx_load_old(QEMUFile* f, void *opaque, int version_id)
{
    PCII440FXState *d = opaque;
    int ret, i;

    ret = pci_device_load(&d->dev, f);
    if (ret < 0)
        return ret;
    i440fx_update_memory_mappings(d);
    qemu_get_8s(f, &d->smm_enabled);

    if (version_id == 2)
        for (i = 0; i < 4; i++)
            d->piix3->pci_irq_levels[i] = qemu_get_be32(f);

    return 0;
}

static int i440fx_post_load(void *opaque, int version_id)
{
    PCII440FXState *d = opaque;

    i440fx_update_memory_mappings(d);
    return 0;
}

static const VMStateDescription vmstate_i440fx = {
    .name = "I440FX",
    .version_id = 3,
    .minimum_version_id = 3,
    .minimum_version_id_old = 1,
    .load_state_old = i440fx_load_old,
    .post_load = i440fx_post_load,
    .fields      = (VMStateField []) {
        VMSTATE_PCI_DEVICE(dev, PCII440FXState),
        VMSTATE_UINT8(smm_enabled, PCII440FXState),
        VMSTATE_END_OF_LIST()
    }
};

static int i440fx_pcihost_initfn(SysBusDevice *dev)
{
    I440FXState *s = FROM_SYSBUS(I440FXState, dev);

    register_ioport_write(0xcf8, 4, 4, i440fx_addr_writel, s);
    register_ioport_read(0xcf8, 4, 4, i440fx_addr_readl, s);

    pci_host_data_register_ioport(0xcfc, s);
    return 0;
}

static int i440fx_initfn(PCIDevice *dev)
{
    PCII440FXState *d = DO_UPCAST(PCII440FXState, dev, dev);

    pci_config_set_vendor_id(d->dev.config, PCI_VENDOR_ID_INTEL);
    pci_config_set_device_id(d->dev.config, PCI_DEVICE_ID_INTEL_82441);
    d->dev.config[0x08] = 0x02; // revision
    pci_config_set_class(d->dev.config, PCI_CLASS_BRIDGE_HOST);
    d->dev.config[PCI_HEADER_TYPE] = PCI_HEADER_TYPE_NORMAL; // header_type

    d->dev.config[0x72] = 0x02; /* SMRAM */

    vmstate_register(0, &vmstate_i440fx, d);
    return 0;
}

static PIIX3State *piix3_dev;

PCIBus *i440fx_init(PCII440FXState **pi440fx_state, int *piix3_devfn, qemu_irq *pic)
{
    DeviceState *dev;
    PCIBus *b;
    PCIDevice *d;
    I440FXState *s;
    PIIX3State *piix3;

    dev = qdev_create(NULL, "i440FX-pcihost");
    s = FROM_SYSBUS(I440FXState, sysbus_from_qdev(dev));
    b = pci_bus_new(&s->busdev.qdev, NULL, 0);
    s->bus = b;
    qdev_init_nofail(dev);

    d = pci_create_simple(b, 0, "i440FX");
    *pi440fx_state = DO_UPCAST(PCII440FXState, dev, d);

    piix3 = DO_UPCAST(PIIX3State, dev,
                                 pci_create_simple(b, -1, "PIIX3"));
    piix3->pic = pic;
    pci_bus_irqs(b, piix3_set_irq, pci_slot_get_pirq, piix3, 4);
    (*pi440fx_state)->piix3 = piix3;

    *piix3_devfn = piix3->dev.devfn;

    piix3_dev = piix3;

    return b;
}

/* PIIX3 PCI to ISA bridge */

static void piix3_set_irq(void *opaque, int irq_num, int level)
{
    int i, pic_irq, pic_level;
    PIIX3State *piix3 = opaque;

    piix3->pci_irq_levels[irq_num] = level;

    /* now we change the pic irq level according to the piix irq mappings */
    /* XXX: optimize */
    pic_irq = piix3->dev.config[0x60 + irq_num];
    if (pic_irq < 16) {
        /* The pic level is the logical OR of all the PCI irqs mapped
           to it */
        pic_level = 0;
        for (i = 0; i < 4; i++) {
            if (pic_irq == piix3->dev.config[0x60 + i])
                pic_level |= piix3->pci_irq_levels[i];
        }
        qemu_set_irq(piix3->pic[pic_irq], pic_level);
    }
}

int piix_get_irq(int pin)
{
    if (piix3_dev)
        return piix3_dev->dev.config[0x60+pin];
    return 0;
}

static void piix3_reset(void *opaque)
{
    PIIX3State *d = opaque;
    uint8_t *pci_conf = d->dev.config;

    pci_conf[0x04] = 0x07; // master, memory and I/O
    pci_conf[0x05] = 0x00;
    pci_conf[0x06] = 0x00;
    pci_conf[0x07] = 0x02; // PCI_status_devsel_medium
    pci_conf[0x4c] = 0x4d;
    pci_conf[0x4e] = 0x03;
    pci_conf[0x4f] = 0x00;
    pci_conf[0x60] = 0x80;
    pci_conf[0x61] = 0x80;
    pci_conf[0x62] = 0x80;
    pci_conf[0x63] = 0x80;
    pci_conf[0x69] = 0x02;
    pci_conf[0x70] = 0x80;
    pci_conf[0x76] = 0x0c;
    pci_conf[0x77] = 0x0c;
    pci_conf[0x78] = 0x02;
    pci_conf[0x79] = 0x00;
    pci_conf[0x80] = 0x00;
    pci_conf[0x82] = 0x00;
    pci_conf[0xa0] = 0x08;
    pci_conf[0xa2] = 0x00;
    pci_conf[0xa3] = 0x00;
    pci_conf[0xa4] = 0x00;
    pci_conf[0xa5] = 0x00;
    pci_conf[0xa6] = 0x00;
    pci_conf[0xa7] = 0x00;
    pci_conf[0xa8] = 0x0f;
    pci_conf[0xaa] = 0x00;
    pci_conf[0xab] = 0x00;
    pci_conf[0xac] = 0x00;
    pci_conf[0xae] = 0x00;

    memset(d->pci_irq_levels, 0, sizeof(d->pci_irq_levels));
}

static const VMStateDescription vmstate_piix3 = {
    .name = "PIIX3",
    .version_id = 3,
    .minimum_version_id = 2,
    .minimum_version_id_old = 2,
    .fields      = (VMStateField []) {
        VMSTATE_PCI_DEVICE(dev, PIIX3State),
        VMSTATE_INT32_ARRAY_V(pci_irq_levels, PIIX3State, 4, 3),
        VMSTATE_END_OF_LIST()
    }
};

static int piix3_initfn(PCIDevice *dev)
{
    PIIX3State *d = DO_UPCAST(PIIX3State, dev, dev);
    uint8_t *pci_conf;

    isa_bus_new(&d->dev.qdev);
    vmstate_register(0, &vmstate_piix3, d);

    pci_conf = d->dev.config;
    pci_config_set_vendor_id(pci_conf, PCI_VENDOR_ID_INTEL);
    pci_config_set_device_id(pci_conf, PCI_DEVICE_ID_INTEL_82371SB_0); // 82371SB PIIX3 PCI-to-ISA bridge (Step A1)
    pci_config_set_class(pci_conf, PCI_CLASS_BRIDGE_ISA);
    pci_conf[PCI_HEADER_TYPE] =
        PCI_HEADER_TYPE_NORMAL | PCI_HEADER_TYPE_MULTI_FUNCTION; // header_type = PCI_multifunction, generic

    qemu_register_reset(piix3_reset, d);
    return 0;
}

static PCIDeviceInfo i440fx_info[] = {
    {
        .qdev.name    = "i440FX",
        .qdev.desc    = "Host bridge",
        .qdev.size    = sizeof(PCII440FXState),
        .qdev.no_user = 1,
        .init         = i440fx_initfn,
        .config_write = i440fx_write_config,
    },{
        .qdev.name    = "PIIX3",
        .qdev.desc    = "ISA bridge",
        .qdev.size    = sizeof(PIIX3State),
        .qdev.no_user = 1,
        .init         = piix3_initfn,
    },{
        /* end of list */
    }
};

static SysBusDeviceInfo i440fx_pcihost_info = {
    .init         = i440fx_pcihost_initfn,
    .qdev.name    = "i440FX-pcihost",
    .qdev.size    = sizeof(I440FXState),
    .qdev.no_user = 1,
};

static void i440fx_register(void)
{
    sysbus_register_withprop(&i440fx_pcihost_info);
    pci_qdev_register_many(i440fx_info);
}
device_init(i440fx_register);<|MERGE_RESOLUTION|>--- conflicted
+++ resolved
@@ -29,14 +29,8 @@
 #include "isa.h"
 #include "sysbus.h"
 
-<<<<<<< HEAD
 #include "qemu-kvm.h"
 
-typedef uint32_t pci_addr_t;
-#include "pci_host.h"
-
-=======
->>>>>>> 4f5e19e6
 typedef PCIHostState I440FXState;
 
 typedef struct PIIX3State {
