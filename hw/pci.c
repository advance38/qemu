/*
 * QEMU PCI bus manager
 *
 * Copyright (c) 2004 Fabrice Bellard
 *
 * Permission is hereby granted, free of charge, to any person obtaining a copy
 * of this software and associated documentation files (the "Software"), to deal
 * in the Software without restriction, including without limitation the rights
 * to use, copy, modify, merge, publish, distribute, sublicense, and/or sell
 * copies of the Software, and to permit persons to whom the Software is
 * furnished to do so, subject to the following conditions:
 *
 * The above copyright notice and this permission notice shall be included in
 * all copies or substantial portions of the Software.
 *
 * THE SOFTWARE IS PROVIDED "AS IS", WITHOUT WARRANTY OF ANY KIND, EXPRESS OR
 * IMPLIED, INCLUDING BUT NOT LIMITED TO THE WARRANTIES OF MERCHANTABILITY,
 * FITNESS FOR A PARTICULAR PURPOSE AND NONINFRINGEMENT. IN NO EVENT SHALL
 * THE AUTHORS OR COPYRIGHT HOLDERS BE LIABLE FOR ANY CLAIM, DAMAGES OR OTHER
 * LIABILITY, WHETHER IN AN ACTION OF CONTRACT, TORT OR OTHERWISE, ARISING FROM,
 * OUT OF OR IN CONNECTION WITH THE SOFTWARE OR THE USE OR OTHER DEALINGS IN
 * THE SOFTWARE.
 */
#include "hw.h"
#include "pci.h"
#include "monitor.h"
#include "net.h"
#include "sysemu.h"
#include "qemu-kvm.h"
#include "hw/pc.h"
#include "device-assignment.h"

//#define DEBUG_PCI
#ifdef DEBUG_PCI
# define PCI_DPRINTF(format, ...)       printf(format, ## __VA_ARGS__)
#else
# define PCI_DPRINTF(format, ...)       do { } while (0)
#endif

struct PCIBus {
    BusState qbus;
    int devfn_min;
    pci_set_irq_fn set_irq;
    pci_map_irq_fn map_irq;
    pci_hotplug_fn hotplug;
    uint32_t config_reg; /* XXX: suppress */
    void *irq_opaque;
    PCIDevice *devices[256];
    PCIDevice *parent_dev;

    QLIST_HEAD(, PCIBus) child; /* this will be replaced by qdev later */
    QLIST_ENTRY(PCIBus) sibling;/* this will be replaced by qdev later */

    /* The bus IRQ state is the logical OR of the connected devices.
       Keep a count of the number of devices with raised IRQs.  */
    int nirq;
    int *irq_count;
};

static void pcibus_dev_print(Monitor *mon, DeviceState *dev, int indent);

static struct BusInfo pci_bus_info = {
    .name       = "PCI",
    .size       = sizeof(PCIBus),
    .print_dev  = pcibus_dev_print,
    .props      = (Property[]) {
        DEFINE_PROP_PCI_DEVFN("addr", PCIDevice, devfn, -1),
        DEFINE_PROP_END_OF_LIST()
    }
};

static void pci_update_mappings(PCIDevice *d);
static void pci_set_irq(void *opaque, int irq_num, int level);

target_phys_addr_t pci_mem_base;
static uint16_t pci_default_sub_vendor_id = PCI_SUBVENDOR_ID_REDHAT_QUMRANET;
static uint16_t pci_default_sub_device_id = PCI_SUBDEVICE_ID_QEMU;

struct PCIHostBus {
    int domain;
    struct PCIBus *bus;
    QLIST_ENTRY(PCIHostBus) next;
};
static QLIST_HEAD(, PCIHostBus) host_buses;

static const VMStateDescription vmstate_pcibus = {
    .name = "PCIBUS",
    .version_id = 1,
    .minimum_version_id = 1,
    .minimum_version_id_old = 1,
    .fields      = (VMStateField []) {
        VMSTATE_INT32_EQUAL(nirq, PCIBus),
        VMSTATE_VARRAY_INT32(irq_count, PCIBus, nirq, 0, vmstate_info_int32, int32_t),
        VMSTATE_END_OF_LIST()
    }
};

static int pci_bar(PCIDevice *d, int reg)
{
    uint8_t type;

    if (reg != PCI_ROM_SLOT)
        return PCI_BASE_ADDRESS_0 + reg * 4;

    type = d->config[PCI_HEADER_TYPE] & ~PCI_HEADER_TYPE_MULTI_FUNCTION;
    return type == PCI_HEADER_TYPE_BRIDGE ? PCI_ROM_ADDRESS1 : PCI_ROM_ADDRESS;
}

static inline int pci_irq_state(PCIDevice *d, int irq_num)
{
	return (d->irq_state >> irq_num) & 0x1;
}

static inline void pci_set_irq_state(PCIDevice *d, int irq_num, int level)
{
	d->irq_state &= ~(0x1 << irq_num);
	d->irq_state |= level << irq_num;
}

static void pci_change_irq_level(PCIDevice *pci_dev, int irq_num, int change)
{
    PCIBus *bus;
    for (;;) {
        bus = pci_dev->bus;
        irq_num = bus->map_irq(pci_dev, irq_num);
        if (bus->set_irq)
            break;
        pci_dev = bus->parent_dev;
    }
    bus->irq_count[irq_num] += change;
    bus->set_irq(bus->irq_opaque, irq_num, bus->irq_count[irq_num] != 0);
}

/* Update interrupt status bit in config space on interrupt
 * state change. */
static void pci_update_irq_status(PCIDevice *dev)
{
    if (dev->irq_state) {
        dev->config[PCI_STATUS] |= PCI_STATUS_INTERRUPT;
    } else {
        dev->config[PCI_STATUS] &= ~PCI_STATUS_INTERRUPT;
    }
}

static void pci_device_reset(PCIDevice *dev)
{
    int r;

    dev->irq_state = 0;
    pci_update_irq_status(dev);
    dev->config[PCI_COMMAND] &= ~(PCI_COMMAND_IO | PCI_COMMAND_MEMORY |
                                  PCI_COMMAND_MASTER);
    dev->config[PCI_CACHE_LINE_SIZE] = 0x0;
    dev->config[PCI_INTERRUPT_LINE] = 0x0;
    for (r = 0; r < PCI_NUM_REGIONS; ++r) {
        if (!dev->io_regions[r].size) {
            continue;
        }
        pci_set_long(dev->config + pci_bar(dev, r), dev->io_regions[r].type);
    }
    pci_update_mappings(dev);
}

static void pci_bus_reset(void *opaque)
{
    PCIBus *bus = opaque;
    int i;

    for (i = 0; i < bus->nirq; i++) {
        bus->irq_count[i] = 0;
    }
    for (i = 0; i < ARRAY_SIZE(bus->devices); ++i) {
        if (bus->devices[i]) {
            pci_device_reset(bus->devices[i]);
        }
    }
}

static void pci_host_bus_register(int domain, PCIBus *bus)
{
    struct PCIHostBus *host;
    host = qemu_mallocz(sizeof(*host));
    host->domain = domain;
    host->bus = bus;
    QLIST_INSERT_HEAD(&host_buses, host, next);
}

PCIBus *pci_find_root_bus(int domain)
{
    struct PCIHostBus *host;

    QLIST_FOREACH(host, &host_buses, next) {
        if (host->domain == domain) {
            return host->bus;
        }
    }

    return NULL;
}

void pci_bus_new_inplace(PCIBus *bus, DeviceState *parent,
                         const char *name, int devfn_min)
{
    qbus_create_inplace(&bus->qbus, &pci_bus_info, parent, name);
    bus->devfn_min = devfn_min;

    /* host bridge */
    QLIST_INIT(&bus->child);
    pci_host_bus_register(0, bus); /* for now only pci domain 0 is supported */

    vmstate_register(-1, &vmstate_pcibus, bus);
    qemu_register_reset(pci_bus_reset, bus);
}

PCIBus *pci_bus_new(DeviceState *parent, const char *name, int devfn_min)
{
    PCIBus *bus;

    bus = qemu_mallocz(sizeof(*bus));
    bus->qbus.qdev_allocated = 1;
    pci_bus_new_inplace(bus, parent, name, devfn_min);
    return bus;
}

void pci_bus_irqs(PCIBus *bus, pci_set_irq_fn set_irq, pci_map_irq_fn map_irq,
                  void *irq_opaque, int nirq)
{
    bus->set_irq = set_irq;
    bus->map_irq = map_irq;
    bus->irq_opaque = irq_opaque;
    bus->nirq = nirq;
    bus->irq_count = qemu_mallocz(nirq * sizeof(bus->irq_count[0]));
}

void pci_bus_hotplug(PCIBus *bus, pci_hotplug_fn hotplug)
{
    bus->qbus.allow_hotplug = 1;
    bus->hotplug = hotplug;
}

PCIBus *pci_register_bus(DeviceState *parent, const char *name,
                         pci_set_irq_fn set_irq, pci_map_irq_fn map_irq,
                         void *irq_opaque, int devfn_min, int nirq)
{
    PCIBus *bus;

    bus = pci_bus_new(parent, name, devfn_min);
    pci_bus_irqs(bus, set_irq, map_irq, irq_opaque, nirq);
    return bus;
}

static void pci_register_secondary_bus(PCIBus *parent,
                                       PCIBus *bus,
                                       PCIDevice *dev,
                                       pci_map_irq_fn map_irq,
                                       const char *name)
{
    qbus_create_inplace(&bus->qbus, &pci_bus_info, &dev->qdev, name);
    bus->map_irq = map_irq;
    bus->parent_dev = dev;

    QLIST_INIT(&bus->child);
    QLIST_INSERT_HEAD(&parent->child, bus, sibling);
}

static void pci_unregister_secondary_bus(PCIBus *bus)
{
    assert(QLIST_EMPTY(&bus->child));
    QLIST_REMOVE(bus, sibling);
}

int pci_bus_num(PCIBus *s)
{
    if (!s->parent_dev)
        return 0;       /* pci host bridge */
    return s->parent_dev->config[PCI_SECONDARY_BUS];
}

static int get_pci_config_device(QEMUFile *f, void *pv, size_t size)
{
    PCIDevice *s = container_of(pv, PCIDevice, config);
    uint8_t *config;
    int i;

    assert(size == pci_config_size(s));
    config = qemu_malloc(size);

    qemu_get_buffer(f, config, size);
    for (i = 0; i < size; ++i) {
        if ((config[i] ^ s->config[i]) & s->cmask[i] & ~s->wmask[i]) {
            qemu_free(config);
            return -EINVAL;
        }
    }
    memcpy(s->config, config, size);

    pci_update_mappings(s);

    qemu_free(config);
    return 0;
}

/* just put buffer */
static void put_pci_config_device(QEMUFile *f, void *pv, size_t size)
{
    const uint8_t **v = pv;
    assert(size == pci_config_size(container_of(pv, PCIDevice, config)));
    qemu_put_buffer(f, *v, size);
}

static VMStateInfo vmstate_info_pci_config = {
    .name = "pci config",
    .get  = get_pci_config_device,
    .put  = put_pci_config_device,
};

static int get_pci_irq_state(QEMUFile *f, void *pv, size_t size)
{
    PCIDevice *s = container_of(pv, PCIDevice, config);
    uint32_t irq_state[PCI_NUM_PINS];
    int i;
    for (i = 0; i < PCI_NUM_PINS; ++i) {
        irq_state[i] = qemu_get_be32(f);
        if (irq_state[i] != 0x1 && irq_state[i] != 0) {
            fprintf(stderr, "irq state %d: must be 0 or 1.\n",
                    irq_state[i]);
            return -EINVAL;
        }
    }

    for (i = 0; i < PCI_NUM_PINS; ++i) {
        pci_set_irq_state(s, i, irq_state[i]);
    }

    return 0;
}

static void put_pci_irq_state(QEMUFile *f, void *pv, size_t size)
{
    int i;
    PCIDevice *s = container_of(pv, PCIDevice, config);

    for (i = 0; i < PCI_NUM_PINS; ++i) {
        qemu_put_be32(f, pci_irq_state(s, i));
    }
}

static VMStateInfo vmstate_info_pci_irq_state = {
    .name = "pci irq state",
    .get  = get_pci_irq_state,
    .put  = put_pci_irq_state,
};

const VMStateDescription vmstate_pci_device = {
    .name = "PCIDevice",
    .version_id = 2,
    .minimum_version_id = 1,
    .minimum_version_id_old = 1,
    .fields      = (VMStateField []) {
        VMSTATE_INT32_LE(version_id, PCIDevice),
        VMSTATE_BUFFER_UNSAFE_INFO(config, PCIDevice, 0,
                                   vmstate_info_pci_config,
                                   PCI_CONFIG_SPACE_SIZE),
        VMSTATE_BUFFER_UNSAFE_INFO(irq_state, PCIDevice, 2,
				   vmstate_info_pci_irq_state,
				   PCI_NUM_PINS * sizeof(int32_t)),
        VMSTATE_END_OF_LIST()
    }
};

const VMStateDescription vmstate_pcie_device = {
    .name = "PCIDevice",
    .version_id = 2,
    .minimum_version_id = 1,
    .minimum_version_id_old = 1,
    .fields      = (VMStateField []) {
        VMSTATE_INT32_LE(version_id, PCIDevice),
        VMSTATE_BUFFER_UNSAFE_INFO(config, PCIDevice, 0,
                                   vmstate_info_pci_config,
                                   PCIE_CONFIG_SPACE_SIZE),
        VMSTATE_BUFFER_UNSAFE_INFO(irq_state, PCIDevice, 2,
				   vmstate_info_pci_irq_state,
				   PCI_NUM_PINS * sizeof(int32_t)),
        VMSTATE_END_OF_LIST()
    }
};

static inline const VMStateDescription *pci_get_vmstate(PCIDevice *s)
{
    return pci_is_express(s) ? &vmstate_pcie_device : &vmstate_pci_device;
}

void pci_device_save(PCIDevice *s, QEMUFile *f)
{
    /* Clear interrupt status bit: it is implicit
     * in irq_state which we are saving.
     * This makes us compatible with old devices
     * which never set or clear this bit. */
    s->config[PCI_STATUS] &= ~PCI_STATUS_INTERRUPT;
    vmstate_save_state(f, pci_get_vmstate(s), s);
    /* Restore the interrupt status bit. */
    pci_update_irq_status(s);
}

int pci_device_load(PCIDevice *s, QEMUFile *f)
{
    int ret;
    ret = vmstate_load_state(f, pci_get_vmstate(s), s, s->version_id);
    /* Restore the interrupt status bit. */
    pci_update_irq_status(s);
    return ret;
}

static int pci_set_default_subsystem_id(PCIDevice *pci_dev)
{
    uint16_t *id;

    id = (void*)(&pci_dev->config[PCI_SUBVENDOR_ID]);
    id[0] = cpu_to_le16(pci_default_sub_vendor_id);
    id[1] = cpu_to_le16(pci_default_sub_device_id);
    return 0;
}

/*
 * Parse pci address in qemu command
 * Parse [[<domain>:]<bus>:]<slot>, return -1 on error
 */
static int pci_parse_devaddr(const char *addr, int *domp, int *busp, unsigned *slotp)
{
    const char *p;
    char *e;
    unsigned long val;
    unsigned long dom = 0, bus = 0;
    unsigned slot = 0;

    p = addr;
    val = strtoul(p, &e, 16);
    if (e == p)
	return -1;
    if (*e == ':') {
	bus = val;
	p = e + 1;
	val = strtoul(p, &e, 16);
	if (e == p)
	    return -1;
	if (*e == ':') {
	    dom = bus;
	    bus = val;
	    p = e + 1;
	    val = strtoul(p, &e, 16);
	    if (e == p)
		return -1;
	}
    }

    if (dom > 0xffff || bus > 0xff || val > 0x1f)
	return -1;

    slot = val;

    if (*e)
	return -1;

    /* Note: QEMU doesn't implement domains other than 0 */
    if (!pci_find_bus(pci_find_root_bus(dom), bus))
	return -1;

    *domp = dom;
    *busp = bus;
    *slotp = slot;
    return 0;
}

/*
 * Parse device bdf in device assignment command:
 *
 * -pcidevice host=bus:dev.func
 *
 * Parse <bus>:<slot>.<func> return -1 on error
 */
int pci_parse_host_devaddr(const char *addr, int *busp,
                           int *slotp, int *funcp)
{
    const char *p;
    char *e;
    int val;
    int bus = 0, slot = 0, func = 0;

    p = addr;
    val = strtoul(p, &e, 16);
    if (e == p)
	return -1;
    if (*e == ':') {
	bus = val;
	p = e + 1;
	val = strtoul(p, &e, 16);
	if (e == p)
	    return -1;
	if (*e == '.') {
	    slot = val;
	    p = e + 1;
	    val = strtoul(p, &e, 16);
	    if (e == p)
		return -1;
	    func = val;
	} else
	    return -1;
    } else
	return -1;

    if (bus > 0xff || slot > 0x1f || func > 0x7)
	return -1;

    if (*e)
	return -1;

    *busp = bus;
    *slotp = slot;
    *funcp = func;
    return 0;
}

int pci_read_devaddr(Monitor *mon, const char *addr, int *domp, int *busp,
                     unsigned *slotp)
{
    /* strip legacy tag */
    if (!strncmp(addr, "pci_addr=", 9)) {
        addr += 9;
    }
    if (pci_parse_devaddr(addr, domp, busp, slotp)) {
        monitor_printf(mon, "Invalid pci address\n");
        return -1;
    }
    return 0;
}

PCIBus *pci_get_bus_devfn(int *devfnp, const char *devaddr)
{
    int dom, bus;
    unsigned slot;

    if (!devaddr) {
        *devfnp = -1;
        return pci_find_bus(pci_find_root_bus(0), 0);
    }

    if (pci_parse_devaddr(devaddr, &dom, &bus, &slot) < 0) {
        return NULL;
    }

    *devfnp = slot << 3;
    return pci_find_bus(pci_find_root_bus(0), bus);
}

static void pci_init_cmask(PCIDevice *dev)
{
    pci_set_word(dev->cmask + PCI_VENDOR_ID, 0xffff);
    pci_set_word(dev->cmask + PCI_DEVICE_ID, 0xffff);
    dev->cmask[PCI_STATUS] = PCI_STATUS_CAP_LIST;
    dev->cmask[PCI_REVISION_ID] = 0xff;
    dev->cmask[PCI_CLASS_PROG] = 0xff;
    pci_set_word(dev->cmask + PCI_CLASS_DEVICE, 0xffff);
    dev->cmask[PCI_HEADER_TYPE] = 0xff;
    dev->cmask[PCI_CAPABILITY_LIST] = 0xff;
}

static void pci_init_wmask(PCIDevice *dev)
{
    int config_size = pci_config_size(dev);

    dev->wmask[PCI_CACHE_LINE_SIZE] = 0xff;
    dev->wmask[PCI_INTERRUPT_LINE] = 0xff;
    pci_set_word(dev->wmask + PCI_COMMAND,
                 PCI_COMMAND_IO | PCI_COMMAND_MEMORY | PCI_COMMAND_MASTER |
                 PCI_COMMAND_INTX_DISABLE);

    memset(dev->wmask + PCI_CONFIG_HEADER_SIZE, 0xff,
           config_size - PCI_CONFIG_HEADER_SIZE);
}

static void pci_init_wmask_bridge(PCIDevice *d)
{
    /* PCI_PRIMARY_BUS, PCI_SECONDARY_BUS, PCI_SUBORDINATE_BUS and
       PCI_SEC_LETENCY_TIMER */
    memset(d->wmask + PCI_PRIMARY_BUS, 0xff, 4);

    /* base and limit */
    d->wmask[PCI_IO_BASE] = PCI_IO_RANGE_MASK & 0xff;
    d->wmask[PCI_IO_LIMIT] = PCI_IO_RANGE_MASK & 0xff;
    pci_set_word(d->wmask + PCI_MEMORY_BASE,
                 PCI_MEMORY_RANGE_MASK & 0xffff);
    pci_set_word(d->wmask + PCI_MEMORY_LIMIT,
                 PCI_MEMORY_RANGE_MASK & 0xffff);
    pci_set_word(d->wmask + PCI_PREF_MEMORY_BASE,
                 PCI_PREF_RANGE_MASK & 0xffff);
    pci_set_word(d->wmask + PCI_PREF_MEMORY_LIMIT,
                 PCI_PREF_RANGE_MASK & 0xffff);

    /* PCI_PREF_BASE_UPPER32 and PCI_PREF_LIMIT_UPPER32 */
    memset(d->wmask + PCI_PREF_BASE_UPPER32, 0xff, 8);

    pci_set_word(d->wmask + PCI_BRIDGE_CONTROL, 0xffff);
}

static void pci_config_alloc(PCIDevice *pci_dev)
{
    int config_size = pci_config_size(pci_dev);

    pci_dev->config = qemu_mallocz(config_size);
    pci_dev->cmask = qemu_mallocz(config_size);
    pci_dev->wmask = qemu_mallocz(config_size);
    pci_dev->used = qemu_mallocz(config_size);
}

static void pci_config_free(PCIDevice *pci_dev)
{
    qemu_free(pci_dev->config);
    qemu_free(pci_dev->cmask);
    qemu_free(pci_dev->wmask);
    qemu_free(pci_dev->used);
}

/* -1 for devfn means auto assign */
static PCIDevice *do_pci_register_device(PCIDevice *pci_dev, PCIBus *bus,
                                         const char *name, int devfn,
                                         PCIConfigReadFunc *config_read,
                                         PCIConfigWriteFunc *config_write,
                                         uint8_t header_type)
{
    if (devfn < 0) {
        for(devfn = bus->devfn_min ; devfn < ARRAY_SIZE(bus->devices);
            devfn += 8) {
            if (!bus->devices[devfn])
                goto found;
        }
        qemu_error("PCI: no devfn available for %s, all in use\n", name);
        return NULL;
    found: ;
    } else if (bus->devices[devfn]) {
        qemu_error("PCI: devfn %d not available for %s, in use by %s\n", devfn,
                 name, bus->devices[devfn]->name);
        return NULL;
    }
    pci_dev->bus = bus;
    pci_dev->devfn = devfn;
    pstrcpy(pci_dev->name, sizeof(pci_dev->name), name);
    pci_dev->irq_state = 0;
    pci_config_alloc(pci_dev);

    header_type &= ~PCI_HEADER_TYPE_MULTI_FUNCTION;
    if (header_type == PCI_HEADER_TYPE_NORMAL) {
        pci_set_default_subsystem_id(pci_dev);
    }
    pci_init_cmask(pci_dev);
    pci_init_wmask(pci_dev);
    if (header_type == PCI_HEADER_TYPE_BRIDGE) {
        pci_init_wmask_bridge(pci_dev);
    }

    if (!config_read)
        config_read = pci_default_read_config;
    if (!config_write)
        config_write = pci_default_write_config;
    pci_dev->config_read = config_read;
    pci_dev->config_write = config_write;
    bus->devices[devfn] = pci_dev;
    pci_dev->irq = qemu_allocate_irqs(pci_set_irq, pci_dev, PCI_NUM_PINS);
    pci_dev->version_id = 2; /* Current pci device vmstate version */
    return pci_dev;
}

PCIDevice *pci_register_device(PCIBus *bus, const char *name,
                               int instance_size, int devfn,
                               PCIConfigReadFunc *config_read,
                               PCIConfigWriteFunc *config_write)
{
    PCIDevice *pci_dev;

    pci_dev = qemu_mallocz(instance_size);
    pci_dev = do_pci_register_device(pci_dev, bus, name, devfn,
                                     config_read, config_write,
                                     PCI_HEADER_TYPE_NORMAL);
    if (pci_dev == NULL) {
        hw_error("PCI: can't register device\n");
    }
    return pci_dev;
}
static target_phys_addr_t pci_to_cpu_addr(target_phys_addr_t addr)
{
    return addr + pci_mem_base;
}

static void pci_unregister_io_regions(PCIDevice *pci_dev)
{
    PCIIORegion *r;
    int i;

    for(i = 0; i < PCI_NUM_REGIONS; i++) {
        r = &pci_dev->io_regions[i];
        if (!r->size || r->addr == PCI_BAR_UNMAPPED)
            continue;
        if (r->type == PCI_BASE_ADDRESS_SPACE_IO) {
            isa_unassign_ioport(r->addr, r->filtered_size);
        } else {
            cpu_register_physical_memory(pci_to_cpu_addr(r->addr),
                                                     r->filtered_size,
                                                     IO_MEM_UNASSIGNED);
        }
    }
}

static int pci_unregister_device(DeviceState *dev)
{
    PCIDevice *pci_dev = DO_UPCAST(PCIDevice, qdev, dev);
    PCIDeviceInfo *info = DO_UPCAST(PCIDeviceInfo, qdev, dev->info);
    int ret = 0;

    if (info->exit)
        ret = info->exit(pci_dev);
    if (ret)
        return ret;

    pci_unregister_io_regions(pci_dev);

    qemu_free_irqs(pci_dev->irq);
    pci_dev->bus->devices[pci_dev->devfn] = NULL;
    pci_config_free(pci_dev);
    return 0;
}

void pci_register_bar(PCIDevice *pci_dev, int region_num,
                            pcibus_t size, int type,
                            PCIMapIORegionFunc *map_func)
{
    PCIIORegion *r;
    uint32_t addr;
    pcibus_t wmask;

    if ((unsigned int)region_num >= PCI_NUM_REGIONS)
        return;

    if (size & (size-1)) {
        fprintf(stderr, "ERROR: PCI region size must be pow2 "
                    "type=0x%x, size=0x%"FMT_PCIBUS"\n", type, size);
        exit(1);
    }

    r = &pci_dev->io_regions[region_num];
    r->addr = PCI_BAR_UNMAPPED;
    r->size = size;
    r->filtered_size = size;
    r->type = type;
    r->map_func = map_func;

    wmask = ~(size - 1);
    addr = pci_bar(pci_dev, region_num);
    if (region_num == PCI_ROM_SLOT) {
        /* ROM enable bit is writeable */
        wmask |= PCI_ROM_ADDRESS_ENABLE;
    }
    pci_set_long(pci_dev->config + addr, type);
    if (!(r->type & PCI_BASE_ADDRESS_SPACE_IO) &&
        r->type & PCI_BASE_ADDRESS_MEM_TYPE_64) {
        pci_set_quad(pci_dev->wmask + addr, wmask);
        pci_set_quad(pci_dev->cmask + addr, ~0ULL);
    } else {
        pci_set_long(pci_dev->wmask + addr, wmask & 0xffffffff);
        pci_set_long(pci_dev->cmask + addr, 0xffffffff);
    }
}

static uint32_t pci_config_get_io_base(PCIDevice *d,
                                       uint32_t base, uint32_t base_upper16)
{
    uint32_t val;

    val = ((uint32_t)d->config[base] & PCI_IO_RANGE_MASK) << 8;
    if (d->config[base] & PCI_IO_RANGE_TYPE_32) {
        val |= (uint32_t)pci_get_word(d->config + base_upper16) << 16;
    }
    return val;
}

static pcibus_t pci_config_get_memory_base(PCIDevice *d, uint32_t base)
{
    return ((pcibus_t)pci_get_word(d->config + base) & PCI_MEMORY_RANGE_MASK)
        << 16;
}

static pcibus_t pci_config_get_pref_base(PCIDevice *d,
                                         uint32_t base, uint32_t upper)
{
    pcibus_t tmp;
    pcibus_t val;

    tmp = (pcibus_t)pci_get_word(d->config + base);
    val = (tmp & PCI_PREF_RANGE_MASK) << 16;
    if (tmp & PCI_PREF_RANGE_TYPE_64) {
        val |= (pcibus_t)pci_get_long(d->config + upper) << 32;
    }
    return val;
}

static pcibus_t pci_bridge_get_base(PCIDevice *bridge, uint8_t type)
{
    pcibus_t base;
    if (type & PCI_BASE_ADDRESS_SPACE_IO) {
        base = pci_config_get_io_base(bridge,
                                      PCI_IO_BASE, PCI_IO_BASE_UPPER16);
    } else {
        if (type & PCI_BASE_ADDRESS_MEM_PREFETCH) {
            base = pci_config_get_pref_base(
                bridge, PCI_PREF_MEMORY_BASE, PCI_PREF_BASE_UPPER32);
        } else {
            base = pci_config_get_memory_base(bridge, PCI_MEMORY_BASE);
        }
    }

    return base;
}

static pcibus_t pci_bridge_get_limit(PCIDevice *bridge, uint8_t type)
{
    pcibus_t limit;
    if (type & PCI_BASE_ADDRESS_SPACE_IO) {
        limit = pci_config_get_io_base(bridge,
                                      PCI_IO_LIMIT, PCI_IO_LIMIT_UPPER16);
        limit |= 0xfff;         /* PCI bridge spec 3.2.5.6. */
    } else {
        if (type & PCI_BASE_ADDRESS_MEM_PREFETCH) {
            limit = pci_config_get_pref_base(
                bridge, PCI_PREF_MEMORY_LIMIT, PCI_PREF_LIMIT_UPPER32);
        } else {
            limit = pci_config_get_memory_base(bridge, PCI_MEMORY_LIMIT);
        }
        limit |= 0xfffff;       /* PCI bridge spec 3.2.5.{1, 8}. */
    }
    return limit;
}

static void pci_bridge_filter(PCIDevice *d, pcibus_t *addr, pcibus_t *size,
                              uint8_t type)
{
    pcibus_t base = *addr;
    pcibus_t limit = *addr + *size - 1;
    PCIDevice *br;

    for (br = d->bus->parent_dev; br; br = br->bus->parent_dev) {
        uint16_t cmd = pci_get_word(d->config + PCI_COMMAND);

        if (type & PCI_BASE_ADDRESS_SPACE_IO) {
            if (!(cmd & PCI_COMMAND_IO)) {
                goto no_map;
            }
        } else {
            if (!(cmd & PCI_COMMAND_MEMORY)) {
                goto no_map;
            }
        }

        base = MAX(base, pci_bridge_get_base(br, type));
        limit = MIN(limit, pci_bridge_get_limit(br, type));
    }

    if (base > limit) {
        goto no_map;
    }
    *addr = base;
    *size = limit - base + 1;
    return;
no_map:
    *addr = PCI_BAR_UNMAPPED;
    *size = 0;
}

static pcibus_t pci_bar_address(PCIDevice *d,
				int reg, uint8_t type, pcibus_t size)
{
    pcibus_t new_addr, last_addr;
    int bar = pci_bar(d, reg);
    uint16_t cmd = pci_get_word(d->config + PCI_COMMAND);

    if (type & PCI_BASE_ADDRESS_SPACE_IO) {
        if (!(cmd & PCI_COMMAND_IO)) {
            return PCI_BAR_UNMAPPED;
        }
        new_addr = pci_get_long(d->config + bar) & ~(size - 1);
        last_addr = new_addr + size - 1;
        /* NOTE: we have only 64K ioports on PC */
        if (last_addr <= new_addr || new_addr == 0 || last_addr > UINT16_MAX) {
            return PCI_BAR_UNMAPPED;
        }
        return new_addr;
    }

    if (!(cmd & PCI_COMMAND_MEMORY)) {
        return PCI_BAR_UNMAPPED;
    }
    if (type & PCI_BASE_ADDRESS_MEM_TYPE_64) {
        new_addr = pci_get_quad(d->config + bar);
    } else {
        new_addr = pci_get_long(d->config + bar);
    }
    /* the ROM slot has a specific enable bit */
    if (reg == PCI_ROM_SLOT && !(new_addr & PCI_ROM_ADDRESS_ENABLE)) {
        return PCI_BAR_UNMAPPED;
    }
    new_addr &= ~(size - 1);
    last_addr = new_addr + size - 1;
    /* NOTE: we do not support wrapping */
    /* XXX: as we cannot support really dynamic
       mappings, we handle specific values as invalid
       mappings. */
    if (last_addr <= new_addr || new_addr == 0 ||
        last_addr == PCI_BAR_UNMAPPED) {
        return PCI_BAR_UNMAPPED;
    }

    /* Now pcibus_t is 64bit.
     * Check if 32 bit BAR wraps around explicitly.
     * Without this, PC ide doesn't work well.
     * TODO: remove this work around.
     */
    if  (!(type & PCI_BASE_ADDRESS_MEM_TYPE_64) && last_addr >= UINT32_MAX) {
        return PCI_BAR_UNMAPPED;
    }

    /*
     * OS is allowed to set BAR beyond its addressable
     * bits. For example, 32 bit OS can set 64bit bar
     * to >4G. Check it. TODO: we might need to support
     * it in the future for e.g. PAE.
     */
    if (last_addr >= TARGET_PHYS_ADDR_MAX) {
        return PCI_BAR_UNMAPPED;
    }

    return new_addr;
}

static void pci_update_mappings(PCIDevice *d)
{
    PCIIORegion *r;
    int i;
    pcibus_t new_addr, filtered_size;

    for(i = 0; i < PCI_NUM_REGIONS; i++) {
        r = &d->io_regions[i];

        /* this region isn't registered */
        if (!r->size)
            continue;

        new_addr = pci_bar_address(d, i, r->type, r->size);

        /* bridge filtering */
        filtered_size = r->size;
        if (new_addr != PCI_BAR_UNMAPPED) {
            pci_bridge_filter(d, &new_addr, &filtered_size, r->type);
        }

        /* This bar isn't changed */
        if (new_addr == r->addr && filtered_size == r->filtered_size)
            continue;

        /* now do the real mapping */
        if (r->addr != PCI_BAR_UNMAPPED) {
            if (r->type & PCI_BASE_ADDRESS_SPACE_IO) {
                int class;
                /* NOTE: specific hack for IDE in PC case:
                   only one byte must be mapped. */
                class = pci_get_word(d->config + PCI_CLASS_DEVICE);
                if (class == 0x0101 && r->size == 4) {
                    isa_unassign_ioport(r->addr + 2, 1);
                } else {
                    isa_unassign_ioport(r->addr, r->filtered_size);
                }
            } else {
                cpu_register_physical_memory(pci_to_cpu_addr(r->addr),
                                             r->filtered_size,
                                             IO_MEM_UNASSIGNED);
                qemu_unregister_coalesced_mmio(r->addr, r->filtered_size);
            }
        }
        r->addr = new_addr;
        r->filtered_size = filtered_size;
        if (r->addr != PCI_BAR_UNMAPPED) {
            /*
             * TODO: currently almost all the map funcions assumes
             * filtered_size == size and addr & ~(size - 1) == addr.
             * However with bridge filtering, they aren't always true.
             * Teach them such cases, such that filtered_size < size and
             * addr & (size - 1) != 0.
             */
            r->map_func(d, i, r->addr, r->filtered_size, r->type);
        }
    }
}

static inline int pci_irq_disabled(PCIDevice *d)
{
    return pci_get_word(d->config + PCI_COMMAND) & PCI_COMMAND_INTX_DISABLE;
}

/* Called after interrupt disabled field update in config space,
 * assert/deassert interrupts if necessary.
 * Gets original interrupt disable bit value (before update). */
static void pci_update_irq_disabled(PCIDevice *d, int was_irq_disabled)
{
    int i, disabled = pci_irq_disabled(d);
    if (disabled == was_irq_disabled)
        return;
    for (i = 0; i < PCI_NUM_PINS; ++i) {
        int state = pci_irq_state(d, i);
        pci_change_irq_level(d, i, disabled ? -state : state);
    }
}

uint32_t pci_default_read_config(PCIDevice *d,
                                 uint32_t address, int len)
{
    uint32_t val = 0;
    assert(len == 1 || len == 2 || len == 4);

    if (pci_access_cap_config(d, address, len)) {
        return d->cap.config_read(d, address, len);
    }

    len = MIN(len, pci_config_size(d) - address);
    memcpy(&val, d->config + address, len);
    return le32_to_cpu(val);
}

static void pci_write_config(PCIDevice *pci_dev,
                             uint32_t address, uint32_t val, int len)
{
<<<<<<< HEAD
    int i;
    for (i = 0; i < len; i++) {
        pci_dev->config[address + i] = val & 0xff;
        val >>= 8;
    }
}

int pci_access_cap_config(PCIDevice *pci_dev, uint32_t address, int len)
{
    if (pci_dev->cap.supported && address >= pci_dev->cap.start &&
            (address + len) < pci_dev->cap.start + pci_dev->cap.length)
        return 1;
    return 0;
}

uint32_t pci_default_cap_read_config(PCIDevice *pci_dev,
                                     uint32_t address, int len)
{
    return pci_default_read_config(pci_dev, address, len);
}

void pci_default_cap_write_config(PCIDevice *pci_dev,
                                  uint32_t address, uint32_t val, int len)
{
    pci_write_config(pci_dev, address, val, len);
}

void pci_default_write_config(PCIDevice *d, uint32_t addr, uint32_t val, int l)
{
=======
>>>>>>> 55483ad6
    int i, was_irq_disabled = pci_irq_disabled(d);
    uint32_t config_size = pci_config_size(d);

    if (pci_access_cap_config(d, addr, l)) {
        d->cap.config_write(d, addr, val, l);
        return;
    }

    for (i = 0; i < l && addr + i < config_size; val >>= 8, ++i) {
        uint8_t wmask = d->wmask[addr + i];
        d->config[addr + i] = (d->config[addr + i] & ~wmask) | (val & wmask);
    }

#ifdef CONFIG_KVM_DEVICE_ASSIGNMENT
    if (kvm_enabled() && kvm_irqchip_in_kernel() &&
        addr >= PIIX_CONFIG_IRQ_ROUTE &&
	addr < PIIX_CONFIG_IRQ_ROUTE + 4)
        assigned_dev_update_irqs();
#endif /* CONFIG_KVM_DEVICE_ASSIGNMENT */

    if (ranges_overlap(addr, l, PCI_BASE_ADDRESS_0, 24) ||
        ranges_overlap(addr, l, PCI_ROM_ADDRESS, 4) ||
        ranges_overlap(addr, l, PCI_ROM_ADDRESS1, 4) ||
        range_covers_byte(addr, l, PCI_COMMAND))
        pci_update_mappings(d);

    if (range_covers_byte(addr, l, PCI_COMMAND))
        pci_update_irq_disabled(d, was_irq_disabled);
}

/***********************************************************/
/* generic PCI irq support */

/* 0 <= irq_num <= 3. level must be 0 or 1 */
static void pci_set_irq(void *opaque, int irq_num, int level)
{
    PCIDevice *pci_dev = opaque;
    int change;

    change = level - pci_irq_state(pci_dev, irq_num);
    if (!change)
        return;

<<<<<<< HEAD
#if defined(TARGET_IA64)
    ioapic_set_irq(pci_dev, irq_num, level);
#endif

=======
>>>>>>> 55483ad6
    pci_set_irq_state(pci_dev, irq_num, level);
    pci_update_irq_status(pci_dev);
    if (pci_irq_disabled(pci_dev))
        return;
    pci_change_irq_level(pci_dev, irq_num, change);
<<<<<<< HEAD
}

int pci_map_irq(PCIDevice *pci_dev, int pin)
{
    return pci_dev->bus->map_irq(pci_dev, pin);
=======
>>>>>>> 55483ad6
}

/***********************************************************/
/* monitor info on PCI */

typedef struct {
    uint16_t class;
    const char *desc;
} pci_class_desc;

static const pci_class_desc pci_class_descriptions[] =
{
    { 0x0100, "SCSI controller"},
    { 0x0101, "IDE controller"},
    { 0x0102, "Floppy controller"},
    { 0x0103, "IPI controller"},
    { 0x0104, "RAID controller"},
    { 0x0106, "SATA controller"},
    { 0x0107, "SAS controller"},
    { 0x0180, "Storage controller"},
    { 0x0200, "Ethernet controller"},
    { 0x0201, "Token Ring controller"},
    { 0x0202, "FDDI controller"},
    { 0x0203, "ATM controller"},
    { 0x0280, "Network controller"},
    { 0x0300, "VGA controller"},
    { 0x0301, "XGA controller"},
    { 0x0302, "3D controller"},
    { 0x0380, "Display controller"},
    { 0x0400, "Video controller"},
    { 0x0401, "Audio controller"},
    { 0x0402, "Phone"},
    { 0x0480, "Multimedia controller"},
    { 0x0500, "RAM controller"},
    { 0x0501, "Flash controller"},
    { 0x0580, "Memory controller"},
    { 0x0600, "Host bridge"},
    { 0x0601, "ISA bridge"},
    { 0x0602, "EISA bridge"},
    { 0x0603, "MC bridge"},
    { 0x0604, "PCI bridge"},
    { 0x0605, "PCMCIA bridge"},
    { 0x0606, "NUBUS bridge"},
    { 0x0607, "CARDBUS bridge"},
    { 0x0608, "RACEWAY bridge"},
    { 0x0680, "Bridge"},
    { 0x0c03, "USB controller"},
    { 0, NULL}
};

static void pci_info_device(PCIBus *bus, PCIDevice *d)
{
    Monitor *mon = cur_mon;
    int i, class;
    PCIIORegion *r;
    const pci_class_desc *desc;

    monitor_printf(mon, "  Bus %2d, device %3d, function %d:\n",
                   pci_bus_num(d->bus),
                   PCI_SLOT(d->devfn), PCI_FUNC(d->devfn));
    class = pci_get_word(d->config + PCI_CLASS_DEVICE);
    monitor_printf(mon, "    ");
    desc = pci_class_descriptions;
    while (desc->desc && class != desc->class)
        desc++;
    if (desc->desc) {
        monitor_printf(mon, "%s", desc->desc);
    } else {
        monitor_printf(mon, "Class %04x", class);
    }
    monitor_printf(mon, ": PCI device %04x:%04x\n",
           pci_get_word(d->config + PCI_VENDOR_ID),
           pci_get_word(d->config + PCI_DEVICE_ID));

    if (d->config[PCI_INTERRUPT_PIN] != 0) {
        monitor_printf(mon, "      IRQ %d.\n",
                       d->config[PCI_INTERRUPT_LINE]);
    }
    if (class == 0x0604) {
        uint64_t base;
        uint64_t limit;

        monitor_printf(mon, "      BUS %d.\n", d->config[0x19]);
        monitor_printf(mon, "      secondary bus %d.\n",
                       d->config[PCI_SECONDARY_BUS]);
        monitor_printf(mon, "      subordinate bus %d.\n",
                       d->config[PCI_SUBORDINATE_BUS]);

        base = pci_bridge_get_base(d, PCI_BASE_ADDRESS_SPACE_IO);
        limit = pci_bridge_get_limit(d, PCI_BASE_ADDRESS_SPACE_IO);
        monitor_printf(mon, "      IO range [0x%04"PRIx64", 0x%04"PRIx64"]\n",
                       base, limit);

        base = pci_bridge_get_base(d, PCI_BASE_ADDRESS_SPACE_MEMORY);
        limit= pci_bridge_get_limit(d, PCI_BASE_ADDRESS_SPACE_MEMORY);
        monitor_printf(mon,
                       "      memory range [0x%08"PRIx64", 0x%08"PRIx64"]\n",
                       base, limit);

        base = pci_bridge_get_base(d, PCI_BASE_ADDRESS_SPACE_MEMORY |
                                   PCI_BASE_ADDRESS_MEM_PREFETCH);
        limit = pci_bridge_get_limit(d, PCI_BASE_ADDRESS_SPACE_MEMORY |
                                     PCI_BASE_ADDRESS_MEM_PREFETCH);
        monitor_printf(mon, "      prefetchable memory range "
                       "[0x%08"PRIx64", 0x%08"PRIx64"]\n", base, limit);
    }
    for(i = 0;i < PCI_NUM_REGIONS; i++) {
        r = &d->io_regions[i];
        if (r->size != 0) {
            monitor_printf(mon, "      BAR%d: ", i);
            if (r->type & PCI_BASE_ADDRESS_SPACE_IO) {
                monitor_printf(mon, "I/O at 0x%04"FMT_PCIBUS
                               " [0x%04"FMT_PCIBUS"].\n",
                               r->addr, r->addr + r->size - 1);
            } else {
                const char *type = r->type & PCI_BASE_ADDRESS_MEM_TYPE_64 ?
                    "64 bit" : "32 bit";
                const char *prefetch =
                    r->type & PCI_BASE_ADDRESS_MEM_PREFETCH ?
                    " prefetchable" : "";

                monitor_printf(mon, "%s%s memory at 0x%08"FMT_PCIBUS
                               " [0x%08"FMT_PCIBUS"].\n",
                               type, prefetch,
                               r->addr, r->addr + r->size - 1);
            }
        }
    }
    monitor_printf(mon, "      id \"%s\"\n", d->qdev.id ? d->qdev.id : "");
    if (class == 0x0604 && d->config[0x19] != 0) {
        pci_for_each_device(bus, d->config[0x19], pci_info_device);
    }
}

static void pci_for_each_device_under_bus(PCIBus *bus,
                                          void (*fn)(PCIBus *b, PCIDevice *d))
{
    PCIDevice *d;
    int devfn;

    for(devfn = 0; devfn < ARRAY_SIZE(bus->devices); devfn++) {
        d = bus->devices[devfn];
        if (d)
            fn(bus, d);
    }
}

void pci_for_each_device(PCIBus *bus, int bus_num,
                         void (*fn)(PCIBus *b, PCIDevice *d))
{
    bus = pci_find_bus(bus, bus_num);

    if (bus) {
        pci_for_each_device_under_bus(bus, fn);
    }
}

void pci_info(Monitor *mon)
{
    struct PCIHostBus *host;
    QLIST_FOREACH(host, &host_buses, next) {
        pci_for_each_device(host->bus, 0, pci_info_device);
    }
}

static const char * const pci_nic_models[] = {
    "ne2k_pci",
    "i82551",
    "i82557b",
    "i82559er",
    "rtl8139",
    "e1000",
    "pcnet",
    "virtio",
    NULL
};

static const char * const pci_nic_names[] = {
    "ne2k_pci",
    "i82551",
    "i82557b",
    "i82559er",
    "rtl8139",
    "e1000",
    "pcnet",
    "virtio-net-pci",
    NULL
};

/* Initialize a PCI NIC.  */
/* FIXME callers should check for failure, but don't */
PCIDevice *pci_nic_init(NICInfo *nd, const char *default_model,
                        const char *default_devaddr)
{
    const char *devaddr = nd->devaddr ? nd->devaddr : default_devaddr;
    PCIBus *bus;
    int devfn;
    PCIDevice *pci_dev;
    DeviceState *dev;
    int i;

    i = qemu_find_nic_model(nd, pci_nic_models, default_model);
    if (i < 0)
        return NULL;

    bus = pci_get_bus_devfn(&devfn, devaddr);
    if (!bus) {
        qemu_error("Invalid PCI device address %s for device %s\n",
                   devaddr, pci_nic_names[i]);
        return NULL;
    }

    pci_dev = pci_create(bus, devfn, pci_nic_names[i]);
    dev = &pci_dev->qdev;
    if (nd->name)
        dev->id = qemu_strdup(nd->name);
    qdev_set_nic_properties(dev, nd);
    if (qdev_init(dev) < 0)
        return NULL;
    return pci_dev;
}

PCIDevice *pci_nic_init_nofail(NICInfo *nd, const char *default_model,
                               const char *default_devaddr)
{
    PCIDevice *res;

    if (qemu_show_nic_models(nd->model, pci_nic_models))
        exit(0);

    res = pci_nic_init(nd, default_model, default_devaddr);
    if (!res)
        exit(1);
    return res;
}

typedef struct {
    PCIDevice dev;
    PCIBus bus;
    uint32_t vid;
    uint32_t did;
} PCIBridge;


static void pci_bridge_update_mappings_fn(PCIBus *b, PCIDevice *d)
{
    pci_update_mappings(d);
}

static void pci_bridge_update_mappings(PCIBus *b)
{
    PCIBus *child;

    pci_for_each_device_under_bus(b, pci_bridge_update_mappings_fn);

    QLIST_FOREACH(child, &b->child, sibling) {
        pci_bridge_update_mappings(child);
    }
}

static void pci_bridge_write_config(PCIDevice *d,
                             uint32_t address, uint32_t val, int len)
{
    pci_default_write_config(d, address, val, len);

    if (/* io base/limit */
        ranges_overlap(address, len, PCI_IO_BASE, 2) ||

        /* memory base/limit, prefetchable base/limit and
           io base/limit upper 16 */
        ranges_overlap(address, len, PCI_MEMORY_BASE, 20)) {
        pci_bridge_update_mappings(d->bus);
    }
}

PCIBus *pci_find_bus(PCIBus *bus, int bus_num)
{
    PCIBus *sec;

    if (!bus)
        return NULL;

    if (pci_bus_num(bus) == bus_num) {
        return bus;
    }

    /* try child bus */
    QLIST_FOREACH(sec, &bus->child, sibling) {

        if (!bus->parent_dev /* pci host bridge */
            || (pci_bus_num(sec) <= bus_num &&
                bus->parent_dev->config[PCI_SUBORDINATE_BUS])) {
            return pci_find_bus(sec, bus_num);
        }
    }

    return NULL;
}

PCIDevice *pci_find_device(PCIBus *bus, int bus_num, int slot, int function)
{
    bus = pci_find_bus(bus, bus_num);

    if (!bus)
        return NULL;

    return bus->devices[PCI_DEVFN(slot, function)];
}

static int pci_bridge_initfn(PCIDevice *dev)
{
    PCIBridge *s = DO_UPCAST(PCIBridge, dev, dev);

    pci_config_set_vendor_id(s->dev.config, s->vid);
    pci_config_set_device_id(s->dev.config, s->did);

    pci_set_word(dev->config + PCI_STATUS,
                 PCI_STATUS_66MHZ | PCI_STATUS_FAST_BACK);
    pci_config_set_class(dev->config, PCI_CLASS_BRIDGE_PCI);
    dev->config[PCI_HEADER_TYPE] = PCI_HEADER_TYPE_BRIDGE;
    pci_set_word(dev->config + PCI_SEC_STATUS,
                 PCI_STATUS_66MHZ | PCI_STATUS_FAST_BACK);
    return 0;
}

static int pci_bridge_exitfn(PCIDevice *pci_dev)
{
    PCIBridge *s = DO_UPCAST(PCIBridge, dev, pci_dev);
    PCIBus *bus = &s->bus;
    pci_unregister_secondary_bus(bus);
    return 0;
}

PCIBus *pci_bridge_init(PCIBus *bus, int devfn, uint16_t vid, uint16_t did,
                        pci_map_irq_fn map_irq, const char *name)
{
    PCIDevice *dev;
    PCIBridge *s;

    dev = pci_create(bus, devfn, "pci-bridge");
    qdev_prop_set_uint32(&dev->qdev, "vendorid", vid);
    qdev_prop_set_uint32(&dev->qdev, "deviceid", did);
    qdev_init_nofail(&dev->qdev);

    s = DO_UPCAST(PCIBridge, dev, dev);
    pci_register_secondary_bus(bus, &s->bus, &s->dev, map_irq, name);
    return &s->bus;
}

PCIDevice *pci_bridge_get_device(PCIBus *bus)
{
    return bus->parent_dev;
}

static int pci_qdev_init(DeviceState *qdev, DeviceInfo *base)
{
    PCIDevice *pci_dev = (PCIDevice *)qdev;
    PCIDeviceInfo *info = container_of(base, PCIDeviceInfo, qdev);
    PCIBus *bus;
    int devfn, rc;

    /* initialize cap_present for pci_is_express() and pci_config_size() */
    if (info->is_express) {
        pci_dev->cap_present |= QEMU_PCI_CAP_EXPRESS;
    }

    bus = FROM_QBUS(PCIBus, qdev_get_parent_bus(qdev));
    devfn = pci_dev->devfn;
    pci_dev = do_pci_register_device(pci_dev, bus, base->name, devfn,
                                     info->config_read, info->config_write,
                                     info->header_type);
    if (pci_dev == NULL)
        return -1;
    rc = info->init(pci_dev);
    if (rc != 0)
        return rc;
    if (qdev->hotplugged)
        bus->hotplug(pci_dev, 1);
    return 0;
}

static int pci_unplug_device(DeviceState *qdev)
{
    PCIDevice *dev = DO_UPCAST(PCIDevice, qdev, qdev);

    dev->bus->hotplug(dev, 0);
    return 0;
}

void pci_qdev_register(PCIDeviceInfo *info)
{
    info->qdev.init = pci_qdev_init;
    info->qdev.unplug = pci_unplug_device;
    info->qdev.exit = pci_unregister_device;
    info->qdev.bus_info = &pci_bus_info;
    qdev_register(&info->qdev);
}

void pci_qdev_register_many(PCIDeviceInfo *info)
{
    while (info->qdev.name) {
        pci_qdev_register(info);
        info++;
    }
}

PCIDevice *pci_create(PCIBus *bus, int devfn, const char *name)
{
    DeviceState *dev;

    dev = qdev_create(&bus->qbus, name);
    qdev_prop_set_uint32(dev, "addr", devfn);
    return DO_UPCAST(PCIDevice, qdev, dev);
}

PCIDevice *pci_create_simple(PCIBus *bus, int devfn, const char *name)
{
    PCIDevice *dev = pci_create(bus, devfn, name);
    qdev_init_nofail(&dev->qdev);
    return dev;
}

int pci_enable_capability_support(PCIDevice *pci_dev,
                                  uint32_t config_start,
                                  PCICapConfigReadFunc *config_read,
                                  PCICapConfigWriteFunc *config_write,
                                  PCICapConfigInitFunc *config_init)
{
    if (!pci_dev)
        return -ENODEV;

    pci_dev->config[0x06] |= 0x10; // status = capabilities

    if (config_start == 0)
	pci_dev->cap.start = PCI_CAPABILITY_CONFIG_DEFAULT_START_ADDR;
    else if (config_start >= 0x40 && config_start < 0xff)
        pci_dev->cap.start = config_start;
    else
        return -EINVAL;

    if (config_read)
        pci_dev->cap.config_read = config_read;
    else
        pci_dev->cap.config_read = pci_default_cap_read_config;
    if (config_write)
        pci_dev->cap.config_write = config_write;
    else
        pci_dev->cap.config_write = pci_default_cap_write_config;
    pci_dev->cap.supported = 1;
    pci_dev->config[PCI_CAPABILITY_LIST] = pci_dev->cap.start;
    return config_init(pci_dev);
}

static int pci_find_space(PCIDevice *pdev, uint8_t size)
{
    int config_size = pci_config_size(pdev);
    int offset = PCI_CONFIG_HEADER_SIZE;
    int i;
    for (i = PCI_CONFIG_HEADER_SIZE; i < config_size; ++i)
        if (pdev->used[i])
            offset = i + 1;
        else if (i - offset + 1 == size)
            return offset;
    return 0;
}

static uint8_t pci_find_capability_list(PCIDevice *pdev, uint8_t cap_id,
                                        uint8_t *prev_p)
{
    uint8_t next, prev;

    if (!(pdev->config[PCI_STATUS] & PCI_STATUS_CAP_LIST))
        return 0;

    for (prev = PCI_CAPABILITY_LIST; (next = pdev->config[prev]);
         prev = next + PCI_CAP_LIST_NEXT)
        if (pdev->config[next + PCI_CAP_LIST_ID] == cap_id)
            break;

    if (prev_p)
        *prev_p = prev;
    return next;
}

/* Reserve space and add capability to the linked list in pci config space */
int pci_add_capability(PCIDevice *pdev, uint8_t cap_id, uint8_t size)
{
    uint8_t offset = pci_find_space(pdev, size);
    uint8_t *config = pdev->config + offset;
    if (!offset)
        return -ENOSPC;
    config[PCI_CAP_LIST_ID] = cap_id;
    config[PCI_CAP_LIST_NEXT] = pdev->config[PCI_CAPABILITY_LIST];
    pdev->config[PCI_CAPABILITY_LIST] = offset;
    pdev->config[PCI_STATUS] |= PCI_STATUS_CAP_LIST;
    memset(pdev->used + offset, 0xFF, size);
    /* Make capability read-only by default */
    memset(pdev->wmask + offset, 0, size);
    /* Check capability by default */
    memset(pdev->cmask + offset, 0xFF, size);
    return offset;
}

/* Unlink capability from the pci config space. */
void pci_del_capability(PCIDevice *pdev, uint8_t cap_id, uint8_t size)
{
    uint8_t prev, offset = pci_find_capability_list(pdev, cap_id, &prev);
    if (!offset)
        return;
    pdev->config[prev] = pdev->config[offset + PCI_CAP_LIST_NEXT];
    /* Make capability writeable again */
    memset(pdev->wmask + offset, 0xff, size);
    /* Clear cmask as device-specific registers can't be checked */
    memset(pdev->cmask + offset, 0, size);
    memset(pdev->used + offset, 0, size);

    if (!pdev->config[PCI_CAPABILITY_LIST])
        pdev->config[PCI_STATUS] &= ~PCI_STATUS_CAP_LIST;
}

/* Reserve space for capability at a known offset (to call after load). */
void pci_reserve_capability(PCIDevice *pdev, uint8_t offset, uint8_t size)
{
    memset(pdev->used + offset, 0xff, size);
}

uint8_t pci_find_capability(PCIDevice *pdev, uint8_t cap_id)
{
    return pci_find_capability_list(pdev, cap_id, NULL);
}

static void pcibus_dev_print(Monitor *mon, DeviceState *dev, int indent)
{
    PCIDevice *d = (PCIDevice *)dev;
    const pci_class_desc *desc;
    char ctxt[64];
    PCIIORegion *r;
    int i, class;

    class = pci_get_word(d->config + PCI_CLASS_DEVICE);
    desc = pci_class_descriptions;
    while (desc->desc && class != desc->class)
        desc++;
    if (desc->desc) {
        snprintf(ctxt, sizeof(ctxt), "%s", desc->desc);
    } else {
        snprintf(ctxt, sizeof(ctxt), "Class %04x", class);
    }

    monitor_printf(mon, "%*sclass %s, addr %02x:%02x.%x, "
                   "pci id %04x:%04x (sub %04x:%04x)\n",
                   indent, "", ctxt,
                   d->config[PCI_SECONDARY_BUS],
                   PCI_SLOT(d->devfn), PCI_FUNC(d->devfn),
                   pci_get_word(d->config + PCI_VENDOR_ID),
                   pci_get_word(d->config + PCI_DEVICE_ID),
                   pci_get_word(d->config + PCI_SUBSYSTEM_VENDOR_ID),
                   pci_get_word(d->config + PCI_SUBSYSTEM_ID));
    for (i = 0; i < PCI_NUM_REGIONS; i++) {
        r = &d->io_regions[i];
        if (!r->size)
            continue;
        monitor_printf(mon, "%*sbar %d: %s at 0x%"FMT_PCIBUS
                       " [0x%"FMT_PCIBUS"]\n",
                       indent, "",
                       i, r->type & PCI_BASE_ADDRESS_SPACE_IO ? "i/o" : "mem",
                       r->addr, r->addr + r->size - 1);
    }
}

static PCIDeviceInfo bridge_info = {
    .qdev.name    = "pci-bridge",
    .qdev.size    = sizeof(PCIBridge),
    .init         = pci_bridge_initfn,
    .exit         = pci_bridge_exitfn,
    .config_write = pci_bridge_write_config,
    .qdev.props   = (Property[]) {
        DEFINE_PROP_HEX32("vendorid", PCIBridge, vid, 0),
        DEFINE_PROP_HEX32("deviceid", PCIBridge, did, 0),
        DEFINE_PROP_END_OF_LIST(),
    }
};

static void pci_register_devices(void)
{
    pci_qdev_register(&bridge_info);
}

device_init(pci_register_devices)<|MERGE_RESOLUTION|>--- conflicted
+++ resolved
@@ -1034,7 +1034,6 @@
 static void pci_write_config(PCIDevice *pci_dev,
                              uint32_t address, uint32_t val, int len)
 {
-<<<<<<< HEAD
     int i;
     for (i = 0; i < len; i++) {
         pci_dev->config[address + i] = val & 0xff;
@@ -1064,8 +1063,6 @@
 
 void pci_default_write_config(PCIDevice *d, uint32_t addr, uint32_t val, int l)
 {
-=======
->>>>>>> 55483ad6
     int i, was_irq_disabled = pci_irq_disabled(d);
     uint32_t config_size = pci_config_size(d);
 
@@ -1109,26 +1106,20 @@
     if (!change)
         return;
 
-<<<<<<< HEAD
 #if defined(TARGET_IA64)
     ioapic_set_irq(pci_dev, irq_num, level);
 #endif
 
-=======
->>>>>>> 55483ad6
     pci_set_irq_state(pci_dev, irq_num, level);
     pci_update_irq_status(pci_dev);
     if (pci_irq_disabled(pci_dev))
         return;
     pci_change_irq_level(pci_dev, irq_num, change);
-<<<<<<< HEAD
 }
 
 int pci_map_irq(PCIDevice *pci_dev, int pin)
 {
     return pci_dev->bus->map_irq(pci_dev, pin);
-=======
->>>>>>> 55483ad6
 }
 
 /***********************************************************/
