/*
 * Linux host USB redirector
 *
 * Copyright (c) 2005 Fabrice Bellard
 *
 * Copyright (c) 2008 Max Krasnyansky
 *      Support for host device auto connect & disconnect
 *      Major rewrite to support fully async operation
 *
 * Copyright 2008 TJ <linux@tjworld.net>
 *      Added flexible support for /dev/bus/usb /sys/bus/usb/devices in addition
 *      to the legacy /proc/bus/usb USB device discovery and handling
 *
 * Permission is hereby granted, free of charge, to any person obtaining a copy
 * of this software and associated documentation files (the "Software"), to deal
 * in the Software without restriction, including without limitation the rights
 * to use, copy, modify, merge, publish, distribute, sublicense, and/or sell
 * copies of the Software, and to permit persons to whom the Software is
 * furnished to do so, subject to the following conditions:
 *
 * The above copyright notice and this permission notice shall be included in
 * all copies or substantial portions of the Software.
 *
 * THE SOFTWARE IS PROVIDED "AS IS", WITHOUT WARRANTY OF ANY KIND, EXPRESS OR
 * IMPLIED, INCLUDING BUT NOT LIMITED TO THE WARRANTIES OF MERCHANTABILITY,
 * FITNESS FOR A PARTICULAR PURPOSE AND NONINFRINGEMENT. IN NO EVENT SHALL
 * THE AUTHORS OR COPYRIGHT HOLDERS BE LIABLE FOR ANY CLAIM, DAMAGES OR OTHER
 * LIABILITY, WHETHER IN AN ACTION OF CONTRACT, TORT OR OTHERWISE, ARISING FROM,
 * OUT OF OR IN CONNECTION WITH THE SOFTWARE OR THE USE OR OTHER DEALINGS IN
 * THE SOFTWARE.
 */

#include "qemu-common.h"
#include "qemu-timer.h"
#include "console.h"

#include <dirent.h>
#include <sys/ioctl.h>
/* Some versions of usbdevice_fs.h need __user to be defined for them.   */
/* This may (harmlessly) conflict with a definition in linux/compiler.h. */
#define __user
#include <signal.h>

#include <linux/usbdevice_fs.h>
#include <linux/version.h>
#include "hw/usb.h"

/* We redefine it to avoid version problems */
struct usb_ctrltransfer {
    uint8_t  bRequestType;
    uint8_t  bRequest;
    uint16_t wValue;
    uint16_t wIndex;
    uint16_t wLength;
    uint32_t timeout;
    void *data;
};

struct usb_ctrlrequest {
    uint8_t bRequestType;
    uint8_t bRequest;
    uint16_t wValue;
    uint16_t wIndex;
    uint16_t wLength;
};

typedef int USBScanFunc(void *opaque, int bus_num, int addr, int class_id,
                        int vendor_id, int product_id,
                        const char *product_name, int speed);
static int usb_host_find_device(int *pbus_num, int *paddr,
                                char *product_name, int product_name_size,
                                const char *devname);
//#define DEBUG

#ifdef DEBUG
#define dprintf printf
#else
#define dprintf(...)
#endif

#define USBDBG_DEVOPENED "husb: opened %s/devices\n"

#define USBPROCBUS_PATH "/proc/bus/usb"
#define PRODUCT_NAME_SZ 32
#define MAX_ENDPOINTS 16
#define USBDEVBUS_PATH "/dev/bus/usb"
#define USBSYSBUS_PATH "/sys/bus/usb"

static char *usb_host_device_path;

#define USB_FS_NONE 0
#define USB_FS_PROC 1
#define USB_FS_DEV 2
#define USB_FS_SYS 3

static int usb_fs_type;

/* endpoint association data */
struct endp_data {
    uint8_t type;
    uint8_t halted;
};

enum {
    CTRL_STATE_IDLE = 0,
    CTRL_STATE_SETUP,
    CTRL_STATE_DATA,
    CTRL_STATE_ACK
};

/*
 * Control transfer state.
 * Note that 'buffer' _must_ follow 'req' field because 
 * we need contigious buffer when we submit control URB.
 */ 
struct ctrl_struct {
    uint16_t len;
    uint16_t offset;
    uint8_t  state;
    struct   usb_ctrlrequest req;
    uint8_t  buffer[1024];
};

typedef struct USBHostDevice {
    USBDevice dev;
    int       fd;

    uint8_t   descr[1024];
    int       descr_len;
    int       configuration;
    int       ninterfaces;
    int       closing;

    struct ctrl_struct ctrl;
    struct endp_data endp_table[MAX_ENDPOINTS];

    /* Host side address */
    int bus_num;
    int addr;

    struct USBHostDevice *next;
} USBHostDevice;

static int is_isoc(USBHostDevice *s, int ep)
{
    return s->endp_table[ep - 1].type == USBDEVFS_URB_TYPE_ISO;
}

static int is_halted(USBHostDevice *s, int ep)
{
    return s->endp_table[ep - 1].halted;
}

static void clear_halt(USBHostDevice *s, int ep)
{
    s->endp_table[ep - 1].halted = 0;
}

static void set_halt(USBHostDevice *s, int ep)
{
    s->endp_table[ep - 1].halted = 1;
}

static USBHostDevice *hostdev_list;

static void hostdev_link(USBHostDevice *dev)
{
    dev->next = hostdev_list;
    hostdev_list = dev;
}

static void hostdev_unlink(USBHostDevice *dev)
{
    USBHostDevice *pdev = hostdev_list;
    USBHostDevice **prev = &hostdev_list;

    while (pdev) {
	if (pdev == dev) {
            *prev = dev->next;
            return;
        }

        prev = &pdev->next;
        pdev = pdev->next;
    }
}

static USBHostDevice *hostdev_find(int bus_num, int addr)
{
    USBHostDevice *s = hostdev_list;
    while (s) {
        if (s->bus_num == bus_num && s->addr == addr)
            return s;
        s = s->next;
    }
    return NULL;
}

/* 
 * Async URB state.
 * We always allocate one isoc descriptor even for bulk transfers
 * to simplify allocation and casts. 
 */
typedef struct AsyncURB
{
    struct usbdevfs_urb urb;
    struct usbdevfs_iso_packet_desc isocpd;

    USBPacket     *packet;
    USBHostDevice *hdev;
} AsyncURB;

static AsyncURB *async_alloc(void)
{
    return (AsyncURB *) qemu_mallocz(sizeof(AsyncURB));
}

static void async_free(AsyncURB *aurb)
{
    qemu_free(aurb);
}

static void async_complete_ctrl(USBHostDevice *s, USBPacket *p)
{
    switch(s->ctrl.state) {
    case CTRL_STATE_SETUP:
        if (p->len < s->ctrl.len)
            s->ctrl.len = p->len;
        s->ctrl.state = CTRL_STATE_DATA;
        p->len = 8;
        break;

    case CTRL_STATE_ACK:
        s->ctrl.state = CTRL_STATE_IDLE;
        p->len = 0;
        break;

    default:
        break;
    }
}

static void async_complete(void *opaque)
{
    USBHostDevice *s = opaque;
    AsyncURB *aurb;

    while (1) {
    	USBPacket *p;

	int r = ioctl(s->fd, USBDEVFS_REAPURBNDELAY, &aurb);
        if (r < 0) {
            if (errno == EAGAIN)
                return;

            if (errno == ENODEV && !s->closing) {
                printf("husb: device %d.%d disconnected\n", s->bus_num, s->addr);
	        usb_device_del_addr(0, s->dev.addr);
                return;
            }

            dprintf("husb: async. reap urb failed errno %d\n", errno);
            return;
        }

        p = aurb->packet;

	dprintf("husb: async completed. aurb %p status %d alen %d\n", 
                aurb, aurb->urb.status, aurb->urb.actual_length);

	if (p) {
            switch (aurb->urb.status) {
            case 0:
                p->len = aurb->urb.actual_length;
                if (aurb->urb.type == USBDEVFS_URB_TYPE_CONTROL)
                    async_complete_ctrl(s, p);
                break;

            case -EPIPE:
                set_halt(s, p->devep);
                /* fall through */
            default:
                p->len = USB_RET_NAK;
                break;
            }

            usb_packet_complete(p);
	}

        async_free(aurb);
    }
}

static void async_cancel(USBPacket *unused, void *opaque)
{
    AsyncURB *aurb = opaque;
    USBHostDevice *s = aurb->hdev;

    dprintf("husb: async cancel. aurb %p\n", aurb);

    /* Mark it as dead (see async_complete above) */
    aurb->packet = NULL;

    int r = ioctl(s->fd, USBDEVFS_DISCARDURB, aurb);
    if (r < 0) {
        dprintf("husb: async. discard urb failed errno %d\n", errno);
    }
}

static int usb_host_claim_interfaces(USBHostDevice *dev, int configuration)
{
    int dev_descr_len, config_descr_len;
    int interface, nb_interfaces, nb_configurations;
    int ret, i;

    if (configuration == 0) /* address state - ignore */
        return 1;

    dprintf("husb: claiming interfaces. config %d\n", configuration);

    i = 0;
    dev_descr_len = dev->descr[0];
    if (dev_descr_len > dev->descr_len)
        goto fail;
    nb_configurations = dev->descr[17];

    i += dev_descr_len;
    while (i < dev->descr_len) {
        dprintf("husb: i is %d, descr_len is %d, dl %d, dt %d\n", i, dev->descr_len,
               dev->descr[i], dev->descr[i+1]);

        if (dev->descr[i+1] != USB_DT_CONFIG) {
            i += dev->descr[i];
            continue;
        }
        config_descr_len = dev->descr[i];

	printf("husb: config #%d need %d\n", dev->descr[i + 5], configuration); 

        if (configuration < 0 || configuration == dev->descr[i + 5]) {
            configuration = dev->descr[i + 5];
            break;
        }

        i += config_descr_len;
    }

    if (i >= dev->descr_len) {
        fprintf(stderr, "husb: update iface failed. no matching configuration\n");
        goto fail;
    }
    nb_interfaces = dev->descr[i + 4];

#ifdef USBDEVFS_DISCONNECT
    /* earlier Linux 2.4 do not support that */
    {
        struct usbdevfs_ioctl ctrl;
        for (interface = 0; interface < nb_interfaces; interface++) {
            ctrl.ioctl_code = USBDEVFS_DISCONNECT;
            ctrl.ifno = interface;
            ret = ioctl(dev->fd, USBDEVFS_IOCTL, &ctrl);
            if (ret < 0 && errno != ENODATA) {
                perror("USBDEVFS_DISCONNECT");
                goto fail;
            }
        }
    }
#endif

    /* XXX: only grab if all interfaces are free */
    for (interface = 0; interface < nb_interfaces; interface++) {
        ret = ioctl(dev->fd, USBDEVFS_CLAIMINTERFACE, &interface);
        if (ret < 0) {
            if (errno == EBUSY) {
                printf("husb: update iface. device already grabbed\n");
            } else {
                perror("husb: failed to claim interface");
            }
        fail:
            return 0;
        }
    }

    printf("husb: %d interfaces claimed for configuration %d\n",
           nb_interfaces, configuration);

    dev->ninterfaces   = nb_interfaces;
    dev->configuration = configuration;
    return 1;
}

static int usb_host_release_interfaces(USBHostDevice *s)
{
    int ret, i;

    dprintf("husb: releasing interfaces\n");

    for (i = 0; i < s->ninterfaces; i++) {
        ret = ioctl(s->fd, USBDEVFS_RELEASEINTERFACE, &i);
        if (ret < 0) {
            perror("husb: failed to release interface");
            return 0;
        }
    }

    return 1;
}

static void usb_host_handle_reset(USBDevice *dev)
{
    USBHostDevice *s = (USBHostDevice *) dev;

    dprintf("husb: reset device %u.%u\n", s->bus_num, s->addr);

    ioctl(s->fd, USBDEVFS_RESET);

    usb_host_claim_interfaces(s, s->configuration);
}

static void usb_host_handle_destroy(USBDevice *dev)
{
    USBHostDevice *s = (USBHostDevice *)dev;

    s->closing = 1;

    qemu_set_fd_handler(s->fd, NULL, NULL, NULL);

    hostdev_unlink(s);

    async_complete(s);

    if (s->fd >= 0)
        close(s->fd);

    qemu_free(s);
}

static int usb_linux_update_endp_table(USBHostDevice *s);

static int usb_host_handle_data(USBHostDevice *s, USBPacket *p)
{
    struct usbdevfs_urb *urb;
    AsyncURB *aurb;
    int ret;

    aurb = async_alloc();
    if (!aurb) {
        dprintf("husb: async malloc failed\n");
        return USB_RET_NAK;
    }
    aurb->hdev   = s;
    aurb->packet = p;

    urb = &aurb->urb;

    if (p->pid == USB_TOKEN_IN)
    	urb->endpoint = p->devep | 0x80;
    else
    	urb->endpoint = p->devep;

    if (is_halted(s, p->devep)) {
	ret = ioctl(s->fd, USBDEVFS_CLEAR_HALT, &urb->endpoint);
        if (ret < 0) {
            dprintf("husb: failed to clear halt. ep 0x%x errno %d\n", 
                   urb->endpoint, errno);
            return USB_RET_NAK;
        }
        clear_halt(s, p->devep);
    }

    urb->buffer        = p->data;
    urb->buffer_length = p->len;

    if (is_isoc(s, p->devep)) {
        /* Setup ISOC transfer */
        urb->type     = USBDEVFS_URB_TYPE_ISO;
        urb->flags    = USBDEVFS_URB_ISO_ASAP;
        urb->number_of_packets = 1;
        urb->iso_frame_desc[0].length = p->len;
    } else {
        /* Setup bulk transfer */
        urb->type     = USBDEVFS_URB_TYPE_BULK;
    }

    urb->usercontext = s;

    ret = ioctl(s->fd, USBDEVFS_SUBMITURB, urb);

    dprintf("husb: data submit. ep 0x%x len %u aurb %p\n", urb->endpoint, p->len, aurb);

    if (ret < 0) {
        dprintf("husb: submit failed. errno %d\n", errno);
        async_free(aurb);

        switch(errno) {
        case ETIMEDOUT:
            return USB_RET_NAK;
        case EPIPE:
        default:
            return USB_RET_STALL;
        }
    }

    usb_defer_packet(p, async_cancel, aurb);
    return USB_RET_ASYNC;
}

static int ctrl_error(void)
{
    if (errno == ETIMEDOUT)
        return USB_RET_NAK;
    else 
        return USB_RET_STALL;
}

static int usb_host_set_address(USBHostDevice *s, int addr)
{
    dprintf("husb: ctrl set addr %u\n", addr);
    s->dev.addr = addr;
    return 0;
}

static int usb_host_set_config(USBHostDevice *s, int config)
{
    usb_host_release_interfaces(s);

    int ret = ioctl(s->fd, USBDEVFS_SETCONFIGURATION, &config);
 
    dprintf("husb: ctrl set config %d ret %d errno %d\n", config, ret, errno);
    
    if (ret < 0)
        return ctrl_error();
 
    usb_host_claim_interfaces(s, config);
    return 0;
}

static int usb_host_set_interface(USBHostDevice *s, int iface, int alt)
{
    struct usbdevfs_setinterface si;
    int ret;

    si.interface  = iface;
    si.altsetting = alt;
    ret = ioctl(s->fd, USBDEVFS_SETINTERFACE, &si);
    
    dprintf("husb: ctrl set iface %d altset %d ret %d errno %d\n", 
    	iface, alt, ret, errno);
    
    if (ret < 0)
        return ctrl_error();

    usb_linux_update_endp_table(s);
    return 0;
}

static int usb_host_handle_control(USBHostDevice *s, USBPacket *p)
{
    struct usbdevfs_urb *urb;
    AsyncURB *aurb;
    int ret, value, index;

    /* 
     * Process certain standard device requests.
     * These are infrequent and are processed synchronously.
     */
    value = le16_to_cpu(s->ctrl.req.wValue);
    index = le16_to_cpu(s->ctrl.req.wIndex);

    dprintf("husb: ctrl type 0x%x req 0x%x val 0x%x index %u len %u\n",
        s->ctrl.req.bRequestType, s->ctrl.req.bRequest, value, index, 
        s->ctrl.len);

    if (s->ctrl.req.bRequestType == 0) {
        switch (s->ctrl.req.bRequest) {
        case USB_REQ_SET_ADDRESS:
            return usb_host_set_address(s, value);

        case USB_REQ_SET_CONFIGURATION:
            return usb_host_set_config(s, value & 0xff);
        }
    }

    if (s->ctrl.req.bRequestType == 1 &&
                  s->ctrl.req.bRequest == USB_REQ_SET_INTERFACE)
        return usb_host_set_interface(s, index, value);

    /* The rest are asynchronous */

    aurb = async_alloc();
    if (!aurb) {
        dprintf("husb: async malloc failed\n");
        return USB_RET_NAK;
    }
    aurb->hdev   = s;
    aurb->packet = p;

    /* 
     * Setup ctrl transfer.
     *
     * s->ctrl is layed out such that data buffer immediately follows
     * 'req' struct which is exactly what usbdevfs expects.
     */ 
    urb = &aurb->urb;

    urb->type     = USBDEVFS_URB_TYPE_CONTROL;
    urb->endpoint = p->devep;

    urb->buffer        = &s->ctrl.req;
    urb->buffer_length = 8 + s->ctrl.len;

    urb->usercontext = s;

    ret = ioctl(s->fd, USBDEVFS_SUBMITURB, urb);

    dprintf("husb: submit ctrl. len %u aurb %p\n", urb->buffer_length, aurb);

    if (ret < 0) {
        dprintf("husb: submit failed. errno %d\n", errno);
        async_free(aurb);

        switch(errno) {
        case ETIMEDOUT:
            return USB_RET_NAK;
        case EPIPE:
        default:
            return USB_RET_STALL;
        }
    }

    usb_defer_packet(p, async_cancel, aurb);
    return USB_RET_ASYNC;
}

static int do_token_setup(USBDevice *dev, USBPacket *p)
{
    USBHostDevice *s = (USBHostDevice *) dev;
    int ret = 0;

    if (p->len != 8)
        return USB_RET_STALL;
 
    memcpy(&s->ctrl.req, p->data, 8);
    s->ctrl.len    = le16_to_cpu(s->ctrl.req.wLength);
    s->ctrl.offset = 0;
    s->ctrl.state  = CTRL_STATE_SETUP;

    if (s->ctrl.req.bRequestType & USB_DIR_IN) {
        ret = usb_host_handle_control(s, p);
        if (ret < 0)
            return ret;

        if (ret < s->ctrl.len)
            s->ctrl.len = ret;
        s->ctrl.state = CTRL_STATE_DATA;
    } else {
        if (s->ctrl.len == 0)
            s->ctrl.state = CTRL_STATE_ACK;
        else
            s->ctrl.state = CTRL_STATE_DATA;
    }

    return ret;
}

static int do_token_in(USBDevice *dev, USBPacket *p)
{
    USBHostDevice *s = (USBHostDevice *) dev;
    int ret = 0;

    if (p->devep != 0)
        return usb_host_handle_data(s, p);

    switch(s->ctrl.state) {
    case CTRL_STATE_ACK:
        if (!(s->ctrl.req.bRequestType & USB_DIR_IN)) {
            ret = usb_host_handle_control(s, p);
            if (ret == USB_RET_ASYNC)
                return USB_RET_ASYNC;

            s->ctrl.state = CTRL_STATE_IDLE;
            return ret > 0 ? 0 : ret;
        }

        return 0;

    case CTRL_STATE_DATA:
        if (s->ctrl.req.bRequestType & USB_DIR_IN) {
            int len = s->ctrl.len - s->ctrl.offset;
            if (len > p->len)
                len = p->len;
            memcpy(p->data, s->ctrl.buffer + s->ctrl.offset, len);
            s->ctrl.offset += len;
            if (s->ctrl.offset >= s->ctrl.len)
                s->ctrl.state = CTRL_STATE_ACK;
            return len;
        }

        s->ctrl.state = CTRL_STATE_IDLE;
        return USB_RET_STALL;

    default:
        return USB_RET_STALL;
    }
}

static int do_token_out(USBDevice *dev, USBPacket *p)
{
    USBHostDevice *s = (USBHostDevice *) dev;

    if (p->devep != 0)
        return usb_host_handle_data(s, p);

    switch(s->ctrl.state) {
    case CTRL_STATE_ACK:
        if (s->ctrl.req.bRequestType & USB_DIR_IN) {
            s->ctrl.state = CTRL_STATE_IDLE;
            /* transfer OK */
        } else {
            /* ignore additional output */
        }
        return 0;

    case CTRL_STATE_DATA:
        if (!(s->ctrl.req.bRequestType & USB_DIR_IN)) {
            int len = s->ctrl.len - s->ctrl.offset;
            if (len > p->len)
                len = p->len;
            memcpy(s->ctrl.buffer + s->ctrl.offset, p->data, len);
            s->ctrl.offset += len;
            if (s->ctrl.offset >= s->ctrl.len)
                s->ctrl.state = CTRL_STATE_ACK;
            return len;
        }

        s->ctrl.state = CTRL_STATE_IDLE;
        return USB_RET_STALL;

    default:
        return USB_RET_STALL;
    }
}

/*
 * Packet handler.
 * Called by the HC (host controller).
 *
 * Returns length of the transaction or one of the USB_RET_XXX codes.
 */
static int usb_host_handle_packet(USBDevice *s, USBPacket *p)
{
    switch(p->pid) {
    case USB_MSG_ATTACH:
        s->state = USB_STATE_ATTACHED;
        return 0;

    case USB_MSG_DETACH:
        s->state = USB_STATE_NOTATTACHED;
        return 0;

    case USB_MSG_RESET:
        s->remote_wakeup = 0;
        s->addr = 0;
        s->state = USB_STATE_DEFAULT;
        s->handle_reset(s);
        return 0;
    }

    /* Rest of the PIDs must match our address */
    if (s->state < USB_STATE_DEFAULT || p->devaddr != s->addr)
        return USB_RET_NODEV;

    switch (p->pid) {
    case USB_TOKEN_SETUP:
        return do_token_setup(s, p);

    case USB_TOKEN_IN:
        return do_token_in(s, p);

    case USB_TOKEN_OUT:
        return do_token_out(s, p);
 
    default:
        return USB_RET_STALL;
    }
}

/* returns 1 on problem encountered or 0 for success */
static int usb_linux_update_endp_table(USBHostDevice *s)
{
    uint8_t *descriptors;
    uint8_t devep, type, configuration, alt_interface;
    struct usb_ctrltransfer ct;
    int interface, ret, length, i;

    ct.bRequestType = USB_DIR_IN;
    ct.bRequest = USB_REQ_GET_CONFIGURATION;
    ct.wValue = 0;
    ct.wIndex = 0;
    ct.wLength = 1;
    ct.data = &configuration;
    ct.timeout = 50;

    ret = ioctl(s->fd, USBDEVFS_CONTROL, &ct);
    if (ret < 0) {
        perror("usb_linux_update_endp_table");
        return 1;
    }

    /* in address state */
    if (configuration == 0)
        return 1;

    /* get the desired configuration, interface, and endpoint descriptors
     * from device description */
    descriptors = &s->descr[18];
    length = s->descr_len - 18;
    i = 0;

    if (descriptors[i + 1] != USB_DT_CONFIG ||
        descriptors[i + 5] != configuration) {
        dprintf("invalid descriptor data - configuration\n");
        return 1;
    }
    i += descriptors[i];

    while (i < length) {
        if (descriptors[i + 1] != USB_DT_INTERFACE ||
            (descriptors[i + 1] == USB_DT_INTERFACE &&
             descriptors[i + 4] == 0)) {
            i += descriptors[i];
            continue;
        }

        interface = descriptors[i + 2];

        ct.bRequestType = USB_DIR_IN | USB_RECIP_INTERFACE;
        ct.bRequest = USB_REQ_GET_INTERFACE;
        ct.wValue = 0;
        ct.wIndex = interface;
        ct.wLength = 1;
        ct.data = &alt_interface;
        ct.timeout = 50;

        ret = ioctl(s->fd, USBDEVFS_CONTROL, &ct);
        if (ret < 0) {
            perror("usb_linux_update_endp_table");
            return 1;
        }

        /* the current interface descriptor is the active interface
         * and has endpoints */
        if (descriptors[i + 3] != alt_interface) {
            i += descriptors[i];
            continue;
        }

        /* advance to the endpoints */
        while (i < length && descriptors[i +1] != USB_DT_ENDPOINT)
            i += descriptors[i];

        if (i >= length)
            break;

        while (i < length) {
            if (descriptors[i + 1] != USB_DT_ENDPOINT)
                break;

            devep = descriptors[i + 2];
            switch (descriptors[i + 3] & 0x3) {
            case 0x00:
                type = USBDEVFS_URB_TYPE_CONTROL;
                break;
            case 0x01:
                type = USBDEVFS_URB_TYPE_ISO;
                break;
            case 0x02:
                type = USBDEVFS_URB_TYPE_BULK;
                break;
            case 0x03:
                type = USBDEVFS_URB_TYPE_INTERRUPT;
                break;
            default:
                dprintf("usb_host: malformed endpoint type\n");
                type = USBDEVFS_URB_TYPE_BULK;
            }
            s->endp_table[(devep & 0xf) - 1].type = type;
            s->endp_table[(devep & 0xf) - 1].halted = 0;

            i += descriptors[i];
        }
    }
    return 0;
}

static USBDevice *usb_host_device_open_addr(int bus_num, int addr, const char *prod_name)
{
    int fd = -1, ret;
    USBHostDevice *dev = NULL;
    struct usbdevfs_connectinfo ci;
    char buf[1024];

    dev = qemu_mallocz(sizeof(USBHostDevice));
    if (!dev)
        goto fail;

    dev->bus_num = bus_num;
    dev->addr = addr;

    printf("husb: open device %d.%d\n", bus_num, addr);

    if (!usb_host_device_path) {
        perror("husb: USB Host Device Path not set");
        goto fail;
    }
    snprintf(buf, sizeof(buf), "%s/%03d/%03d", usb_host_device_path,
             bus_num, addr);
    fd = open(buf, O_RDWR | O_NONBLOCK);
    if (fd < 0) {
        perror(buf);
        goto fail;
    }
    dprintf("husb: opened %s\n", buf);

    /* read the device description */
    dev->descr_len = read(fd, dev->descr, sizeof(dev->descr));
    if (dev->descr_len <= 0) {
        perror("husb: reading device data failed");
        goto fail;
    }

#ifdef DEBUG
    {
        int x;
        printf("=== begin dumping device descriptor data ===\n");
        for (x = 0; x < dev->descr_len; x++)
            printf("%02x ", dev->descr[x]);
        printf("\n=== end dumping device descriptor data ===\n");
    }
#endif

    dev->fd = fd;

    /* 
     * Initial configuration is -1 which makes us claim first 
     * available config. We used to start with 1, which does not
     * always work. I've seen devices where first config starts 
     * with 2.
     */
    if (!usb_host_claim_interfaces(dev, -1))
        goto fail;

    ret = ioctl(fd, USBDEVFS_CONNECTINFO, &ci);
    if (ret < 0) {
        perror("usb_host_device_open: USBDEVFS_CONNECTINFO");
        goto fail;
    }

    printf("husb: grabbed usb device %d.%d\n", bus_num, addr);

    ret = usb_linux_update_endp_table(dev);
    if (ret)
        goto fail;

    if (ci.slow)
        dev->dev.speed = USB_SPEED_LOW;
    else
        dev->dev.speed = USB_SPEED_HIGH;

    dev->dev.handle_packet  = usb_host_handle_packet;
    dev->dev.handle_reset   = usb_host_handle_reset;
    dev->dev.handle_destroy = usb_host_handle_destroy;

    if (!prod_name || prod_name[0] == '\0')
        snprintf(dev->dev.devname, sizeof(dev->dev.devname),
                 "host:%d.%d", bus_num, addr);
    else
        pstrcpy(dev->dev.devname, sizeof(dev->dev.devname),
                prod_name);

    /* USB devio uses 'write' flag to check for async completions */
    qemu_set_fd_handler(dev->fd, NULL, async_complete, dev);

    hostdev_link(dev);

    return (USBDevice *) dev;

fail:
    if (dev)
        qemu_free(dev);

    close(fd);
    return NULL;
}

static int usb_host_auto_add(const char *spec);
static int usb_host_auto_del(const char *spec);

USBDevice *usb_host_device_open(const char *devname)
{
    int bus_num, addr;
    char product_name[PRODUCT_NAME_SZ];

    if (strstr(devname, "auto:")) {
        usb_host_auto_add(devname);
        return NULL;
    }

    if (usb_host_find_device(&bus_num, &addr, product_name, sizeof(product_name),
                             devname) < 0)
        return NULL;

    if (hostdev_find(bus_num, addr)) {
       term_printf("husb: host usb device %d.%d is already open\n", bus_num, addr);
       return NULL;
    }

    return usb_host_device_open_addr(bus_num, addr, product_name);
}

int usb_host_device_close(const char *devname)
{
    char product_name[PRODUCT_NAME_SZ];
    int bus_num, addr;
    USBHostDevice *s;

    if (strstr(devname, "auto:"))
        return usb_host_auto_del(devname);

    if (usb_host_find_device(&bus_num, &addr, product_name, sizeof(product_name),
                             devname) < 0)
        return -1;
 
    s = hostdev_find(bus_num, addr);
    if (s) {
        usb_device_del_addr(0, s->dev.addr);
        return 0;
    }

    return -1;
}
 
static int get_tag_value(char *buf, int buf_size,
                         const char *str, const char *tag,
                         const char *stopchars)
{
    const char *p;
    char *q;
    p = strstr(str, tag);
    if (!p)
        return -1;
    p += strlen(tag);
<<<<<<< HEAD
    while (CTYPE(isspace,*p))
=======
    while (qemu_isspace(*p))
>>>>>>> 9fd8d8d7
        p++;
    q = buf;
    while (*p != '\0' && !strchr(stopchars, *p)) {
        if ((q - buf) < (buf_size - 1))
            *q++ = *p;
        p++;
    }
    *q = '\0';
    return q - buf;
}

/*
 * Use /proc/bus/usb/devices or /dev/bus/usb/devices file to determine
 * host's USB devices. This is legacy support since many distributions
 * are moving to /sys/bus/usb
 */
static int usb_host_scan_dev(void *opaque, USBScanFunc *func)
{
    FILE *f = 0;
    char line[1024];
    char buf[1024];
    int bus_num, addr, speed, device_count, class_id, product_id, vendor_id;
    char product_name[512];
    int ret = 0;

    if (!usb_host_device_path) {
        perror("husb: USB Host Device Path not set");
        goto the_end;
    }
    snprintf(line, sizeof(line), "%s/devices", usb_host_device_path);
    f = fopen(line, "r");
    if (!f) {
        perror("husb: cannot open devices file");
        goto the_end;
    }

    device_count = 0;
    bus_num = addr = speed = class_id = product_id = vendor_id = 0;
    for(;;) {
        if (fgets(line, sizeof(line), f) == NULL)
            break;
        if (strlen(line) > 0)
            line[strlen(line) - 1] = '\0';
        if (line[0] == 'T' && line[1] == ':') {
            if (device_count && (vendor_id || product_id)) {
                /* New device.  Add the previously discovered device.  */
                ret = func(opaque, bus_num, addr, class_id, vendor_id,
                           product_id, product_name, speed);
                if (ret)
                    goto the_end;
            }
            if (get_tag_value(buf, sizeof(buf), line, "Bus=", " ") < 0)
                goto fail;
            bus_num = atoi(buf);
            if (get_tag_value(buf, sizeof(buf), line, "Dev#=", " ") < 0)
                goto fail;
            addr = atoi(buf);
            if (get_tag_value(buf, sizeof(buf), line, "Spd=", " ") < 0)
                goto fail;
            if (!strcmp(buf, "480"))
                speed = USB_SPEED_HIGH;
            else if (!strcmp(buf, "1.5"))
                speed = USB_SPEED_LOW;
            else
                speed = USB_SPEED_FULL;
            product_name[0] = '\0';
            class_id = 0xff;
            device_count++;
            product_id = 0;
            vendor_id = 0;
        } else if (line[0] == 'P' && line[1] == ':') {
            if (get_tag_value(buf, sizeof(buf), line, "Vendor=", " ") < 0)
                goto fail;
            vendor_id = strtoul(buf, NULL, 16);
            if (get_tag_value(buf, sizeof(buf), line, "ProdID=", " ") < 0)
                goto fail;
            product_id = strtoul(buf, NULL, 16);
        } else if (line[0] == 'S' && line[1] == ':') {
            if (get_tag_value(buf, sizeof(buf), line, "Product=", "") < 0)
                goto fail;
            pstrcpy(product_name, sizeof(product_name), buf);
        } else if (line[0] == 'D' && line[1] == ':') {
            if (get_tag_value(buf, sizeof(buf), line, "Cls=", " (") < 0)
                goto fail;
            class_id = strtoul(buf, NULL, 16);
        }
    fail: ;
    }
    if (device_count && (vendor_id || product_id)) {
        /* Add the last device.  */
        ret = func(opaque, bus_num, addr, class_id, vendor_id,
                   product_id, product_name, speed);
    }
 the_end:
    if (f)
        fclose(f);
    return ret;
}

/*
 * Read sys file-system device file
 *
 * @line address of buffer to put file contents in
 * @line_size size of line
 * @device_file path to device file (printf format string)
 * @device_name device being opened (inserted into device_file)
 *
 * @return 0 failed, 1 succeeded ('line' contains data)
 */
static int usb_host_read_file(char *line, size_t line_size, const char *device_file, const char *device_name)
{
    FILE *f;
    int ret = 0;
    char filename[PATH_MAX];

    snprintf(filename, PATH_MAX, USBSYSBUS_PATH "/devices/%s/%s", device_name,
             device_file);
    f = fopen(filename, "r");
    if (f) {
        if (fgets(line, line_size, f) != NULL &&
            !ferror(f))
            ret = 1;
        fclose(f);
    } else {
        term_printf("husb: could not open %s\n", filename);
    }

    return ret;
}

/*
 * Use /sys/bus/usb/devices/ directory to determine host's USB
 * devices.
 *
 * This code is based on Robert Schiele's original patches posted to
 * the Novell bug-tracker https://bugzilla.novell.com/show_bug.cgi?id=241950
 */
static int usb_host_scan_sys(void *opaque, USBScanFunc *func)
{
    DIR *dir = 0;
    char line[1024];
    int bus_num, addr, speed, class_id, product_id, vendor_id;
    int ret = 0;
    char product_name[512];
    struct dirent *de;

    dir = opendir(USBSYSBUS_PATH "/devices");
    if (!dir) {
        perror("husb: cannot open devices directory");
        goto the_end;
    }

    while ((de = readdir(dir))) {
        if (de->d_name[0] != '.' && !strchr(de->d_name, ':')) {
            char *tmpstr = de->d_name;
            if (!strncmp(de->d_name, "usb", 3))
                tmpstr += 3;
            bus_num = atoi(tmpstr);

            if (!usb_host_read_file(line, sizeof(line), "devnum", de->d_name))
                goto the_end;
            if (sscanf(line, "%d", &addr) != 1)
                goto the_end;

            if (!usb_host_read_file(line, sizeof(line), "bDeviceClass",
                                    de->d_name))
                goto the_end;
            if (sscanf(line, "%x", &class_id) != 1)
                goto the_end;

            if (!usb_host_read_file(line, sizeof(line), "idVendor", de->d_name))
                goto the_end;
            if (sscanf(line, "%x", &vendor_id) != 1)
                goto the_end;

            if (!usb_host_read_file(line, sizeof(line), "idProduct",
                                    de->d_name))
                goto the_end;
            if (sscanf(line, "%x", &product_id) != 1)
                goto the_end;

            if (!usb_host_read_file(line, sizeof(line), "product",
                                    de->d_name)) {
                *product_name = 0;
            } else {
                if (strlen(line) > 0)
                    line[strlen(line) - 1] = '\0';
                pstrcpy(product_name, sizeof(product_name), line);
            }

            if (!usb_host_read_file(line, sizeof(line), "speed", de->d_name))
                goto the_end;
            if (!strcmp(line, "480\n"))
                speed = USB_SPEED_HIGH;
            else if (!strcmp(line, "1.5\n"))
                speed = USB_SPEED_LOW;
            else
                speed = USB_SPEED_FULL;

            ret = func(opaque, bus_num, addr, class_id, vendor_id,
                       product_id, product_name, speed);
            if (ret)
                goto the_end;
        }
    }
 the_end:
    if (dir)
        closedir(dir);
    return ret;
}

/*
 * Determine how to access the host's USB devices and call the
 * specific support function.
 */
static int usb_host_scan(void *opaque, USBScanFunc *func)
{
    FILE *f = 0;
    DIR *dir = 0;
    int ret = 0;
    const char *fs_type[] = {"unknown", "proc", "dev", "sys"};
    char devpath[PATH_MAX];

    /* only check the host once */
    if (!usb_fs_type) {
        f = fopen(USBPROCBUS_PATH "/devices", "r");
        if (f) {
            /* devices found in /proc/bus/usb/ */
            strcpy(devpath, USBPROCBUS_PATH);
            usb_fs_type = USB_FS_PROC;
            fclose(f);
            dprintf(USBDBG_DEVOPENED, USBPROCBUS_PATH);
            goto found_devices;
        }
        /* try additional methods if an access method hasn't been found yet */
        f = fopen(USBDEVBUS_PATH "/devices", "r");
        if (f) {
            /* devices found in /dev/bus/usb/ */
            strcpy(devpath, USBDEVBUS_PATH);
            usb_fs_type = USB_FS_DEV;
            fclose(f);
            dprintf(USBDBG_DEVOPENED, USBDEVBUS_PATH);
            goto found_devices;
        }
        dir = opendir(USBSYSBUS_PATH "/devices");
        if (dir) {
            /* devices found in /dev/bus/usb/ (yes - not a mistake!) */
            strcpy(devpath, USBDEVBUS_PATH);
            usb_fs_type = USB_FS_SYS;
            closedir(dir);
            dprintf(USBDBG_DEVOPENED, USBSYSBUS_PATH);
            goto found_devices;
        }
    found_devices:
        if (!usb_fs_type) {
            term_printf("husb: unable to access USB devices\n");
            return -ENOENT;
        }

        /* the module setting (used later for opening devices) */
        usb_host_device_path = qemu_mallocz(strlen(devpath)+1);
        if (usb_host_device_path) {
            strcpy(usb_host_device_path, devpath);
            term_printf("husb: using %s file-system with %s\n", fs_type[usb_fs_type], usb_host_device_path);
        } else {
            /* out of memory? */
            perror("husb: unable to allocate memory for device path");
            return -ENOMEM;
        }
    }

    switch (usb_fs_type) {
    case USB_FS_PROC:
    case USB_FS_DEV:
        ret = usb_host_scan_dev(opaque, func);
        break;
    case USB_FS_SYS:
        ret = usb_host_scan_sys(opaque, func);
        break;
    default:
        ret = -EINVAL;
        break;
    }
    return ret;
}

struct USBAutoFilter {
    struct USBAutoFilter *next;
    int bus_num;
    int addr;
    int vendor_id;
    int product_id;
};

static QEMUTimer *usb_auto_timer;
static struct USBAutoFilter *usb_auto_filter;

static int usb_host_auto_scan(void *opaque, int bus_num, int addr,
                     int class_id, int vendor_id, int product_id,
                     const char *product_name, int speed)
{
    struct USBAutoFilter *f;
    struct USBDevice *dev;

    /* Ignore hubs */
    if (class_id == 9)
        return 0;

    for (f = usb_auto_filter; f; f = f->next) {
	if (f->bus_num >= 0 && f->bus_num != bus_num)
            continue;

	if (f->addr >= 0 && f->addr != addr)
            continue;

	if (f->vendor_id >= 0 && f->vendor_id != vendor_id)
            continue;

	if (f->product_id >= 0 && f->product_id != product_id)
            continue;

        /* We got a match */

        /* Allredy attached ? */
        if (hostdev_find(bus_num, addr))
            return 0;

        dprintf("husb: auto open: bus_num %d addr %d\n", bus_num, addr);

	dev = usb_host_device_open_addr(bus_num, addr, product_name);
	if (dev)
	    usb_device_add_dev(dev);
    }

    return 0;
}

static void usb_host_auto_timer(void *unused)
{
    usb_host_scan(NULL, usb_host_auto_scan);
    qemu_mod_timer(usb_auto_timer, qemu_get_clock(rt_clock) + 2000);
}

/*
 * Autoconnect filter
 * Format:
 *    auto:bus:dev[:vid:pid]
 *    auto:bus.dev[:vid:pid]
 *
 *    bus  - bus number    (dec, * means any)
 *    dev  - device number (dec, * means any)
 *    vid  - vendor id     (hex, * means any)
 *    pid  - product id    (hex, * means any)
 *
 *    See 'lsusb' output.
 */
static int parse_filter(const char *spec, struct USBAutoFilter *f)
{
    enum { BUS, DEV, VID, PID, DONE };
    const char *p = spec;
    int i;

    f->bus_num    = -1;
    f->addr       = -1;
    f->vendor_id  = -1;
    f->product_id = -1;

    for (i = BUS; i < DONE; i++) {
    	p = strpbrk(p, ":.");
    	if (!p) break;
        p++;
 
    	if (*p == '*')
            continue;

        switch(i) {
        case BUS: f->bus_num = strtol(p, NULL, 10);    break;
        case DEV: f->addr    = strtol(p, NULL, 10);    break;
        case VID: f->vendor_id  = strtol(p, NULL, 16); break;
        case PID: f->product_id = strtol(p, NULL, 16); break;
        }
    }

    if (i < DEV) {
        fprintf(stderr, "husb: invalid auto filter spec %s\n", spec);
        return -1;
    }

    return 0;
}

static int match_filter(const struct USBAutoFilter *f1, 
                        const struct USBAutoFilter *f2)
{
    return f1->bus_num    == f2->bus_num &&
           f1->addr       == f2->addr &&
           f1->vendor_id  == f2->vendor_id &&
           f1->product_id == f2->product_id;
}

static int usb_host_auto_add(const char *spec)
{
    struct USBAutoFilter filter, *f;

    if (parse_filter(spec, &filter) < 0)
        return -1;

    f = qemu_mallocz(sizeof(*f));
    if (!f) {
        fprintf(stderr, "husb: failed to allocate auto filter\n");
        return -1;
    }

    *f = filter; 

    if (!usb_auto_filter) {
        /*
         * First entry. Init and start the monitor.
         * Right now we're using timer to check for new devices.
         * If this turns out to be too expensive we can move that into a 
         * separate thread.
         */
	usb_auto_timer = qemu_new_timer(rt_clock, usb_host_auto_timer, NULL);
	if (!usb_auto_timer) {
            fprintf(stderr, "husb: failed to allocate auto scan timer\n");
            qemu_free(f);
            return -1;
        }

        /* Check for new devices every two seconds */
        qemu_mod_timer(usb_auto_timer, qemu_get_clock(rt_clock) + 2000);
    }

    dprintf("husb: added auto filter: bus_num %d addr %d vid %d pid %d\n",
	f->bus_num, f->addr, f->vendor_id, f->product_id);

    f->next = usb_auto_filter;
    usb_auto_filter = f;

    return 0;
}

static int usb_host_auto_del(const char *spec)
{
    struct USBAutoFilter *pf = usb_auto_filter;
    struct USBAutoFilter **prev = &usb_auto_filter;
    struct USBAutoFilter filter;

    if (parse_filter(spec, &filter) < 0)
        return -1;

    while (pf) {
        if (match_filter(pf, &filter)) {
            dprintf("husb: removed auto filter: bus_num %d addr %d vid %d pid %d\n",
	             pf->bus_num, pf->addr, pf->vendor_id, pf->product_id);

            *prev = pf->next;

	    if (!usb_auto_filter) {
                /* No more filters. Stop scanning. */
                qemu_del_timer(usb_auto_timer);
                qemu_free_timer(usb_auto_timer);
            }

            return 0;
        }

        prev = &pf->next;
        pf   = pf->next;
    }

    return -1;
}

typedef struct FindDeviceState {
    int vendor_id;
    int product_id;
    int bus_num;
    int addr;
    char product_name[PRODUCT_NAME_SZ];
} FindDeviceState;

static int usb_host_find_device_scan(void *opaque, int bus_num, int addr,
                                     int class_id,
                                     int vendor_id, int product_id,
                                     const char *product_name, int speed)
{
    FindDeviceState *s = opaque;
    if ((vendor_id == s->vendor_id &&
        product_id == s->product_id) ||
        (bus_num == s->bus_num &&
        addr == s->addr)) {
        pstrcpy(s->product_name, PRODUCT_NAME_SZ, product_name);
        s->bus_num = bus_num;
        s->addr = addr;
        return 1;
    } else {
        return 0;
    }
}

/* the syntax is :
   'bus.addr' (decimal numbers) or
   'vendor_id:product_id' (hexa numbers) */
static int usb_host_find_device(int *pbus_num, int *paddr,
                                char *product_name, int product_name_size,
                                const char *devname)
{
    const char *p;
    int ret;
    FindDeviceState fs;

    p = strchr(devname, '.');
    if (p) {
        *pbus_num = strtoul(devname, NULL, 0);
        *paddr = strtoul(p + 1, NULL, 0);
        fs.bus_num = *pbus_num;
        fs.addr = *paddr;
        ret = usb_host_scan(&fs, usb_host_find_device_scan);
        if (ret)
            pstrcpy(product_name, product_name_size, fs.product_name);
        return 0;
    }

    p = strchr(devname, ':');
    if (p) {
        fs.vendor_id = strtoul(devname, NULL, 16);
        fs.product_id = strtoul(p + 1, NULL, 16);
        ret = usb_host_scan(&fs, usb_host_find_device_scan);
        if (ret) {
            *pbus_num = fs.bus_num;
            *paddr = fs.addr;
            pstrcpy(product_name, product_name_size, fs.product_name);
            return 0;
        }
    }
    return -1;
}

/**********************/
/* USB host device info */

struct usb_class_info {
    int class;
    const char *class_name;
};

static const struct usb_class_info usb_class_info[] = {
    { USB_CLASS_AUDIO, "Audio"},
    { USB_CLASS_COMM, "Communication"},
    { USB_CLASS_HID, "HID"},
    { USB_CLASS_HUB, "Hub" },
    { USB_CLASS_PHYSICAL, "Physical" },
    { USB_CLASS_PRINTER, "Printer" },
    { USB_CLASS_MASS_STORAGE, "Storage" },
    { USB_CLASS_CDC_DATA, "Data" },
    { USB_CLASS_APP_SPEC, "Application Specific" },
    { USB_CLASS_VENDOR_SPEC, "Vendor Specific" },
    { USB_CLASS_STILL_IMAGE, "Still Image" },
    { USB_CLASS_CSCID, "Smart Card" },
    { USB_CLASS_CONTENT_SEC, "Content Security" },
    { -1, NULL }
};

static const char *usb_class_str(uint8_t class)
{
    const struct usb_class_info *p;
    for(p = usb_class_info; p->class != -1; p++) {
        if (p->class == class)
            break;
    }
    return p->class_name;
}

static void usb_info_device(int bus_num, int addr, int class_id,
                            int vendor_id, int product_id,
                            const char *product_name,
                            int speed)
{
    const char *class_str, *speed_str;

    switch(speed) {
    case USB_SPEED_LOW:
        speed_str = "1.5";
        break;
    case USB_SPEED_FULL:
        speed_str = "12";
        break;
    case USB_SPEED_HIGH:
        speed_str = "480";
        break;
    default:
        speed_str = "?";
        break;
    }

    term_printf("  Device %d.%d, speed %s Mb/s\n",
                bus_num, addr, speed_str);
    class_str = usb_class_str(class_id);
    if (class_str)
        term_printf("    %s:", class_str);
    else
        term_printf("    Class %02x:", class_id);
    term_printf(" USB device %04x:%04x", vendor_id, product_id);
    if (product_name[0] != '\0')
        term_printf(", %s", product_name);
    term_printf("\n");
}

static int usb_host_info_device(void *opaque, int bus_num, int addr,
                                int class_id,
                                int vendor_id, int product_id,
                                const char *product_name,
                                int speed)
{
    usb_info_device(bus_num, addr, class_id, vendor_id, product_id,
                    product_name, speed);
    return 0;
}

static void dec2str(int val, char *str, size_t size)
{
    if (val == -1)
        snprintf(str, size, "*");
    else
        snprintf(str, size, "%d", val); 
}

static void hex2str(int val, char *str, size_t size)
{
    if (val == -1)
        snprintf(str, size, "*");
    else
        snprintf(str, size, "%x", val);
}

void usb_host_info(void)
{
    struct USBAutoFilter *f;

    usb_host_scan(NULL, usb_host_info_device);

    if (usb_auto_filter)
        term_printf("  Auto filters:\n");
    for (f = usb_auto_filter; f; f = f->next) {
        char bus[10], addr[10], vid[10], pid[10];
        dec2str(f->bus_num, bus, sizeof(bus));
        dec2str(f->addr, addr, sizeof(addr));
        hex2str(f->vendor_id, vid, sizeof(vid));
        hex2str(f->product_id, pid, sizeof(pid));
    	term_printf("    Device %s.%s ID %s:%s\n", bus, addr, vid, pid);
    }
}<|MERGE_RESOLUTION|>--- conflicted
+++ resolved
@@ -1050,11 +1050,7 @@
     if (!p)
         return -1;
     p += strlen(tag);
-<<<<<<< HEAD
-    while (CTYPE(isspace,*p))
-=======
     while (qemu_isspace(*p))
->>>>>>> 9fd8d8d7
         p++;
     q = buf;
     while (*p != '\0' && !strchr(stopchars, *p)) {
