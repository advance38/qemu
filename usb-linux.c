--- conflicted
+++ resolved
@@ -37,14 +37,11 @@
 #if defined(__linux__)
 #include <dirent.h>
 #include <sys/ioctl.h>
-<<<<<<< HEAD
 /* Some versions of usbdevice_fs.h need __user to be defined for them.   */
 /* This may (harmlessly) conflict with a definition in linux/compiler.h. */
 #define __user
-=======
 #include <signal.h>
 
->>>>>>> 33256a25
 #include <linux/usbdevice_fs.h>
 #include <linux/version.h>
 #include "hw/usb.h"
@@ -670,16 +667,8 @@
     USBHostDevice *s = (USBHostDevice *) dev;
     int ret = 0;
 
-<<<<<<< HEAD
-    ret = qemu_read_ok(s->pipe_fds[0], &pending_urb, sizeof(pending_urb));
-    if (ret < 0) {
-        printf("urb_completion: error reading pending_urb, len=%d\n", len);
-        return;
-    }
-=======
     if (p->devep != 0)
         return usb_host_handle_data(s, p);
->>>>>>> 33256a25
 
     switch(s->ctrl.state) {
     case CTRL_STATE_ACK:
@@ -1179,9 +1168,10 @@
     snprintf(filename, PATH_MAX, device_file, device_name);
     f = fopen(filename, "r");
     if (f) {
-        fgets(line, line_size, f);
+        if (fgets(line, line_size, f) != NULL &&
+            !ferror(f))
+            ret = 1;
         fclose(f);
-        ret = 1;
     } else {
         term_printf("husb: could not open %s\n", filename);
     }
